package bio.terra.service.iam;

import static org.hamcrest.Matchers.equalTo;
import static org.junit.Assert.assertFalse;
import static org.junit.Assert.assertThat;
import static org.junit.Assert.assertTrue;
import static org.junit.Assert.fail;

import bio.terra.common.PdaoConstant;
import bio.terra.common.TestUtils;
import bio.terra.common.auth.AuthService;
import bio.terra.common.category.OnDemand;
import bio.terra.common.configuration.TestConfiguration;
import bio.terra.integration.BigQueryFixtures;
import bio.terra.integration.DataRepoFixtures;
import bio.terra.integration.DataRepoResponse;
import bio.terra.integration.GcsFixtures;
import bio.terra.integration.UsersBase;
import bio.terra.model.DRSObject;
import bio.terra.model.DatasetModel;
import bio.terra.model.DatasetSummaryModel;
import bio.terra.model.EnumerateDatasetModel;
import bio.terra.model.FileModel;
import bio.terra.model.IngestRequestModel;
import bio.terra.model.IngestResponseModel;
import bio.terra.model.SnapshotModel;
import bio.terra.model.SnapshotRequestAccessIncludeModel;
import bio.terra.model.SnapshotSummaryModel;
import bio.terra.service.configuration.ConfigEnum;
import com.google.auth.oauth2.AccessToken;
import com.google.auth.oauth2.GoogleCredentials;
import com.google.cloud.ReadChannel;
import com.google.cloud.WriteChannel;
import com.google.cloud.bigquery.BigQuery;
import com.google.cloud.bigquery.TableResult;
import com.google.cloud.storage.BlobId;
import com.google.cloud.storage.BlobInfo;
import com.google.cloud.storage.Storage;
import com.google.cloud.storage.StorageOptions;
import edu.umd.cs.findbugs.annotations.SuppressFBWarnings;
import java.nio.ByteBuffer;
import java.nio.charset.StandardCharsets;
import java.util.ArrayList;
import java.util.List;
import java.util.Optional;
import java.util.UUID;
import java.util.concurrent.TimeUnit;
import org.apache.commons.lang.StringUtils;
import org.junit.After;
import org.junit.Assert;
import org.junit.Before;
import org.junit.Test;
import org.junit.experimental.categories.Category;
import org.junit.runner.RunWith;
import org.slf4j.Logger;
import org.slf4j.LoggerFactory;
import org.springframework.beans.factory.annotation.Autowired;
import org.springframework.boot.test.autoconfigure.web.servlet.AutoConfigureMockMvc;
import org.springframework.boot.test.context.SpringBootTest;
import org.springframework.http.HttpStatus;
import org.springframework.test.context.ActiveProfiles;
import org.springframework.test.context.junit4.SpringRunner;

<<<<<<< HEAD
=======
import java.nio.ByteBuffer;
import java.nio.charset.StandardCharsets;
import java.util.ArrayList;
import java.util.List;
import java.util.Optional;
import java.util.UUID;
import java.util.concurrent.TimeUnit;

import static org.hamcrest.Matchers.equalTo;
import static org.junit.Assert.assertFalse;
import static org.hamcrest.MatcherAssert.assertThat;
import static org.junit.Assert.assertTrue;
import static org.junit.Assert.fail;

>>>>>>> 2f6383ff
@RunWith(SpringRunner.class)
@SpringBootTest
@AutoConfigureMockMvc
@ActiveProfiles({"google", "integrationtest"})
@Category(OnDemand.class)
@SuppressFBWarnings(
    value = "RCN_REDUNDANT_NULLCHECK_WOULD_HAVE_BEEN_A_NPE",
    justification = "Spurious RCN check; related to Java 11")
public class AccessTest extends UsersBase {
  private static final Logger logger = LoggerFactory.getLogger(AccessTest.class);

  @Autowired private DataRepoFixtures dataRepoFixtures;
  @Autowired private AuthService authService;
  @Autowired private IamProviderInterface iamService;
  @Autowired private TestConfiguration testConfiguration;

  private String discovererToken;
  private String readerToken;
  private String custodianToken;
  private DatasetSummaryModel datasetSummaryModel;
  private UUID datasetId;
  private UUID profileId;
  private List<UUID> snapshotIds;

  @Before
  public void setup() throws Exception {
    super.setup();
    discovererToken = authService.getDirectAccessAuthToken(discoverer().getEmail());
    readerToken = authService.getDirectAccessAuthToken(reader().getEmail());
    custodianToken = authService.getDirectAccessAuthToken(custodian().getEmail());
    profileId = dataRepoFixtures.createBillingProfile(steward()).getId();
    datasetId = null;
    snapshotIds = new ArrayList<>();
  }

  @After
  public void teardown() throws Exception {
    for (UUID snapshotId : snapshotIds) {
      dataRepoFixtures.deleteSnapshotLog(steward(), snapshotId);
    }
    if (datasetId != null) {
      dataRepoFixtures.deleteDatasetLog(steward(), datasetId);
    }
  }

  private void makeIngestTestDataset() throws Exception {
    datasetSummaryModel =
        dataRepoFixtures.createDataset(steward(), profileId, "ingest-test-dataset.json");
    datasetId = datasetSummaryModel.getId();
  }

  private void makeAclTestDataset() throws Exception {
    datasetSummaryModel =
        dataRepoFixtures.createDataset(steward(), profileId, "file-acl-test-dataset.json");
    datasetId = datasetSummaryModel.getId();
  }

  private Storage getStorage(String token) {
    GoogleCredentials googleCredentials = GoogleCredentials.create(new AccessToken(token, null));
    return GcsFixtures.getStorage(googleCredentials);
  }

  @Test
  public void checkShared() throws Exception {
    makeIngestTestDataset();
    IngestRequestModel request =
        dataRepoFixtures.buildSimpleIngest(
            "participant", "ingest-test/ingest-test-participant.json");
    dataRepoFixtures.ingestJsonData(steward(), datasetId, request);

    request = dataRepoFixtures.buildSimpleIngest("sample", "ingest-test/ingest-test-sample.json");
    dataRepoFixtures.ingestJsonData(steward(), datasetId, request);

    DatasetModel dataset = dataRepoFixtures.getDataset(steward(), datasetId);

    String datasetBqSnapshotName = "datarepo_" + dataset.getName();

    BigQuery custodianBigQuery =
        BigQueryFixtures.getBigQuery(dataset.getDataProject(), custodianToken);
    try {
      BigQueryFixtures.datasetExists(
          custodianBigQuery, dataset.getDataProject(), datasetBqSnapshotName);
      fail("custodian shouldn't be able to access bq dataset before it is shared with them");
    } catch (IllegalStateException e) {
      assertThat(
          "checking message for pdao exception error",
          e.getMessage(),
          equalTo("existence check failed for " + datasetBqSnapshotName));
    }

    dataRepoFixtures.addDatasetPolicyMember(
        steward(), datasetId, IamRole.CUSTODIAN, custodian().getEmail());
    DataRepoResponse<EnumerateDatasetModel> enumDatasets =
        dataRepoFixtures.enumerateDatasetsRaw(custodian());
    assertThat(
        "Custodian is authorized to enumerate datasets",
        enumDatasets.getStatusCode(),
        equalTo(HttpStatus.OK));

    boolean custodianHasAccess =
        BigQueryFixtures.hasAccess(
            custodianBigQuery, dataset.getDataProject(), datasetBqSnapshotName);

    assertThat(
        "custodian can access the bq snapshot after it has been shared",
        custodianHasAccess,
        equalTo(true));

    SnapshotSummaryModel snapshotSummaryModel =
        dataRepoFixtures.createSnapshot(
            custodian(), datasetSummaryModel.getName(), profileId, "ingest-test-snapshot.json");

    SnapshotModel snapshotModel =
        dataRepoFixtures.getSnapshot(
            custodian(),
            snapshotSummaryModel.getId(),
            List.of(SnapshotRequestAccessIncludeModel.ACCESS_INFORMATION));
    BigQuery bigQuery = BigQueryFixtures.getBigQuery(snapshotModel.getDataProject(), readerToken);
    try {
      BigQueryFixtures.datasetExists(
          bigQuery,
          snapshotModel.getAccessInformation().getBigQuery().getProjectId(),
          snapshotModel.getAccessInformation().getBigQuery().getDatasetName());
      fail("reader shouldn't be able to access bq dataset before it is shared with them");
    } catch (IllegalStateException e) {
      assertThat(
          "checking message for exception error",
          e.getMessage(),
          equalTo("existence check failed for ".concat(snapshotSummaryModel.getName())));
    }

    dataRepoFixtures.addSnapshotPolicyMember(
        custodian(), snapshotSummaryModel.getId(), IamRole.READER, reader().getEmail());

    AuthenticatedUserRequest authenticatedReaderRequest =
        new AuthenticatedUserRequest().email(reader().getEmail()).token(Optional.of(readerToken));
    assertThat(
        "correctly added reader",
        iamService.isAuthorized(
            authenticatedReaderRequest,
            IamResourceType.DATASNAPSHOT,
            snapshotSummaryModel.getId().toString(),
            IamAction.READ_DATA),
        equalTo(true));

    boolean readerHasAccess =
        BigQueryFixtures.hasAccess(
            bigQuery, snapshotModel.getDataProject(), snapshotModel.getName());
    assertThat(
        "reader can access the snapshot after it has been shared", readerHasAccess, equalTo(true));
  }

  @Test
  public void fileAclTest() throws Exception {
    makeAclTestDataset();

    dataRepoFixtures.addDatasetPolicyMember(
        steward(), datasetSummaryModel.getId(), IamRole.CUSTODIAN, custodian().getEmail());

    // Ingest a file into the dataset
    String gsPath = "gs://" + testConfiguration.getIngestbucket();
    FileModel fileModel =
        dataRepoFixtures.ingestFile(
            steward(),
            datasetSummaryModel.getId(),
            profileId,
            gsPath + "/files/File Design Notes.pdf",
            "/foo/bar");

    // Ingest one row into the study 'file' table with a reference to that ingested file
    String json = String.format("{\"file_id\":\"foo\",\"file_ref\":\"%s\"}", fileModel.getFileId());
    String targetPath = "scratch/file" + UUID.randomUUID().toString() + ".json";
    BlobInfo targetBlobInfo =
        BlobInfo.newBuilder(BlobId.of(testConfiguration.getIngestbucket(), targetPath)).build();

    Storage storage = StorageOptions.getDefaultInstance().getService();
    try (WriteChannel writer = storage.writer(targetBlobInfo)) {
      writer.write(ByteBuffer.wrap(json.getBytes(StandardCharsets.UTF_8)));
    }

    IngestRequestModel request = dataRepoFixtures.buildSimpleIngest("file", targetPath);
    IngestResponseModel ingestResponseModel =
        dataRepoFixtures.ingestJsonData(steward(), datasetSummaryModel.getId(), request);

    assertThat("1 Row was ingested", ingestResponseModel.getRowCount(), equalTo(1L));

    // Create a snapshot exposing the one row and grant read access to our reader.
    SnapshotSummaryModel snapshotSummaryModel =
        dataRepoFixtures.createSnapshot(
            custodian(), datasetSummaryModel.getName(), profileId, "file-acl-test-snapshot.json");
    snapshotIds.add(snapshotSummaryModel.getId());
    SnapshotModel snapshotModel =
        dataRepoFixtures.getSnapshot(custodian(), snapshotSummaryModel.getId(), null);

    dataRepoFixtures.addSnapshotPolicyMember(
        custodian(), snapshotModel.getId(), IamRole.READER, reader().getEmail());

    AuthenticatedUserRequest authenticatedReaderRequest =
        new AuthenticatedUserRequest().email(reader().getEmail()).token(Optional.of(readerToken));
    boolean authorized =
        iamService.isAuthorized(
            authenticatedReaderRequest,
            IamResourceType.DATASNAPSHOT,
            snapshotModel.getId().toString(),
            IamAction.READ_DATA);
    assertTrue("correctly added reader", authorized);

    // The reader does not have permission to make queries in any project,
    // so we have to use the custodian to look up the DRS id.
    BigQuery bigQueryCustodian =
        BigQueryFixtures.getBigQuery(snapshotModel.getDataProject(), custodianToken);
    BigQueryFixtures.hasAccess(
        bigQueryCustodian, snapshotModel.getDataProject(), snapshotModel.getName());

    /*
     * WARNING: if making any changes to this test make sure to notify the #dsp-batch channel! Describe the change
     * and any consequences downstream to DRS clients.
     */
    // Read and validate the DRS URI from the file ref column in the 'file' table.
    String drsObjectId =
        BigQueryFixtures.queryForDrsId(bigQueryCustodian, snapshotModel, "file", "file_ref");

    // Use DRS API to lookup the file by DRS ID (pulled out of the URI).
    DRSObject drsObject = dataRepoFixtures.drsGetObject(reader(), drsObjectId);
    String gsuri = TestUtils.validateDrsAccessMethods(drsObject.getAccessMethods(), custodianToken);

    // Try to read the file of the gs path as reader and discoverer
    String[] strings = gsuri.split("/", 4);

    String bucketName = strings[2];
    String blobName = strings[3];
    BlobId blobId = BlobId.of(bucketName, blobName);

    Storage readerStorage = getStorage(readerToken);
    assertTrue("Reader can read some bytes of the file", canReadBlobRetry(readerStorage, blobId));

    Storage discovererStorage = getStorage(discovererToken);
    assertFalse("Discoverer can not read the file", canReadBlob(discovererStorage, blobId));
  }

  @Test
  public void fileAclFaultTest() throws Exception {
    try {
      // Run the fileAclTest with the SNAPSHOT_GRANT_FILE_ACCESS_FAULT on
      dataRepoFixtures.setFault(
          steward(), ConfigEnum.SNAPSHOT_GRANT_FILE_ACCESS_FAULT.name(), true);
      fileAclTest();
    } finally {
      dataRepoFixtures.resetConfig(steward());
    }
  }

  @Test
  public void checkCustodianPermissions() throws Exception {
    makeIngestTestDataset();
    IngestRequestModel request =
        dataRepoFixtures.buildSimpleIngest(
            "participant", "ingest-test/ingest-test-participant.json");
    dataRepoFixtures.ingestJsonData(steward(), datasetId, request);

    request = dataRepoFixtures.buildSimpleIngest("sample", "ingest-test/ingest-test-sample.json");
    dataRepoFixtures.ingestJsonData(steward(), datasetId, request);

    DatasetModel dataset = dataRepoFixtures.getDataset(steward(), datasetId);

    String datasetBqSnapshotName = PdaoConstant.PDAO_PREFIX + dataset.getName();

    BigQuery custodianBigQuery =
        BigQueryFixtures.getBigQuery(dataset.getDataProject(), custodianToken);
    try {
      BigQueryFixtures.datasetExists(
          custodianBigQuery, dataset.getDataProject(), datasetBqSnapshotName);
      fail("custodian shouldn't be able to access bq dataset before it is shared with them");
    } catch (IllegalStateException e) {
      assertThat(
          "checking message for pdao exception error",
          e.getMessage(),
          equalTo("existence check failed for " + datasetBqSnapshotName));
    }

    dataRepoFixtures.addDatasetPolicyMember(
        steward(), datasetId, IamRole.CUSTODIAN, custodian().getEmail());
    DataRepoResponse<EnumerateDatasetModel> enumDatasets =
        dataRepoFixtures.enumerateDatasetsRaw(custodian());
    assertThat(
        "Custodian is authorized to enumerate datasets",
        enumDatasets.getStatusCode(),
        equalTo(HttpStatus.OK));

    boolean custodianHasAccess =
        BigQueryFixtures.hasAccess(
            custodianBigQuery, dataset.getDataProject(), datasetBqSnapshotName);

    assertTrue("custodian can access the bq snapshot after it has been shared", custodianHasAccess);

    // gets the "sample" table and makes a table ref to use in the query
    String tableRef =
        BigQueryFixtures.makeTableRef(dataset, dataset.getSchema().getTables().get(1).getName());
    String sql = String.format("SELECT * FROM %s LIMIT %s", tableRef, 1000);
    TableResult results = BigQueryFixtures.query(sql, custodianBigQuery);
    Assert.assertEquals(7, results.getTotalRows());
  }

  private boolean canReadBlob(Storage storage, BlobId blobId) throws Exception {
    try (ReadChannel reader = storage.reader(blobId)) {
      ByteBuffer bytes = ByteBuffer.allocate(64 * 1024);
      int bytesRead = reader.read(bytes);
      return (bytesRead > 0);
    } catch (Exception ex) {
      logger.info("Caught exception", ex);
    }
    return false;
  }

  private static final int RETRY_INITIAL_INTERVAL_SECONDS = 2;
  private static final int RETRY_MAX_INTERVAL_SECONDS = 30;
  private static final int RETRY_MAX_SLEEP_SECONDS = 420;

  private boolean canReadBlobRetry(Storage storage, BlobId blobId) throws Exception {
    int sleptSeconds = 0;
    int sleepSeconds = RETRY_INITIAL_INTERVAL_SECONDS;
    while (true) {
      try (ReadChannel reader = storage.reader(blobId)) {
        ByteBuffer bytes = ByteBuffer.allocate(64 * 1024);
        int bytesRead = reader.read(bytes);
        return (bytesRead > 0);
      } catch (Exception ex) {
        logger.info("Caught IO exception: " + ex.getMessage());
        if ((sleptSeconds < RETRY_MAX_SLEEP_SECONDS)
            && StringUtils.contains(ex.getMessage(), "Forbidden")) {

          TimeUnit.SECONDS.sleep(sleepSeconds);
          sleptSeconds += sleepSeconds;
          logger.info("Slept " + sleepSeconds + " total slept " + sleptSeconds);
          sleepSeconds = Math.min(2 * sleepSeconds, RETRY_MAX_INTERVAL_SECONDS);
        } else {
          throw ex;
        }
      }
    }
  }
}<|MERGE_RESOLUTION|>--- conflicted
+++ resolved
@@ -1,10 +1,4 @@
 package bio.terra.service.iam;
-
-import static org.hamcrest.Matchers.equalTo;
-import static org.junit.Assert.assertFalse;
-import static org.junit.Assert.assertThat;
-import static org.junit.Assert.assertTrue;
-import static org.junit.Assert.fail;
 
 import bio.terra.common.PdaoConstant;
 import bio.terra.common.TestUtils;
@@ -38,13 +32,6 @@
 import com.google.cloud.storage.Storage;
 import com.google.cloud.storage.StorageOptions;
 import edu.umd.cs.findbugs.annotations.SuppressFBWarnings;
-import java.nio.ByteBuffer;
-import java.nio.charset.StandardCharsets;
-import java.util.ArrayList;
-import java.util.List;
-import java.util.Optional;
-import java.util.UUID;
-import java.util.concurrent.TimeUnit;
 import org.apache.commons.lang.StringUtils;
 import org.junit.After;
 import org.junit.Assert;
@@ -61,8 +48,6 @@
 import org.springframework.test.context.ActiveProfiles;
 import org.springframework.test.context.junit4.SpringRunner;
 
-<<<<<<< HEAD
-=======
 import java.nio.ByteBuffer;
 import java.nio.charset.StandardCharsets;
 import java.util.ArrayList;
@@ -77,7 +62,6 @@
 import static org.junit.Assert.assertTrue;
 import static org.junit.Assert.fail;
 
->>>>>>> 2f6383ff
 @RunWith(SpringRunner.class)
 @SpringBootTest
 @AutoConfigureMockMvc
@@ -87,336 +71,331 @@
     value = "RCN_REDUNDANT_NULLCHECK_WOULD_HAVE_BEEN_A_NPE",
     justification = "Spurious RCN check; related to Java 11")
 public class AccessTest extends UsersBase {
-  private static final Logger logger = LoggerFactory.getLogger(AccessTest.class);
-
-  @Autowired private DataRepoFixtures dataRepoFixtures;
-  @Autowired private AuthService authService;
-  @Autowired private IamProviderInterface iamService;
-  @Autowired private TestConfiguration testConfiguration;
-
-  private String discovererToken;
-  private String readerToken;
-  private String custodianToken;
-  private DatasetSummaryModel datasetSummaryModel;
-  private UUID datasetId;
-  private UUID profileId;
-  private List<UUID> snapshotIds;
-
-  @Before
-  public void setup() throws Exception {
-    super.setup();
-    discovererToken = authService.getDirectAccessAuthToken(discoverer().getEmail());
-    readerToken = authService.getDirectAccessAuthToken(reader().getEmail());
-    custodianToken = authService.getDirectAccessAuthToken(custodian().getEmail());
-    profileId = dataRepoFixtures.createBillingProfile(steward()).getId();
-    datasetId = null;
-    snapshotIds = new ArrayList<>();
-  }
-
-  @After
-  public void teardown() throws Exception {
-    for (UUID snapshotId : snapshotIds) {
-      dataRepoFixtures.deleteSnapshotLog(steward(), snapshotId);
-    }
-    if (datasetId != null) {
-      dataRepoFixtures.deleteDatasetLog(steward(), datasetId);
-    }
-  }
-
-  private void makeIngestTestDataset() throws Exception {
-    datasetSummaryModel =
-        dataRepoFixtures.createDataset(steward(), profileId, "ingest-test-dataset.json");
-    datasetId = datasetSummaryModel.getId();
-  }
-
-  private void makeAclTestDataset() throws Exception {
-    datasetSummaryModel =
-        dataRepoFixtures.createDataset(steward(), profileId, "file-acl-test-dataset.json");
-    datasetId = datasetSummaryModel.getId();
-  }
-
-  private Storage getStorage(String token) {
-    GoogleCredentials googleCredentials = GoogleCredentials.create(new AccessToken(token, null));
-    return GcsFixtures.getStorage(googleCredentials);
-  }
-
-  @Test
-  public void checkShared() throws Exception {
-    makeIngestTestDataset();
-    IngestRequestModel request =
-        dataRepoFixtures.buildSimpleIngest(
+    private static final Logger logger = LoggerFactory.getLogger(AccessTest.class);
+
+    @Autowired private DataRepoFixtures dataRepoFixtures;
+    @Autowired private AuthService authService;
+    @Autowired private IamProviderInterface iamService;
+    @Autowired private TestConfiguration testConfiguration;
+
+    private String discovererToken;
+    private String readerToken;
+    private String custodianToken;
+    private DatasetSummaryModel datasetSummaryModel;
+    private UUID datasetId;
+    private UUID profileId;
+    private List<UUID> snapshotIds;
+
+    @Before
+    public void setup() throws Exception {
+        super.setup();
+        discovererToken = authService.getDirectAccessAuthToken(discoverer().getEmail());
+        readerToken = authService.getDirectAccessAuthToken(reader().getEmail());
+        custodianToken = authService.getDirectAccessAuthToken(custodian().getEmail());
+        profileId = dataRepoFixtures.createBillingProfile(steward()).getId();
+        datasetId = null;
+        snapshotIds = new ArrayList<>();
+    }
+
+    @After
+    public void teardown() throws Exception {
+        for (UUID snapshotId : snapshotIds) {
+            dataRepoFixtures.deleteSnapshotLog(steward(), snapshotId);
+        }
+        if (datasetId != null) {
+            dataRepoFixtures.deleteDatasetLog(steward(), datasetId);
+        }
+    }
+
+    private void makeIngestTestDataset() throws Exception {
+        datasetSummaryModel = dataRepoFixtures.createDataset(steward(), profileId, "ingest-test-dataset.json");
+        datasetId = datasetSummaryModel.getId();
+    }
+
+    private void makeAclTestDataset() throws Exception {
+        datasetSummaryModel = dataRepoFixtures.createDataset(steward(), profileId, "file-acl-test-dataset.json");
+        datasetId = datasetSummaryModel.getId();
+    }
+
+    private Storage getStorage(String token) {
+        GoogleCredentials googleCredentials = GoogleCredentials.create(new AccessToken(token, null));
+        return GcsFixtures.getStorage(googleCredentials);
+    }
+
+    @Test
+    public void checkShared() throws  Exception {
+        makeIngestTestDataset();
+        IngestRequestModel request = dataRepoFixtures.buildSimpleIngest(
             "participant", "ingest-test/ingest-test-participant.json");
-    dataRepoFixtures.ingestJsonData(steward(), datasetId, request);
-
-    request = dataRepoFixtures.buildSimpleIngest("sample", "ingest-test/ingest-test-sample.json");
-    dataRepoFixtures.ingestJsonData(steward(), datasetId, request);
-
-    DatasetModel dataset = dataRepoFixtures.getDataset(steward(), datasetId);
-
-    String datasetBqSnapshotName = "datarepo_" + dataset.getName();
-
-    BigQuery custodianBigQuery =
-        BigQueryFixtures.getBigQuery(dataset.getDataProject(), custodianToken);
-    try {
-      BigQueryFixtures.datasetExists(
-          custodianBigQuery, dataset.getDataProject(), datasetBqSnapshotName);
-      fail("custodian shouldn't be able to access bq dataset before it is shared with them");
-    } catch (IllegalStateException e) {
-      assertThat(
-          "checking message for pdao exception error",
-          e.getMessage(),
-          equalTo("existence check failed for " + datasetBqSnapshotName));
-    }
-
-    dataRepoFixtures.addDatasetPolicyMember(
-        steward(), datasetId, IamRole.CUSTODIAN, custodian().getEmail());
-    DataRepoResponse<EnumerateDatasetModel> enumDatasets =
-        dataRepoFixtures.enumerateDatasetsRaw(custodian());
-    assertThat(
-        "Custodian is authorized to enumerate datasets",
-        enumDatasets.getStatusCode(),
-        equalTo(HttpStatus.OK));
-
-    boolean custodianHasAccess =
-        BigQueryFixtures.hasAccess(
-            custodianBigQuery, dataset.getDataProject(), datasetBqSnapshotName);
-
-    assertThat(
-        "custodian can access the bq snapshot after it has been shared",
-        custodianHasAccess,
-        equalTo(true));
-
-    SnapshotSummaryModel snapshotSummaryModel =
-        dataRepoFixtures.createSnapshot(
-            custodian(), datasetSummaryModel.getName(), profileId, "ingest-test-snapshot.json");
-
-    SnapshotModel snapshotModel =
-        dataRepoFixtures.getSnapshot(
+        dataRepoFixtures.ingestJsonData(steward(), datasetId, request);
+
+        request = dataRepoFixtures.buildSimpleIngest(
+            "sample", "ingest-test/ingest-test-sample.json");
+        dataRepoFixtures.ingestJsonData(steward(), datasetId, request);
+
+        DatasetModel dataset = dataRepoFixtures.getDataset(steward(), datasetId);
+
+        String datasetBqSnapshotName = "datarepo_" + dataset.getName();
+
+        BigQuery custodianBigQuery = BigQueryFixtures.getBigQuery(dataset.getDataProject(), custodianToken);
+        try {
+            BigQueryFixtures.datasetExists(custodianBigQuery, dataset.getDataProject(), datasetBqSnapshotName);
+            fail("custodian shouldn't be able to access bq dataset before it is shared with them");
+        } catch (IllegalStateException e) {
+            assertThat("checking message for pdao exception error",
+                e.getMessage(),
+                equalTo("existence check failed for " + datasetBqSnapshotName));
+        }
+
+        dataRepoFixtures.addDatasetPolicyMember(
+            steward(),
+            datasetId,
+            IamRole.CUSTODIAN,
+            custodian().getEmail());
+        DataRepoResponse<EnumerateDatasetModel> enumDatasets = dataRepoFixtures.enumerateDatasetsRaw(custodian());
+        assertThat("Custodian is authorized to enumerate datasets",
+            enumDatasets.getStatusCode(),
+            equalTo(HttpStatus.OK));
+
+        boolean custodianHasAccess =
+            BigQueryFixtures.hasAccess(custodianBigQuery, dataset.getDataProject(), datasetBqSnapshotName);
+
+        assertThat("custodian can access the bq snapshot after it has been shared",
+            custodianHasAccess,
+            equalTo(true));
+
+        SnapshotSummaryModel snapshotSummaryModel =
+            dataRepoFixtures.createSnapshot(
+                custodian(),
+                datasetSummaryModel.getName(),
+                profileId,
+                "ingest-test-snapshot.json");
+
+        SnapshotModel snapshotModel =
+            dataRepoFixtures.getSnapshot(custodian(),
+                snapshotSummaryModel.getId(),
+                List.of(SnapshotRequestAccessIncludeModel.ACCESS_INFORMATION));
+        BigQuery bigQuery = BigQueryFixtures.getBigQuery(snapshotModel.getDataProject(), readerToken);
+        try {
+            BigQueryFixtures.datasetExists(bigQuery,
+                snapshotModel.getAccessInformation().getBigQuery().getProjectId(),
+                snapshotModel.getAccessInformation().getBigQuery().getDatasetName());
+            fail("reader shouldn't be able to access bq dataset before it is shared with them");
+        } catch (IllegalStateException e) {
+            assertThat("checking message for exception error",
+                 e.getMessage(),
+                 equalTo("existence check failed for ".concat(snapshotSummaryModel.getName())));
+        }
+
+        dataRepoFixtures.addSnapshotPolicyMember(
             custodian(),
             snapshotSummaryModel.getId(),
-            List.of(SnapshotRequestAccessIncludeModel.ACCESS_INFORMATION));
-    BigQuery bigQuery = BigQueryFixtures.getBigQuery(snapshotModel.getDataProject(), readerToken);
-    try {
-      BigQueryFixtures.datasetExists(
-          bigQuery,
-          snapshotModel.getAccessInformation().getBigQuery().getProjectId(),
-          snapshotModel.getAccessInformation().getBigQuery().getDatasetName());
-      fail("reader shouldn't be able to access bq dataset before it is shared with them");
-    } catch (IllegalStateException e) {
-      assertThat(
-          "checking message for exception error",
-          e.getMessage(),
-          equalTo("existence check failed for ".concat(snapshotSummaryModel.getName())));
-    }
-
-    dataRepoFixtures.addSnapshotPolicyMember(
-        custodian(), snapshotSummaryModel.getId(), IamRole.READER, reader().getEmail());
-
-    AuthenticatedUserRequest authenticatedReaderRequest =
-        new AuthenticatedUserRequest().email(reader().getEmail()).token(Optional.of(readerToken));
-    assertThat(
-        "correctly added reader",
-        iamService.isAuthorized(
+            IamRole.READER,
+            reader().getEmail());
+
+        AuthenticatedUserRequest authenticatedReaderRequest =
+            new AuthenticatedUserRequest().email(reader().getEmail()).token(Optional.of(readerToken));
+        assertThat("correctly added reader", iamService.isAuthorized(
             authenticatedReaderRequest,
             IamResourceType.DATASNAPSHOT,
             snapshotSummaryModel.getId().toString(),
-            IamAction.READ_DATA),
-        equalTo(true));
-
-    boolean readerHasAccess =
-        BigQueryFixtures.hasAccess(
-            bigQuery, snapshotModel.getDataProject(), snapshotModel.getName());
-    assertThat(
-        "reader can access the snapshot after it has been shared", readerHasAccess, equalTo(true));
-  }
-
-  @Test
-  public void fileAclTest() throws Exception {
-    makeAclTestDataset();
-
-    dataRepoFixtures.addDatasetPolicyMember(
-        steward(), datasetSummaryModel.getId(), IamRole.CUSTODIAN, custodian().getEmail());
-
-    // Ingest a file into the dataset
-    String gsPath = "gs://" + testConfiguration.getIngestbucket();
-    FileModel fileModel =
-        dataRepoFixtures.ingestFile(
+            IamAction.READ_DATA), equalTo(true));
+
+        boolean readerHasAccess =
+            BigQueryFixtures.hasAccess(bigQuery, snapshotModel.getDataProject(), snapshotModel.getName());
+        assertThat("reader can access the snapshot after it has been shared",
+            readerHasAccess,
+            equalTo(true));
+    }
+
+    @Test
+    public void fileAclTest() throws Exception {
+        makeAclTestDataset();
+
+        dataRepoFixtures.addDatasetPolicyMember(
+            steward(), datasetSummaryModel.getId(), IamRole.CUSTODIAN, custodian().getEmail());
+
+        // Ingest a file into the dataset
+        String gsPath = "gs://" + testConfiguration.getIngestbucket();
+        FileModel fileModel = dataRepoFixtures.ingestFile(
             steward(),
             datasetSummaryModel.getId(),
             profileId,
             gsPath + "/files/File Design Notes.pdf",
             "/foo/bar");
 
-    // Ingest one row into the study 'file' table with a reference to that ingested file
-    String json = String.format("{\"file_id\":\"foo\",\"file_ref\":\"%s\"}", fileModel.getFileId());
-    String targetPath = "scratch/file" + UUID.randomUUID().toString() + ".json";
-    BlobInfo targetBlobInfo =
-        BlobInfo.newBuilder(BlobId.of(testConfiguration.getIngestbucket(), targetPath)).build();
-
-    Storage storage = StorageOptions.getDefaultInstance().getService();
-    try (WriteChannel writer = storage.writer(targetBlobInfo)) {
-      writer.write(ByteBuffer.wrap(json.getBytes(StandardCharsets.UTF_8)));
-    }
-
-    IngestRequestModel request = dataRepoFixtures.buildSimpleIngest("file", targetPath);
-    IngestResponseModel ingestResponseModel =
-        dataRepoFixtures.ingestJsonData(steward(), datasetSummaryModel.getId(), request);
-
-    assertThat("1 Row was ingested", ingestResponseModel.getRowCount(), equalTo(1L));
-
-    // Create a snapshot exposing the one row and grant read access to our reader.
-    SnapshotSummaryModel snapshotSummaryModel =
-        dataRepoFixtures.createSnapshot(
-            custodian(), datasetSummaryModel.getName(), profileId, "file-acl-test-snapshot.json");
-    snapshotIds.add(snapshotSummaryModel.getId());
-    SnapshotModel snapshotModel =
-        dataRepoFixtures.getSnapshot(custodian(), snapshotSummaryModel.getId(), null);
-
-    dataRepoFixtures.addSnapshotPolicyMember(
-        custodian(), snapshotModel.getId(), IamRole.READER, reader().getEmail());
-
-    AuthenticatedUserRequest authenticatedReaderRequest =
-        new AuthenticatedUserRequest().email(reader().getEmail()).token(Optional.of(readerToken));
-    boolean authorized =
-        iamService.isAuthorized(
+        // Ingest one row into the study 'file' table with a reference to that ingested file
+        String json = String.format("{\"file_id\":\"foo\",\"file_ref\":\"%s\"}", fileModel.getFileId());
+        String targetPath = "scratch/file" + UUID.randomUUID().toString() + ".json";
+        BlobInfo targetBlobInfo = BlobInfo
+            .newBuilder(BlobId.of(testConfiguration.getIngestbucket(), targetPath))
+            .build();
+
+        Storage storage = StorageOptions.getDefaultInstance().getService();
+        try (WriteChannel writer = storage.writer(targetBlobInfo)) {
+            writer.write(ByteBuffer.wrap(json.getBytes(StandardCharsets.UTF_8)));
+        }
+
+        IngestRequestModel request = dataRepoFixtures.buildSimpleIngest("file", targetPath);
+        IngestResponseModel ingestResponseModel = dataRepoFixtures.ingestJsonData(
+            steward(), datasetSummaryModel.getId(), request);
+
+        assertThat("1 Row was ingested", ingestResponseModel.getRowCount(), equalTo(1L));
+
+        // Create a snapshot exposing the one row and grant read access to our reader.
+        SnapshotSummaryModel snapshotSummaryModel = dataRepoFixtures.createSnapshot(
+            custodian(),
+            datasetSummaryModel.getName(),
+            profileId,
+            "file-acl-test-snapshot.json");
+        snapshotIds.add(snapshotSummaryModel.getId());
+        SnapshotModel snapshotModel = dataRepoFixtures.getSnapshot(custodian(),
+                snapshotSummaryModel.getId(), null);
+
+        dataRepoFixtures.addSnapshotPolicyMember(
+            custodian(),
+            snapshotModel.getId(),
+            IamRole.READER,
+            reader().getEmail());
+
+        AuthenticatedUserRequest authenticatedReaderRequest =
+            new AuthenticatedUserRequest().email(reader().getEmail()).token(Optional.of(readerToken));
+        boolean authorized = iamService.isAuthorized(
             authenticatedReaderRequest,
             IamResourceType.DATASNAPSHOT,
             snapshotModel.getId().toString(),
             IamAction.READ_DATA);
-    assertTrue("correctly added reader", authorized);
-
-    // The reader does not have permission to make queries in any project,
-    // so we have to use the custodian to look up the DRS id.
-    BigQuery bigQueryCustodian =
-        BigQueryFixtures.getBigQuery(snapshotModel.getDataProject(), custodianToken);
-    BigQueryFixtures.hasAccess(
-        bigQueryCustodian, snapshotModel.getDataProject(), snapshotModel.getName());
-
-    /*
-     * WARNING: if making any changes to this test make sure to notify the #dsp-batch channel! Describe the change
-     * and any consequences downstream to DRS clients.
-     */
-    // Read and validate the DRS URI from the file ref column in the 'file' table.
-    String drsObjectId =
-        BigQueryFixtures.queryForDrsId(bigQueryCustodian, snapshotModel, "file", "file_ref");
-
-    // Use DRS API to lookup the file by DRS ID (pulled out of the URI).
-    DRSObject drsObject = dataRepoFixtures.drsGetObject(reader(), drsObjectId);
-    String gsuri = TestUtils.validateDrsAccessMethods(drsObject.getAccessMethods(), custodianToken);
-
-    // Try to read the file of the gs path as reader and discoverer
-    String[] strings = gsuri.split("/", 4);
-
-    String bucketName = strings[2];
-    String blobName = strings[3];
-    BlobId blobId = BlobId.of(bucketName, blobName);
-
-    Storage readerStorage = getStorage(readerToken);
-    assertTrue("Reader can read some bytes of the file", canReadBlobRetry(readerStorage, blobId));
-
-    Storage discovererStorage = getStorage(discovererToken);
-    assertFalse("Discoverer can not read the file", canReadBlob(discovererStorage, blobId));
-  }
-
-  @Test
-  public void fileAclFaultTest() throws Exception {
-    try {
-      // Run the fileAclTest with the SNAPSHOT_GRANT_FILE_ACCESS_FAULT on
-      dataRepoFixtures.setFault(
-          steward(), ConfigEnum.SNAPSHOT_GRANT_FILE_ACCESS_FAULT.name(), true);
-      fileAclTest();
-    } finally {
-      dataRepoFixtures.resetConfig(steward());
-    }
-  }
-
-  @Test
-  public void checkCustodianPermissions() throws Exception {
-    makeIngestTestDataset();
-    IngestRequestModel request =
-        dataRepoFixtures.buildSimpleIngest(
+        assertTrue("correctly added reader", authorized);
+
+        // The reader does not have permission to make queries in any project,
+        // so we have to use the custodian to look up the DRS id.
+        BigQuery bigQueryCustodian = BigQueryFixtures.getBigQuery(snapshotModel.getDataProject(), custodianToken);
+        BigQueryFixtures.hasAccess(bigQueryCustodian, snapshotModel.getDataProject(), snapshotModel.getName());
+
+        /*
+         * WARNING: if making any changes to this test make sure to notify the #dsp-batch channel! Describe the change
+         * and any consequences downstream to DRS clients.
+         */
+        // Read and validate the DRS URI from the file ref column in the 'file' table.
+        String drsObjectId = BigQueryFixtures.queryForDrsId(bigQueryCustodian,
+            snapshotModel,
+            "file",
+            "file_ref");
+
+        // Use DRS API to lookup the file by DRS ID (pulled out of the URI).
+        DRSObject drsObject = dataRepoFixtures.drsGetObject(reader(), drsObjectId);
+        String gsuri = TestUtils.validateDrsAccessMethods(drsObject.getAccessMethods(), custodianToken);
+
+        // Try to read the file of the gs path as reader and discoverer
+        String[] strings = gsuri.split("/", 4);
+
+        String bucketName = strings[2];
+        String blobName = strings[3];
+        BlobId blobId = BlobId.of(bucketName, blobName);
+
+        Storage readerStorage = getStorage(readerToken);
+        assertTrue("Reader can read some bytes of the file", canReadBlobRetry(readerStorage, blobId));
+
+        Storage discovererStorage = getStorage(discovererToken);
+        assertFalse("Discoverer can not read the file", canReadBlob(discovererStorage, blobId));
+    }
+
+    @Test
+    public void fileAclFaultTest() throws Exception {
+        try {
+            // Run the fileAclTest with the SNAPSHOT_GRANT_FILE_ACCESS_FAULT on
+            dataRepoFixtures.setFault(steward(), ConfigEnum.SNAPSHOT_GRANT_FILE_ACCESS_FAULT.name(), true);
+            fileAclTest();
+        } finally {
+            dataRepoFixtures.resetConfig(steward());
+        }
+    }
+
+    @Test
+    public void checkCustodianPermissions() throws  Exception {
+        makeIngestTestDataset();
+        IngestRequestModel request = dataRepoFixtures.buildSimpleIngest(
             "participant", "ingest-test/ingest-test-participant.json");
-    dataRepoFixtures.ingestJsonData(steward(), datasetId, request);
-
-    request = dataRepoFixtures.buildSimpleIngest("sample", "ingest-test/ingest-test-sample.json");
-    dataRepoFixtures.ingestJsonData(steward(), datasetId, request);
-
-    DatasetModel dataset = dataRepoFixtures.getDataset(steward(), datasetId);
-
-    String datasetBqSnapshotName = PdaoConstant.PDAO_PREFIX + dataset.getName();
-
-    BigQuery custodianBigQuery =
-        BigQueryFixtures.getBigQuery(dataset.getDataProject(), custodianToken);
-    try {
-      BigQueryFixtures.datasetExists(
-          custodianBigQuery, dataset.getDataProject(), datasetBqSnapshotName);
-      fail("custodian shouldn't be able to access bq dataset before it is shared with them");
-    } catch (IllegalStateException e) {
-      assertThat(
-          "checking message for pdao exception error",
-          e.getMessage(),
-          equalTo("existence check failed for " + datasetBqSnapshotName));
-    }
-
-    dataRepoFixtures.addDatasetPolicyMember(
-        steward(), datasetId, IamRole.CUSTODIAN, custodian().getEmail());
-    DataRepoResponse<EnumerateDatasetModel> enumDatasets =
-        dataRepoFixtures.enumerateDatasetsRaw(custodian());
-    assertThat(
-        "Custodian is authorized to enumerate datasets",
-        enumDatasets.getStatusCode(),
-        equalTo(HttpStatus.OK));
-
-    boolean custodianHasAccess =
-        BigQueryFixtures.hasAccess(
-            custodianBigQuery, dataset.getDataProject(), datasetBqSnapshotName);
-
-    assertTrue("custodian can access the bq snapshot after it has been shared", custodianHasAccess);
-
-    // gets the "sample" table and makes a table ref to use in the query
-    String tableRef =
-        BigQueryFixtures.makeTableRef(dataset, dataset.getSchema().getTables().get(1).getName());
-    String sql = String.format("SELECT * FROM %s LIMIT %s", tableRef, 1000);
-    TableResult results = BigQueryFixtures.query(sql, custodianBigQuery);
-    Assert.assertEquals(7, results.getTotalRows());
-  }
-
-  private boolean canReadBlob(Storage storage, BlobId blobId) throws Exception {
-    try (ReadChannel reader = storage.reader(blobId)) {
-      ByteBuffer bytes = ByteBuffer.allocate(64 * 1024);
-      int bytesRead = reader.read(bytes);
-      return (bytesRead > 0);
-    } catch (Exception ex) {
-      logger.info("Caught exception", ex);
-    }
-    return false;
-  }
-
-  private static final int RETRY_INITIAL_INTERVAL_SECONDS = 2;
-  private static final int RETRY_MAX_INTERVAL_SECONDS = 30;
-  private static final int RETRY_MAX_SLEEP_SECONDS = 420;
-
-  private boolean canReadBlobRetry(Storage storage, BlobId blobId) throws Exception {
-    int sleptSeconds = 0;
-    int sleepSeconds = RETRY_INITIAL_INTERVAL_SECONDS;
-    while (true) {
-      try (ReadChannel reader = storage.reader(blobId)) {
-        ByteBuffer bytes = ByteBuffer.allocate(64 * 1024);
-        int bytesRead = reader.read(bytes);
-        return (bytesRead > 0);
-      } catch (Exception ex) {
-        logger.info("Caught IO exception: " + ex.getMessage());
-        if ((sleptSeconds < RETRY_MAX_SLEEP_SECONDS)
-            && StringUtils.contains(ex.getMessage(), "Forbidden")) {
-
-          TimeUnit.SECONDS.sleep(sleepSeconds);
-          sleptSeconds += sleepSeconds;
-          logger.info("Slept " + sleepSeconds + " total slept " + sleptSeconds);
-          sleepSeconds = Math.min(2 * sleepSeconds, RETRY_MAX_INTERVAL_SECONDS);
-        } else {
-          throw ex;
-        }
-      }
-    }
-  }
+        dataRepoFixtures.ingestJsonData(steward(), datasetId, request);
+
+        request = dataRepoFixtures.buildSimpleIngest(
+            "sample", "ingest-test/ingest-test-sample.json");
+        dataRepoFixtures.ingestJsonData(steward(), datasetId, request);
+
+        DatasetModel dataset = dataRepoFixtures.getDataset(steward(), datasetId);
+
+        String datasetBqSnapshotName = PdaoConstant.PDAO_PREFIX + dataset.getName();
+
+        BigQuery custodianBigQuery = BigQueryFixtures.getBigQuery(dataset.getDataProject(), custodianToken);
+        try {
+            BigQueryFixtures.datasetExists(custodianBigQuery, dataset.getDataProject(), datasetBqSnapshotName);
+            fail("custodian shouldn't be able to access bq dataset before it is shared with them");
+        } catch (IllegalStateException e) {
+            assertThat("checking message for pdao exception error",
+                e.getMessage(),
+                equalTo("existence check failed for " + datasetBqSnapshotName));
+        }
+
+        dataRepoFixtures.addDatasetPolicyMember(
+            steward(),
+            datasetId,
+            IamRole.CUSTODIAN,
+            custodian().getEmail());
+        DataRepoResponse<EnumerateDatasetModel> enumDatasets = dataRepoFixtures.enumerateDatasetsRaw(custodian());
+        assertThat("Custodian is authorized to enumerate datasets",
+            enumDatasets.getStatusCode(),
+            equalTo(HttpStatus.OK));
+
+        boolean custodianHasAccess =
+            BigQueryFixtures.hasAccess(custodianBigQuery, dataset.getDataProject(), datasetBqSnapshotName);
+
+        assertTrue("custodian can access the bq snapshot after it has been shared",
+            custodianHasAccess);
+
+        // gets the "sample" table and makes a table ref to use in the query
+        String tableRef = BigQueryFixtures.makeTableRef(dataset, dataset.getSchema().getTables().get(1).getName());
+        String sql = String.format("SELECT * FROM %s LIMIT %s", tableRef, 1000);
+        TableResult results = BigQueryFixtures.query(sql, custodianBigQuery);
+        Assert.assertEquals(7, results.getTotalRows());
+    }
+
+    private boolean canReadBlob(Storage storage, BlobId blobId) throws Exception {
+        try (ReadChannel reader = storage.reader(blobId)) {
+            ByteBuffer bytes = ByteBuffer.allocate(64 * 1024);
+            int bytesRead = reader.read(bytes);
+            return (bytesRead > 0);
+        } catch (Exception ex) {
+            logger.info("Caught exception", ex);
+        }
+        return false;
+    }
+
+    private static final int RETRY_INITIAL_INTERVAL_SECONDS = 2;
+    private static final int RETRY_MAX_INTERVAL_SECONDS = 30;
+    private static final int RETRY_MAX_SLEEP_SECONDS = 420;
+
+    private boolean canReadBlobRetry(Storage storage, BlobId blobId) throws Exception {
+        int sleptSeconds = 0;
+        int sleepSeconds = RETRY_INITIAL_INTERVAL_SECONDS;
+        while (true) {
+            try (ReadChannel reader = storage.reader(blobId)) {
+                ByteBuffer bytes = ByteBuffer.allocate(64 * 1024);
+                int bytesRead = reader.read(bytes);
+                return (bytesRead > 0);
+            } catch (Exception ex) {
+                logger.info("Caught IO exception: " + ex.getMessage());
+                if ((sleptSeconds < RETRY_MAX_SLEEP_SECONDS) &&
+                    StringUtils.contains(ex.getMessage(), "Forbidden")) {
+
+                    TimeUnit.SECONDS.sleep(sleepSeconds);
+                    sleptSeconds += sleepSeconds;
+                    logger.info("Slept " + sleepSeconds + " total slept " + sleptSeconds);
+                    sleepSeconds = Math.min(2 * sleepSeconds, RETRY_MAX_INTERVAL_SECONDS);
+                } else {
+                    throw ex;
+                }
+            }
+        }
+    }
+
 }
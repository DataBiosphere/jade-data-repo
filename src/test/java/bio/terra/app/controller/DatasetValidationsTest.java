--- conflicted
+++ resolved
@@ -1,20 +1,4 @@
 package bio.terra.app.controller;
-
-import static bio.terra.common.fixtures.DatasetFixtures.buildAsset;
-import static bio.terra.common.fixtures.DatasetFixtures.buildAssetParticipantTable;
-import static bio.terra.common.fixtures.DatasetFixtures.buildAssetSampleTable;
-import static bio.terra.common.fixtures.DatasetFixtures.buildDatasetRequest;
-import static bio.terra.common.fixtures.DatasetFixtures.buildParticipantSampleRelationship;
-import static bio.terra.common.fixtures.DatasetFixtures.buildSampleTerm;
-import static org.hamcrest.CoreMatchers.containsString;
-import static org.hamcrest.CoreMatchers.equalTo;
-import static org.hamcrest.Matchers.containsInAnyOrder;
-import static org.junit.Assert.assertArrayEquals;
-import static org.junit.Assert.assertThat;
-import static org.junit.Assert.assertTrue;
-import static org.springframework.test.web.servlet.request.MockMvcRequestBuilders.get;
-import static org.springframework.test.web.servlet.request.MockMvcRequestBuilders.post;
-import static org.springframework.test.web.servlet.result.MockMvcResultMatchers.status;
 
 import bio.terra.common.TestUtils;
 import bio.terra.common.category.Unit;
@@ -30,11 +14,6 @@
 import bio.terra.model.TableDataType;
 import bio.terra.model.TableModel;
 import com.fasterxml.jackson.databind.ObjectMapper;
-import java.util.ArrayList;
-import java.util.Arrays;
-import java.util.Collections;
-import java.util.List;
-import java.util.stream.Collectors;
 import org.apache.commons.lang3.StringUtils;
 import org.hamcrest.Matcher;
 import org.junit.Test;
@@ -49,8 +28,6 @@
 import org.springframework.test.web.servlet.MockMvc;
 import org.springframework.test.web.servlet.MvcResult;
 
-<<<<<<< HEAD
-=======
 import java.util.ArrayList;
 import java.util.Arrays;
 import java.util.Collections;
@@ -73,622 +50,550 @@
 import static org.springframework.test.web.servlet.request.MockMvcRequestBuilders.post;
 import static org.springframework.test.web.servlet.result.MockMvcResultMatchers.status;
 
->>>>>>> 2f6383ff
 @RunWith(SpringRunner.class)
 @SpringBootTest
 @AutoConfigureMockMvc
 @Category(Unit.class)
 public class DatasetValidationsTest {
 
-  @Autowired private MockMvc mvc;
-
-  @Autowired private ObjectMapper objectMapper;
-
-  private ErrorModel expectBadDatasetCreateRequest(DatasetRequestModel datasetRequest)
-      throws Exception {
-    MvcResult result =
-        mvc.perform(
-                post("/api/repository/v1/datasets")
-                    .contentType(MediaType.APPLICATION_JSON)
-                    .content(TestUtils.mapToJson(datasetRequest)))
+    @Autowired
+    private MockMvc mvc;
+
+    @Autowired
+    private ObjectMapper objectMapper;
+
+    private ErrorModel expectBadDatasetCreateRequest(DatasetRequestModel datasetRequest) throws Exception {
+        MvcResult result = mvc.perform(post("/api/repository/v1/datasets")
+            .contentType(MediaType.APPLICATION_JSON)
+            .content(TestUtils.mapToJson(datasetRequest)))
             .andExpect(status().is4xxClientError())
             .andReturn();
 
-    MockHttpServletResponse response = result.getResponse();
-    String responseBody = response.getContentAsString();
-
-    assertTrue(
-        "Error model was returned on failure", StringUtils.contains(responseBody, "message"));
-
-    ErrorModel errorModel = TestUtils.mapFromJson(responseBody, ErrorModel.class);
-    return errorModel;
-  }
-
-  private void expectBadDatasetEnumerateRequest(
-      Integer offset,
-      Integer limit,
-      String sort,
-      String direction,
-      String expectedMessage,
-      List<String> errors)
-      throws Exception {
-    MvcResult result =
-        mvc.perform(
-                get("/api/repository/v1/datasets")
-                    .param("offset", offset.toString())
-                    .param("limit", limit.toString())
-                    .param("sort", sort)
-                    .param("direction", direction)
-                    .contentType(MediaType.APPLICATION_JSON)
-                    .content(TestUtils.mapToJson(buildDatasetRequest())))
+        MockHttpServletResponse response = result.getResponse();
+        String responseBody = response.getContentAsString();
+
+        assertTrue("Error model was returned on failure",
+            StringUtils.contains(responseBody, "message"));
+
+        ErrorModel errorModel = TestUtils.mapFromJson(responseBody, ErrorModel.class);
+        return errorModel;
+    }
+
+    private void expectBadDatasetEnumerateRequest(
+        Integer offset,
+        Integer limit,
+        String sort,
+        String direction,
+        String expectedMessage,
+        List<String> errors
+    ) throws Exception {
+        MvcResult result = mvc.perform(get("/api/repository/v1/datasets")
+            .param("offset", offset.toString())
+            .param("limit", limit.toString())
+            .param("sort", sort)
+            .param("direction", direction)
+            .contentType(MediaType.APPLICATION_JSON)
+            .content(TestUtils.mapToJson(buildDatasetRequest())))
             .andExpect(status().is4xxClientError())
             .andReturn();
 
-    MockHttpServletResponse response = result.getResponse();
-    String responseBody = response.getContentAsString();
-
-    assertTrue(
-        "Error model was returned on failure", StringUtils.contains(responseBody, "message"));
-
-    ErrorModel errorModel = TestUtils.mapFromJson(responseBody, ErrorModel.class);
-    assertThat("correct error message", errorModel.getMessage(), equalTo(expectedMessage));
-    List<String> responseErrors = errorModel.getErrorDetail();
-    if (errors == null || errors.isEmpty()) {
-      assertTrue("No details expected", (responseErrors == null || responseErrors.size() == 0));
-    } else {
-      assertTrue("Same number of errors", responseErrors.size() == errors.size());
-      assertArrayEquals("Error details match", responseErrors.toArray(), errors.toArray());
-    }
-  }
-
-  @Test
-  public void testInvalidDatasetRequest() throws Exception {
-    mvc.perform(
-            post("/api/repository/v1/datasets")
-                .contentType(MediaType.APPLICATION_JSON)
-                .content("{}"))
-        .andExpect(status().is4xxClientError());
-  }
-
-  @Test
-  public void testJsonParsingErrors() throws Exception {
-    String invalidSchema =
-        "{\"name\":\"no_response\","
-            + "\"description\":\"Invalid dataset schema leads to no response body\","
-            + "\"defaultProfileId\":\"390e7a85-d47f-4531-b612-165fc977d3bd\","
-            + "\"schema\":{\"tables\":[{\"name\":\"table\",\"columns\":"
-            + "[{\"name\":\"column\",\"datatype\":\"fileref\",\"is_array\":true}]}]}}";
-    MvcResult result =
-        mvc.perform(
-                post("/api/repository/v1/datasets")
-                    .contentType(MediaType.APPLICATION_JSON)
-                    .content(invalidSchema))
+        MockHttpServletResponse response = result.getResponse();
+        String responseBody = response.getContentAsString();
+
+        assertTrue("Error model was returned on failure",
+            StringUtils.contains(responseBody, "message"));
+
+        ErrorModel errorModel = TestUtils.mapFromJson(responseBody, ErrorModel.class);
+        assertThat("correct error message", errorModel.getMessage(), equalTo(expectedMessage));
+        List<String> responseErrors = errorModel.getErrorDetail();
+        if (errors == null || errors.isEmpty()) {
+            assertTrue("No details expected", (responseErrors == null || responseErrors.size() == 0));
+        } else {
+            assertTrue("Same number of errors", responseErrors.size() == errors.size());
+            assertArrayEquals("Error details match", responseErrors.toArray(), errors.toArray());
+        }
+    }
+
+    @Test
+    public void testInvalidDatasetRequest() throws Exception {
+        mvc.perform(post("/api/repository/v1/datasets")
+            .contentType(MediaType.APPLICATION_JSON)
+            .content("{}"))
+            .andExpect(status().is4xxClientError());
+    }
+
+    @Test
+    public void testJsonParsingErrors() throws Exception {
+        String invalidSchema = "{\"name\":\"no_response\"," +
+            "\"description\":\"Invalid dataset schema leads to no response body\"," +
+            "\"defaultProfileId\":\"390e7a85-d47f-4531-b612-165fc977d3bd\"," +
+            "\"schema\":{\"tables\":[{\"name\":\"table\",\"columns\":" +
+            "[{\"name\":\"column\",\"datatype\":\"fileref\",\"is_array\":true}]}]}}";
+        MvcResult result = mvc.perform(post("/api/repository/v1/datasets")
+            .contentType(MediaType.APPLICATION_JSON)
+            .content(invalidSchema))
             .andExpect(status().is4xxClientError())
             .andReturn();
 
-    MockHttpServletResponse response = result.getResponse();
-    String responseBody = response.getContentAsString();
-    assertTrue(
-        "Json parsing errors are logged and returned",
-        responseBody.contains("JSON parse error: Unrecognized field \\\"is_array\\\""));
-  }
-
-  @Test
-  public void testDuplicateTableNames() throws Exception {
-    ColumnModel column = new ColumnModel().name("id").datatype(TableDataType.STRING);
-    TableModel table =
-        new TableModel().name("duplicate").columns(Collections.singletonList(column));
-
-    DatasetRequestModel req = buildDatasetRequest();
-    req.getSchema().tables(Arrays.asList(table, table));
-    ErrorModel errorModel = expectBadDatasetCreateRequest(req);
-    checkValidationErrorModel(
-        errorModel,
-        new String[] {
-          "DuplicateTableNames",
-          "InvalidRelationshipTermTableColumn",
-          "InvalidRelationshipTermTableColumn",
-          "InvalidAssetTable",
-          "InvalidAssetTableColumn",
-          "InvalidAssetTableColumn",
-          "InvalidRootColumn"
-        });
-  }
-
-  @Test
-  public void testDuplicateColumnNames() throws Exception {
-    ColumnModel column = new ColumnModel().name("id").datatype(TableDataType.STRING);
-    TableModel table = new TableModel().name("table").columns(Arrays.asList(column, column));
-
-    DatasetRequestModel req = buildDatasetRequest();
-    req.getSchema().tables(Collections.singletonList(table));
-    ErrorModel errorModel = expectBadDatasetCreateRequest(req);
-    checkValidationErrorModel(
-        errorModel,
-        new String[] {
-          "DuplicateColumnNames",
-          "InvalidRelationshipTermTableColumn",
-          "InvalidRelationshipTermTableColumn",
-          "InvalidAssetTable",
-          "InvalidAssetTableColumn",
-          "InvalidAssetTableColumn",
-          "InvalidRootColumn"
-        });
-  }
-
-  @Test
-  public void testDuplicateAssetNames() throws Exception {
-    DatasetRequestModel req = buildDatasetRequest();
-    req.getSchema().assets(Arrays.asList(buildAsset(), buildAsset()));
-    ErrorModel errorModel = expectBadDatasetCreateRequest(req);
-    checkValidationErrorModel(errorModel, new String[] {"DuplicateAssetNames"});
-  }
-
-  @Test
-  public void testDuplicateRelationshipNames() throws Exception {
-    DatasetRequestModel req = buildDatasetRequest();
-    RelationshipModel relationship = buildParticipantSampleRelationship();
-    req.getSchema().relationships(Arrays.asList(relationship, relationship));
-    ErrorModel errorModel = expectBadDatasetCreateRequest(req);
-    checkValidationErrorModel(errorModel, new String[] {"DuplicateRelationshipNames"});
-  }
-
-  @Test
-  public void testInvalidAssetTable() throws Exception {
-    AssetTableModel invalidAssetTable =
-        new AssetTableModel().name("mismatched_table_name").columns(Collections.emptyList());
-
-    AssetModel asset =
-        new AssetModel()
+        MockHttpServletResponse response = result.getResponse();
+        String responseBody = response.getContentAsString();
+        assertTrue("Json parsing errors are logged and returned",
+            responseBody.contains("JSON parse error: Unrecognized field \\\"is_array\\\""));
+    }
+
+    @Test
+    public void testDuplicateTableNames() throws Exception {
+        ColumnModel column = new ColumnModel().name("id").datatype(TableDataType.STRING);
+        TableModel table = new TableModel()
+            .name("duplicate")
+            .columns(Collections.singletonList(column));
+
+        DatasetRequestModel req = buildDatasetRequest();
+        req.getSchema().tables(Arrays.asList(table, table));
+        ErrorModel errorModel = expectBadDatasetCreateRequest(req);
+        checkValidationErrorModel(errorModel,
+            new String[]{"DuplicateTableNames", "InvalidRelationshipTermTableColumn",
+                "InvalidRelationshipTermTableColumn", "InvalidAssetTable",
+                "InvalidAssetTableColumn", "InvalidAssetTableColumn", "InvalidRootColumn"});
+    }
+
+    @Test
+    public void testDuplicateColumnNames() throws Exception {
+        ColumnModel column = new ColumnModel().name("id").datatype(TableDataType.STRING);
+        TableModel table = new TableModel()
+            .name("table")
+            .columns(Arrays.asList(column, column));
+
+        DatasetRequestModel req = buildDatasetRequest();
+        req.getSchema().tables(Collections.singletonList(table));
+        ErrorModel errorModel = expectBadDatasetCreateRequest(req);
+        checkValidationErrorModel(errorModel,
+            new String[]{"DuplicateColumnNames", "InvalidRelationshipTermTableColumn",
+                "InvalidRelationshipTermTableColumn", "InvalidAssetTable",
+                "InvalidAssetTableColumn", "InvalidAssetTableColumn", "InvalidRootColumn"});
+    }
+
+    @Test
+    public void testDuplicateAssetNames() throws Exception {
+        DatasetRequestModel req = buildDatasetRequest();
+        req.getSchema().assets(Arrays.asList(buildAsset(), buildAsset()));
+        ErrorModel errorModel = expectBadDatasetCreateRequest(req);
+        checkValidationErrorModel(errorModel, new String[]{"DuplicateAssetNames"});
+    }
+
+    @Test
+    public void testDuplicateRelationshipNames() throws Exception {
+        DatasetRequestModel req = buildDatasetRequest();
+        RelationshipModel relationship = buildParticipantSampleRelationship();
+        req.getSchema().relationships(Arrays.asList(relationship, relationship));
+        ErrorModel errorModel = expectBadDatasetCreateRequest(req);
+        checkValidationErrorModel(errorModel, new String[]{"DuplicateRelationshipNames"});
+    }
+
+    @Test
+    public void testInvalidAssetTable() throws Exception {
+        AssetTableModel invalidAssetTable = new AssetTableModel()
+            .name("mismatched_table_name")
+            .columns(Collections.emptyList());
+
+        AssetModel asset = new AssetModel()
             .name("bad_asset")
             .rootTable("mismatched_table_name")
             .tables(Collections.singletonList(invalidAssetTable))
             .follow(Collections.singletonList("participant_sample"));
 
-    DatasetRequestModel req = buildDatasetRequest();
-    req.getSchema().assets(Collections.singletonList(asset));
-    ErrorModel errorModel = expectBadDatasetCreateRequest(req);
-    checkValidationErrorModel(
-        errorModel, new String[] {"NotNull", "InvalidAssetTable", "InvalidRootColumn"});
-  }
-
-  @Test
-  public void testInvalidAssetTableColumn() throws Exception {
-    // participant is a valid table but date_collected is in the sample table
-    AssetTableModel invalidAssetTable =
-        new AssetTableModel()
+        DatasetRequestModel req = buildDatasetRequest();
+        req.getSchema().assets(Collections.singletonList(asset));
+        ErrorModel errorModel = expectBadDatasetCreateRequest(req);
+        checkValidationErrorModel(errorModel,
+            new String[]{"NotNull", "InvalidAssetTable", "InvalidRootColumn"});
+    }
+
+    @Test
+    public void testInvalidAssetTableColumn() throws Exception {
+        // participant is a valid table but date_collected is in the sample table
+        AssetTableModel invalidAssetTable = new AssetTableModel()
             .name("participant")
             .columns(Collections.singletonList("date_collected"));
 
-    AssetModel asset =
-        new AssetModel()
+        AssetModel asset = new AssetModel()
             .name("mismatched")
             .rootTable("participant")
             .rootColumn("date_collected")
             .tables(Collections.singletonList(invalidAssetTable))
             .follow(Collections.singletonList("participant_sample"));
 
-    DatasetRequestModel req = buildDatasetRequest();
-    req.getSchema().assets(Collections.singletonList(asset));
-    ErrorModel errorModel = expectBadDatasetCreateRequest(req);
-    checkValidationErrorModel(
-        errorModel, new String[] {"InvalidAssetTableColumn", "InvalidRootColumn"});
-  }
-
-  @Test
-  public void testArrayAssetRootColumn() throws Exception {
-    ColumnModel arrayColumn =
-        new ColumnModel().name("array_data").arrayOf(true).datatype(TableDataType.STRING);
-
-    DatasetRequestModel req = buildDatasetRequest();
-    req.getSchema().getTables().stream()
-        .filter(table -> table.getName().equals("sample"))
-        .findFirst()
-        .ifPresent(
-            sampleTable -> {
-              ArrayList<ColumnModel> columns = new ArrayList<>(sampleTable.getColumns());
-              columns.add(arrayColumn);
-              sampleTable.setColumns(columns);
+        DatasetRequestModel req = buildDatasetRequest();
+        req.getSchema().assets(Collections.singletonList(asset));
+        ErrorModel errorModel = expectBadDatasetCreateRequest(req);
+        checkValidationErrorModel(errorModel,
+            new String[]{"InvalidAssetTableColumn", "InvalidRootColumn"});
+    }
+
+    @Test
+    public void testArrayAssetRootColumn() throws Exception {
+        ColumnModel arrayColumn = new ColumnModel()
+            .name("array_data")
+            .arrayOf(true)
+            .datatype(TableDataType.STRING);
+
+        DatasetRequestModel req = buildDatasetRequest();
+        req.getSchema().getTables().stream()
+            .filter(table -> table.getName().equals("sample"))
+            .findFirst()
+            .ifPresent(sampleTable -> {
+                ArrayList<ColumnModel> columns = new ArrayList<>(sampleTable.getColumns());
+                columns.add(arrayColumn);
+                sampleTable.setColumns(columns);
             });
 
-    AssetTableModel assetTable =
-        new AssetTableModel().name("sample").columns(Collections.emptyList());
-
-    AssetModel asset =
-        new AssetModel()
+        AssetTableModel assetTable = new AssetTableModel()
+            .name("sample")
+            .columns(Collections.emptyList());
+
+        AssetModel asset = new AssetModel()
             .name("bad_root")
             .rootTable("sample")
             .rootColumn(arrayColumn.getName())
             .tables(Collections.singletonList(assetTable))
             .follow(Collections.singletonList("participant_sample"));
 
-    req.getSchema().setAssets(Collections.singletonList(asset));
-    ErrorModel errorModel = expectBadDatasetCreateRequest(req);
-    checkValidationErrorModel(errorModel, new String[] {"InvalidArrayRootColumn"});
-  }
-
-  @Test
-  public void testInvalidFollowsRelationship() throws Exception {
-    AssetModel asset =
-        new AssetModel()
+        req.getSchema().setAssets(Collections.singletonList(asset));
+        ErrorModel errorModel = expectBadDatasetCreateRequest(req);
+        checkValidationErrorModel(errorModel, new String[]{"InvalidArrayRootColumn"});
+    }
+
+    @Test
+    public void testInvalidFollowsRelationship() throws Exception {
+        AssetModel asset = new AssetModel()
             .name("bad_follows")
             .tables(Arrays.asList(buildAssetSampleTable(), buildAssetParticipantTable()))
             .follow(Collections.singletonList("missing"));
 
-    DatasetRequestModel req = buildDatasetRequest();
-    req.getSchema().assets(Collections.singletonList(asset));
-    ErrorModel errorModel = expectBadDatasetCreateRequest(req);
-    checkValidationErrorModel(
-        errorModel,
-        new String[] {"NotNull", "NotNull", "NoRootTable", "InvalidFollowsRelationship"});
-  }
-
-  @Test
-  public void testInvalidRelationshipTermTableColumn() throws Exception {
-    // participant_id is part of the sample table, not participant
-    RelationshipTermModel mismatchedTerm =
-        new RelationshipTermModel().table("participant").column("participant_id");
-
-    RelationshipModel mismatchedRelationship =
-        new RelationshipModel()
+        DatasetRequestModel req = buildDatasetRequest();
+        req.getSchema().assets(Collections.singletonList(asset));
+        ErrorModel errorModel = expectBadDatasetCreateRequest(req);
+        checkValidationErrorModel(errorModel,
+            new String[]{"NotNull", "NotNull", "NoRootTable", "InvalidFollowsRelationship"});
+    }
+
+    @Test
+    public void testInvalidRelationshipTermTableColumn() throws Exception {
+        // participant_id is part of the sample table, not participant
+        RelationshipTermModel mismatchedTerm = new RelationshipTermModel()
+            .table("participant")
+            .column("participant_id");
+
+        RelationshipModel mismatchedRelationship = new RelationshipModel()
             .name("participant_sample")
             .from(mismatchedTerm)
             .to(buildSampleTerm());
 
-    DatasetRequestModel req = buildDatasetRequest();
-    req.getSchema().relationships(Collections.singletonList(mismatchedRelationship));
-    ErrorModel errorModel = expectBadDatasetCreateRequest(req);
-    checkValidationErrorModel(errorModel, new String[] {"InvalidRelationshipTermTableColumn"});
-  }
-
-  @Test
-  public void testNoRootTable() throws Exception {
-    AssetModel noRoot =
-        new AssetModel()
+        DatasetRequestModel req = buildDatasetRequest();
+        req.getSchema().relationships(Collections.singletonList(mismatchedRelationship));
+        ErrorModel errorModel = expectBadDatasetCreateRequest(req);
+        checkValidationErrorModel(errorModel,
+            new String[]{"InvalidRelationshipTermTableColumn"});
+    }
+
+
+    @Test
+    public void testNoRootTable() throws Exception {
+        AssetModel noRoot = new AssetModel()
             .name("bad")
             // In the fixtures, the participant asset table has isRoot set to false.
             .tables(Collections.singletonList(buildAssetParticipantTable()))
             .follow(Collections.singletonList("participant_sample"));
-    DatasetRequestModel req = buildDatasetRequest();
-    req.getSchema().assets(Collections.singletonList(noRoot));
-    ErrorModel errorModel = expectBadDatasetCreateRequest(req);
-    checkValidationErrorModel(errorModel, new String[] {"NotNull", "NotNull", "NoRootTable"});
-  }
-
-  @Test
-  public void testTableSchemaInvalidDataType() throws Exception {
-    String invalidSchema =
-        "{\"name\":\"no_response\","
-            + "\"description\":\"Invalid datatype in dataset schema leads to no response body\","
-            + "\"defaultProfileId\":\"390e7a85-d47f-4531-b612-165fc977d3bd\","
-            + "\"schema\":{\"tables\":[{\"name\":\"table\",\"columns\":"
-            + "[{\"name\":\"bad_column1\",\"datatype\":\"bad_datatype\"}, "
-            + "{\"name\":\"bad_column2\",\"datatype\":\"bad_datatype\"}]}]}}";
-    MvcResult result =
-        mvc.perform(
-                post("/api/repository/v1/datasets")
-                    .contentType(MediaType.APPLICATION_JSON)
-                    .content(invalidSchema))
+        DatasetRequestModel req = buildDatasetRequest();
+        req.getSchema().assets(Collections.singletonList(noRoot));
+        ErrorModel errorModel = expectBadDatasetCreateRequest(req);
+        checkValidationErrorModel(errorModel, new String[]{"NotNull", "NotNull", "NoRootTable"});
+    }
+
+    @Test
+    public void testTableSchemaInvalidDataType() throws Exception {
+        String invalidSchema = "{\"name\":\"no_response\"," +
+            "\"description\":\"Invalid datatype in dataset schema leads to no response body\"," +
+            "\"defaultProfileId\":\"390e7a85-d47f-4531-b612-165fc977d3bd\"," +
+            "\"schema\":{\"tables\":[{\"name\":\"table\",\"columns\":" +
+            "[{\"name\":\"bad_column1\",\"datatype\":\"bad_datatype\"}, " +
+            "{\"name\":\"bad_column2\",\"datatype\":\"bad_datatype\"}]}]}}";
+        MvcResult result = mvc.perform(post("/api/repository/v1/datasets")
+            .contentType(MediaType.APPLICATION_JSON)
+            .content(invalidSchema))
             .andExpect(status().is4xxClientError())
             .andReturn();
 
-    MockHttpServletResponse response = result.getResponse();
-    String responseBody = response.getContentAsString();
-    assertTrue(
-        "Invalid DataTypes are logged and returned",
-        responseBody.contains(
-            "invalid datatype in table column(s): bad_column1, bad_column2, "
-                + "valid DataTypes are [boolean, bytes, date, datetime, dirref, fileref, "
-                + "float, float64, integer, int64, numeric, record, string, text, time, timestamp]"));
-  }
-
-  @Test
-  public void testDatasetNameInvalid() throws Exception {
-    ErrorModel errorModel = expectBadDatasetCreateRequest(buildDatasetRequest().name("no spaces"));
-    checkValidationErrorModel(errorModel, new String[] {"Pattern"});
-
-    errorModel = expectBadDatasetCreateRequest(buildDatasetRequest().name("no-dashes"));
-    checkValidationErrorModel(errorModel, new String[] {"Pattern"});
-
-    errorModel = expectBadDatasetCreateRequest(buildDatasetRequest().name(""));
-    checkValidationErrorModel(errorModel, new String[] {"Size", "Pattern"});
-
-    // Make a 512 character string, it should be considered too long by the validation.
-    String tooLong = StringUtils.repeat("a", 512);
-    errorModel = expectBadDatasetCreateRequest(buildDatasetRequest().name(tooLong));
-    checkValidationErrorModel(errorModel, new String[] {"Size"});
-  }
-
-  @Test
-  public void testDatasetNameMissing() throws Exception {
-    ErrorModel errorModel = expectBadDatasetCreateRequest(buildDatasetRequest().name(null));
-    checkValidationErrorModel(errorModel, new String[] {"NotNull", "DatasetNameMissing"});
-  }
-
-  @Test
-  public void testDatasetEnumerateValidations() throws Exception {
-    String expected = "Invalid enumerate parameter(s).";
-    String expectedEnum = "Invalid enum parameter: '%s'.";
-    expectBadDatasetEnumerateRequest(
-        -1,
-        3,
-        null,
-        null,
-        expected,
-        Collections.singletonList("offset must be greater than or equal to 0."));
-    expectBadDatasetEnumerateRequest(
-        1,
-        0,
-        null,
-        null,
-        expected,
-        Collections.singletonList("limit must be greater than or equal to 1."));
-    expectBadDatasetEnumerateRequest(
-        -1,
-        0,
-        null,
-        null,
-        expected,
-        Arrays.asList(
-            "offset must be greater than or equal to 0.",
-            "limit must be greater than or equal to 1."));
-    expectBadDatasetEnumerateRequest(
-        0,
-        10,
-        "invalid",
-        null,
-        String.format(expectedEnum, "invalid"),
-        Collections.singletonList("sort must be one of: [name, description, created_date]."));
-    expectBadDatasetEnumerateRequest(
-        0,
-        10,
-        "name",
-        "invalid",
-        String.format(expectedEnum, "invalid"),
-        Collections.singletonList("direction must be one of: [asc, desc]."));
-  }
-
-  @Test
-  public void testMissingPrimaryKeyColumn() throws Exception {
-    TableModel table =
-        new TableModel()
+        MockHttpServletResponse response = result.getResponse();
+        String responseBody = response.getContentAsString();
+        assertTrue("Invalid DataTypes are logged and returned",
+            responseBody.contains("invalid datatype in table column(s): bad_column1, bad_column2, " +
+                "valid DataTypes are [boolean, bytes, date, datetime, dirref, fileref, " +
+                "float, float64, integer, int64, numeric, record, string, text, time, timestamp]"));
+    }
+
+    @Test
+    public void testDatasetNameInvalid() throws Exception {
+        ErrorModel errorModel = expectBadDatasetCreateRequest(buildDatasetRequest().name("no spaces"));
+        checkValidationErrorModel(errorModel, new String[]{"Pattern"});
+
+        errorModel = expectBadDatasetCreateRequest(buildDatasetRequest().name("no-dashes"));
+        checkValidationErrorModel(errorModel, new String[]{"Pattern"});
+
+        errorModel = expectBadDatasetCreateRequest(buildDatasetRequest().name(""));
+        checkValidationErrorModel(errorModel, new String[]{"Size", "Pattern"});
+
+        // Make a 512 character string, it should be considered too long by the validation.
+        String tooLong = StringUtils.repeat("a", 512);
+        errorModel = expectBadDatasetCreateRequest(buildDatasetRequest().name(tooLong));
+        checkValidationErrorModel(errorModel, new String[]{"Size"});
+    }
+
+    @Test
+    public void testDatasetNameMissing() throws Exception {
+        ErrorModel errorModel = expectBadDatasetCreateRequest(buildDatasetRequest().name(null));
+        checkValidationErrorModel(errorModel, new String[]{"NotNull", "DatasetNameMissing"});
+    }
+
+    @Test
+    public void testDatasetEnumerateValidations() throws Exception {
+        String expected = "Invalid enumerate parameter(s).";
+        String expectedEnum = "Invalid enum parameter: '%s'.";
+        expectBadDatasetEnumerateRequest(-1, 3, null, null, expected,
+            Collections.singletonList("offset must be greater than or equal to 0."));
+        expectBadDatasetEnumerateRequest(1, 0, null, null, expected,
+            Collections.singletonList("limit must be greater than or equal to 1."));
+        expectBadDatasetEnumerateRequest(-1, 0, null, null, expected,
+            Arrays.asList("offset must be greater than or equal to 0.", "limit must be greater than or equal to 1."));
+        expectBadDatasetEnumerateRequest(0, 10, "invalid", null,
+            String.format(expectedEnum, "invalid"),
+            Collections.singletonList("sort must be one of: [name, description, created_date]."));
+        expectBadDatasetEnumerateRequest(0, 10, "name", "invalid",
+            String.format(expectedEnum, "invalid"),
+            Collections.singletonList("direction must be one of: [asc, desc]."));
+    }
+
+    @Test
+    public void testMissingPrimaryKeyColumn() throws Exception {
+        TableModel table = new TableModel()
             .name("table")
             .columns(Collections.emptyList())
             .primaryKey(Collections.singletonList("not_a_column"));
-    DatasetRequestModel req = buildDatasetRequest();
-    req.getSchema()
-        .tables(Collections.singletonList(table))
-        .relationships(Collections.emptyList())
-        .assets(Collections.emptyList());
-
-    ErrorModel errorModel = expectBadDatasetCreateRequest(req);
-    checkValidationErrorModel(errorModel, new String[] {"MissingPrimaryKeyColumn"});
-  }
-
-  @Test
-  public void testArrayPrimaryKeyColumn() throws Exception {
-    ColumnModel column =
-        new ColumnModel().name("array_column").datatype(TableDataType.STRING).arrayOf(true);
-    TableModel table =
-        new TableModel()
+        DatasetRequestModel req = buildDatasetRequest();
+        req.getSchema()
+            .tables(Collections.singletonList(table))
+            .relationships(Collections.emptyList())
+            .assets(Collections.emptyList());
+
+        ErrorModel errorModel = expectBadDatasetCreateRequest(req);
+        checkValidationErrorModel(errorModel, new String[]{"MissingPrimaryKeyColumn"});
+    }
+
+    @Test
+    public void testArrayPrimaryKeyColumn() throws Exception {
+        ColumnModel column = new ColumnModel()
+            .name("array_column")
+            .datatype(TableDataType.STRING)
+            .arrayOf(true);
+        TableModel table = new TableModel()
             .name("table")
             .columns(Collections.singletonList(column))
             .primaryKey(Collections.singletonList(column.getName()));
-    DatasetRequestModel req = buildDatasetRequest();
-    req.getSchema()
-        .tables(Collections.singletonList(table))
-        .relationships(Collections.emptyList())
-        .assets(Collections.emptyList());
-
-    ErrorModel errorModel = expectBadDatasetCreateRequest(req);
-    checkValidationErrorModel(errorModel, new String[] {"PrimaryKeyArrayColumn"});
-  }
-
-  @Test
-  public void testDatePartitionWithBadOptions() throws Exception {
-    TableModel table =
-        new TableModel()
+        DatasetRequestModel req = buildDatasetRequest();
+        req.getSchema()
+            .tables(Collections.singletonList(table))
+            .relationships(Collections.emptyList())
+            .assets(Collections.emptyList());
+
+        ErrorModel errorModel = expectBadDatasetCreateRequest(req);
+        checkValidationErrorModel(errorModel, new String[]{"PrimaryKeyArrayColumn"});
+    }
+
+    @Test
+    public void testDatePartitionWithBadOptions() throws Exception {
+        TableModel table = new TableModel()
             .name("table")
             .columns(Collections.emptyList())
             .partitionMode(TableModel.PartitionModeEnum.DATE)
-            .intPartitionOptions(
-                new IntPartitionOptionsModel().column("foo").min(1L).max(2L).interval(1L));
-    DatasetRequestModel req = buildDatasetRequest();
-    req.getSchema()
-        .tables(Collections.singletonList(table))
-        .relationships(Collections.emptyList())
-        .assets(Collections.emptyList());
-
-    ErrorModel errorModel = expectBadDatasetCreateRequest(req);
-    checkValidationErrorModel(
-        errorModel, new String[] {"MissingDatePartitionOptions", "InvalidIntPartitionOptions"});
-  }
-
-  @Test
-  public void testDatePartitionWithMissingColumn() throws Exception {
-    TableModel table =
-        new TableModel()
+            .intPartitionOptions(new IntPartitionOptionsModel().column("foo").min(1L).max(2L).interval(1L));
+        DatasetRequestModel req = buildDatasetRequest();
+        req.getSchema()
+            .tables(Collections.singletonList(table))
+            .relationships(Collections.emptyList())
+            .assets(Collections.emptyList());
+
+        ErrorModel errorModel = expectBadDatasetCreateRequest(req);
+        checkValidationErrorModel(errorModel,
+            new String[]{"MissingDatePartitionOptions", "InvalidIntPartitionOptions"});
+    }
+
+    @Test
+    public void testDatePartitionWithMissingColumn() throws Exception {
+        TableModel table = new TableModel()
             .name("table")
             .columns(Collections.emptyList())
             .partitionMode(TableModel.PartitionModeEnum.DATE)
             .datePartitionOptions(new DatePartitionOptionsModel().column("not_a_column"));
-    DatasetRequestModel req = buildDatasetRequest();
-    req.getSchema()
-        .tables(Collections.singletonList(table))
-        .relationships(Collections.emptyList())
-        .assets(Collections.emptyList());
-
-    ErrorModel errorModel = expectBadDatasetCreateRequest(req);
-    checkValidationErrorModel(errorModel, new String[] {"InvalidDatePartitionColumnName"});
-  }
-
-  @Test
-  public void testDatePartitionWithMismatchedType() throws Exception {
-    ColumnModel column = new ColumnModel().name("column").datatype(TableDataType.INT64);
-    TableModel table =
-        new TableModel()
+        DatasetRequestModel req = buildDatasetRequest();
+        req.getSchema()
+            .tables(Collections.singletonList(table))
+            .relationships(Collections.emptyList())
+            .assets(Collections.emptyList());
+
+        ErrorModel errorModel = expectBadDatasetCreateRequest(req);
+        checkValidationErrorModel(errorModel, new String[]{"InvalidDatePartitionColumnName"});
+    }
+
+    @Test
+    public void testDatePartitionWithMismatchedType() throws Exception {
+        ColumnModel column = new ColumnModel()
+            .name("column")
+            .datatype(TableDataType.INT64);
+        TableModel table = new TableModel()
             .name("table")
             .columns(Collections.singletonList(column))
             .partitionMode(TableModel.PartitionModeEnum.DATE)
             .datePartitionOptions(new DatePartitionOptionsModel().column(column.getName()));
-    DatasetRequestModel req = buildDatasetRequest();
-    req.getSchema()
-        .tables(Collections.singletonList(table))
-        .relationships(Collections.emptyList())
-        .assets(Collections.emptyList());
-
-    ErrorModel errorModel = expectBadDatasetCreateRequest(req);
-    checkValidationErrorModel(errorModel, new String[] {"InvalidDatePartitionColumnType"});
-  }
-
-  @Test
-  public void testIntPartitionWithBadOptions() throws Exception {
-    TableModel table =
-        new TableModel()
+        DatasetRequestModel req = buildDatasetRequest();
+        req.getSchema()
+            .tables(Collections.singletonList(table))
+            .relationships(Collections.emptyList())
+            .assets(Collections.emptyList());
+
+        ErrorModel errorModel = expectBadDatasetCreateRequest(req);
+        checkValidationErrorModel(errorModel, new String[]{"InvalidDatePartitionColumnType"});
+    }
+
+    @Test
+    public void testIntPartitionWithBadOptions() throws Exception {
+        TableModel table = new TableModel()
             .name("table")
             .columns(Collections.emptyList())
             .partitionMode(TableModel.PartitionModeEnum.INT)
             .datePartitionOptions(new DatePartitionOptionsModel().column("foo"));
-    DatasetRequestModel req = buildDatasetRequest();
-    req.getSchema()
-        .tables(Collections.singletonList(table))
-        .relationships(Collections.emptyList())
-        .assets(Collections.emptyList());
-
-    ErrorModel errorModel = expectBadDatasetCreateRequest(req);
-    checkValidationErrorModel(
-        errorModel, new String[] {"InvalidDatePartitionOptions", "MissingIntPartitionOptions"});
-  }
-
-  @Test
-  public void testIntPartitionWithMissingColumn() throws Exception {
-    TableModel table =
-        new TableModel()
+        DatasetRequestModel req = buildDatasetRequest();
+        req.getSchema()
+            .tables(Collections.singletonList(table))
+            .relationships(Collections.emptyList())
+            .assets(Collections.emptyList());
+
+        ErrorModel errorModel = expectBadDatasetCreateRequest(req);
+        checkValidationErrorModel(errorModel,
+            new String[]{"InvalidDatePartitionOptions", "MissingIntPartitionOptions"});
+    }
+
+    @Test
+    public void testIntPartitionWithMissingColumn() throws Exception {
+        TableModel table = new TableModel()
             .name("table")
             .columns(Collections.emptyList())
             .partitionMode(TableModel.PartitionModeEnum.INT)
-            .intPartitionOptions(
-                new IntPartitionOptionsModel().column("not_a_column").min(1L).max(2L).interval(1L));
-    DatasetRequestModel req = buildDatasetRequest();
-    req.getSchema()
-        .tables(Collections.singletonList(table))
-        .relationships(Collections.emptyList())
-        .assets(Collections.emptyList());
-
-    ErrorModel errorModel = expectBadDatasetCreateRequest(req);
-    checkValidationErrorModel(errorModel, new String[] {"InvalidIntPartitionColumnName"});
-  }
-
-  @Test
-  public void testIntPartitionWithMismatchedType() throws Exception {
-    ColumnModel column = new ColumnModel().name("column").datatype(TableDataType.TIMESTAMP);
-    TableModel table =
-        new TableModel()
+            .intPartitionOptions(new IntPartitionOptionsModel().column("not_a_column").min(1L).max(2L).interval(1L));
+        DatasetRequestModel req = buildDatasetRequest();
+        req.getSchema()
+            .tables(Collections.singletonList(table))
+            .relationships(Collections.emptyList())
+            .assets(Collections.emptyList());
+
+        ErrorModel errorModel = expectBadDatasetCreateRequest(req);
+        checkValidationErrorModel(errorModel, new String[]{"InvalidIntPartitionColumnName"});
+    }
+
+    @Test
+    public void testIntPartitionWithMismatchedType() throws Exception {
+        ColumnModel column = new ColumnModel()
+            .name("column")
+            .datatype(TableDataType.TIMESTAMP);
+        TableModel table = new TableModel()
+            .name("table")
+            .columns(Collections.singletonList(column))
+            .partitionMode(TableModel.PartitionModeEnum.INT)
+            .intPartitionOptions(new IntPartitionOptionsModel().column(column.getName()).min(1L).max(2L).interval(1L));
+        DatasetRequestModel req = buildDatasetRequest();
+        req.getSchema()
+            .tables(Collections.singletonList(table))
+            .relationships(Collections.emptyList())
+            .assets(Collections.emptyList());
+
+        ErrorModel errorModel = expectBadDatasetCreateRequest(req);
+        checkValidationErrorModel(errorModel, new String[]{"InvalidIntPartitionColumnType"});
+    }
+
+    @Test
+    public void testIntPartitionWithBadRange() throws Exception {
+        ColumnModel column = new ColumnModel()
+            .name("column")
+            .datatype(TableDataType.INT64);
+        TableModel table = new TableModel()
+            .name("table")
+            .columns(Collections.singletonList(column))
+            .partitionMode(TableModel.PartitionModeEnum.INT)
+            .intPartitionOptions(new IntPartitionOptionsModel().column(column.getName()).min(5L).max(2L).interval(-1L));
+        DatasetRequestModel req = buildDatasetRequest();
+        req.getSchema()
+            .tables(Collections.singletonList(table))
+            .relationships(Collections.emptyList())
+            .assets(Collections.emptyList());
+
+        ErrorModel errorModel = expectBadDatasetCreateRequest(req);
+        checkValidationErrorModel(errorModel,
+            new String[]{"InvalidIntPartitionRange", "InvalidIntPartitionInterval"});
+    }
+
+    @Test
+    public void testIntPartitionTooManyPartitions() throws Exception {
+        ColumnModel column = new ColumnModel()
+            .name("column")
+            .datatype(TableDataType.INT64);
+        TableModel table = new TableModel()
             .name("table")
             .columns(Collections.singletonList(column))
             .partitionMode(TableModel.PartitionModeEnum.INT)
             .intPartitionOptions(
-                new IntPartitionOptionsModel()
-                    .column(column.getName())
-                    .min(1L)
-                    .max(2L)
-                    .interval(1L));
-    DatasetRequestModel req = buildDatasetRequest();
-    req.getSchema()
-        .tables(Collections.singletonList(table))
-        .relationships(Collections.emptyList())
-        .assets(Collections.emptyList());
-
-    ErrorModel errorModel = expectBadDatasetCreateRequest(req);
-    checkValidationErrorModel(errorModel, new String[] {"InvalidIntPartitionColumnType"});
-  }
-
-  @Test
-  public void testIntPartitionWithBadRange() throws Exception {
-    ColumnModel column = new ColumnModel().name("column").datatype(TableDataType.INT64);
-    TableModel table =
-        new TableModel()
-            .name("table")
-            .columns(Collections.singletonList(column))
-            .partitionMode(TableModel.PartitionModeEnum.INT)
-            .intPartitionOptions(
-                new IntPartitionOptionsModel()
-                    .column(column.getName())
-                    .min(5L)
-                    .max(2L)
-                    .interval(-1L));
-    DatasetRequestModel req = buildDatasetRequest();
-    req.getSchema()
-        .tables(Collections.singletonList(table))
-        .relationships(Collections.emptyList())
-        .assets(Collections.emptyList());
-
-    ErrorModel errorModel = expectBadDatasetCreateRequest(req);
-    checkValidationErrorModel(
-        errorModel, new String[] {"InvalidIntPartitionRange", "InvalidIntPartitionInterval"});
-  }
-
-  @Test
-  public void testIntPartitionTooManyPartitions() throws Exception {
-    ColumnModel column = new ColumnModel().name("column").datatype(TableDataType.INT64);
-    TableModel table =
-        new TableModel()
-            .name("table")
-            .columns(Collections.singletonList(column))
-            .partitionMode(TableModel.PartitionModeEnum.INT)
-            .intPartitionOptions(
-                new IntPartitionOptionsModel()
-                    .column(column.getName())
-                    .min(0L)
-                    .max(4001L)
-                    .interval(1L));
-    DatasetRequestModel req = buildDatasetRequest();
-    req.getSchema()
-        .tables(Collections.singletonList(table))
-        .relationships(Collections.emptyList())
-        .assets(Collections.emptyList());
-
-    ErrorModel errorModel = expectBadDatasetCreateRequest(req);
-    checkValidationErrorModel(errorModel, new String[] {"TooManyIntPartitions"});
-  }
-
-  @Test
-  public void testPartitionOptionsWithoutMode() throws Exception {
-    TableModel table =
-        new TableModel()
+                new IntPartitionOptionsModel().column(column.getName()).min(0L).max(4001L).interval(1L));
+        DatasetRequestModel req = buildDatasetRequest();
+        req.getSchema()
+            .tables(Collections.singletonList(table))
+            .relationships(Collections.emptyList())
+            .assets(Collections.emptyList());
+
+        ErrorModel errorModel = expectBadDatasetCreateRequest(req);
+        checkValidationErrorModel(errorModel,
+            new String[]{"TooManyIntPartitions"});
+    }
+
+    @Test
+    public void testPartitionOptionsWithoutMode() throws Exception {
+        TableModel table = new TableModel()
             .name("table")
             .columns(Collections.emptyList())
             .datePartitionOptions(new DatePartitionOptionsModel().column("foo"))
-            .intPartitionOptions(
-                new IntPartitionOptionsModel().column("bar").min(1L).max(2L).interval(1L));
-    DatasetRequestModel req = buildDatasetRequest();
-    req.getSchema()
-        .tables(Collections.singletonList(table))
-        .relationships(Collections.emptyList())
-        .assets(Collections.emptyList());
-
-    ErrorModel errorModel = expectBadDatasetCreateRequest(req);
-    checkValidationErrorModel(
-        errorModel, new String[] {"InvalidDatePartitionOptions", "InvalidIntPartitionOptions"});
-  }
-
-  private void checkValidationErrorModel(ErrorModel errorModel, String[] messageCodes) {
-    List<String> details = errorModel.getErrorDetail();
-    assertThat(
-        "Main message is right",
-        errorModel.getMessage(),
-        containsString("Validation errors - see error details"));
-    /*
-     * The global exception handler logs in this format:
-     *
-     * <fieldName>: '<messageCode>' (<defaultMessage>)
-     *
-     * We check to see if the code is wrapped in quotes to prevent matching on substrings.
-     */
-    List<Matcher<? super String>> expectedMatches =
-        Arrays.stream(messageCodes)
+            .intPartitionOptions(new IntPartitionOptionsModel().column("bar").min(1L).max(2L).interval(1L));
+        DatasetRequestModel req = buildDatasetRequest();
+        req.getSchema()
+            .tables(Collections.singletonList(table))
+            .relationships(Collections.emptyList())
+            .assets(Collections.emptyList());
+
+        ErrorModel errorModel = expectBadDatasetCreateRequest(req);
+        checkValidationErrorModel(errorModel,
+            new String[]{"InvalidDatePartitionOptions", "InvalidIntPartitionOptions"});
+    }
+
+    private void checkValidationErrorModel(ErrorModel errorModel, String[] messageCodes) {
+        List<String> details = errorModel.getErrorDetail();
+        assertThat("Main message is right", errorModel.getMessage(),
+            containsString("Validation errors - see error details"));
+        /*
+         * The global exception handler logs in this format:
+         *
+         * <fieldName>: '<messageCode>' (<defaultMessage>)
+         *
+         * We check to see if the code is wrapped in quotes to prevent matching on substrings.
+         */
+        List<Matcher<? super String>> expectedMatches = Arrays.stream(messageCodes)
             .map(code -> containsString("'" + code + "'"))
             .collect(Collectors.toList());
-    assertThat("Detail codes are right", details, containsInAnyOrder(expectedMatches));
-  }
+        assertThat("Detail codes are right", details, containsInAnyOrder(expectedMatches));
+    }
 }
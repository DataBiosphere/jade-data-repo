--- conflicted
+++ resolved
@@ -1,13 +1,8 @@
 package bio.terra.service.dataset.flight.create;
 
-<<<<<<< HEAD
 import bio.terra.common.BaseStep;
-import bio.terra.common.Relationship;
 import bio.terra.common.StepInput;
 import bio.terra.common.StepOutput;
-=======
-import bio.terra.common.FlightUtils;
->>>>>>> 2d1b917d
 import bio.terra.model.AssetModel;
 import bio.terra.service.configuration.ConfigEnum;
 import bio.terra.service.configuration.ConfigurationService;
@@ -41,55 +36,15 @@
     this.datasetService = datasetService;
   }
 
-<<<<<<< HEAD
-  private Dataset getDataset() {
-    // Use the dataset id to fetch the Dataset object
-    return datasetService.retrieve(datasetId);
-  }
-
-  private AssetSpecification getNewAssetSpec(Dataset dataset) {
-    // get Asset Model and convert it to a spec
-    AssetModel assetModel = request;
-
-    List<DatasetTable> datasetTables = dataset.getTables();
-    Map<String, Relationship> relationshipMap = new HashMap<>();
-    Map<String, DatasetTable> tablesMap = new HashMap<>();
-
-    datasetTables.forEach(datasetTable -> tablesMap.put(datasetTable.getName(), datasetTable));
-
-    List<Relationship> datasetRelationships = dataset.getRelationships();
-
-    datasetRelationships.forEach(
-        relationship -> relationshipMap.put(relationship.getName(), relationship));
-    AssetSpecification assetSpecification =
-        DatasetJsonConversion.assetModelToAssetSpecification(
-            assetModel, tablesMap, relationshipMap);
-    return assetSpecification;
-  }
-
   @Override
   public StepResult perform() {
-    // TODO: Asset columns and tables need to match things in the dataset schema
-    Dataset dataset = getDataset();
-    // get the dataset assets that already exist --asset name needs to be unique
-    AssetSpecification newAssetSpecification = getNewAssetSpec(dataset);
-=======
-  @Override
-  public StepResult doStep(FlightContext context) {
-    UUID datasetId =
-        UUID.fromString(
-            context.getInputParameters().get(JobMapKeys.DATASET_ID.getKeyName(), String.class));
     Dataset dataset = datasetService.retrieve(datasetId);
     FlightMap map = context.getWorkingMap();
-
-    AssetModel assetModel =
-        context.getInputParameters().get(JobMapKeys.REQUEST.getKeyName(), AssetModel.class);
 
     dataset.validateDatasetAssetSpecification(assetModel);
 
     // get the dataset assets that already exist --asset name needs to be unique
     AssetSpecification newAssetSpecification = dataset.getNewAssetSpec(assetModel);
->>>>>>> 2d1b917d
 
     // add a fault that forces an exception to make sure the undo works
     try {
@@ -103,12 +58,8 @@
     }
 
     try {
-<<<<<<< HEAD
-      assetDao.create(newAssetSpecification, dataset.getId());
+      assetDao.create(newAssetSpecification, datasetId);
       assetCreated = true;
-=======
-      assetDao.create(newAssetSpecification, datasetId);
->>>>>>> 2d1b917d
     } catch (InvalidAssetException e) {
       setErrorResponse(e.getMessage(), HttpStatus.BAD_REQUEST);
       return new StepResult(StepStatus.STEP_RESULT_FAILURE_FATAL, e);
@@ -119,27 +70,12 @@
   }
 
   @Override
-<<<<<<< HEAD
   public StepResult undo() {
     if (assetCreated) {
-      Dataset dataset = getDataset();
+      Dataset dataset = datasetService.retrieve(datasetId);
+
       // Search the Asset list in the dataset object to see if the asset you were trying to create
       // got created.
-      AssetSpecification newAssetSpecification = getNewAssetSpec(dataset);
-=======
-  public StepResult undoStep(FlightContext context) {
-    FlightMap map = context.getWorkingMap();
-    if (map.get(DatasetWorkingMapKeys.ASSET_NAME_COLLISION, Boolean.class) == null) {
-      UUID datasetId =
-          UUID.fromString(
-              context.getInputParameters().get(JobMapKeys.DATASET_ID.getKeyName(), String.class));
-      Dataset dataset = datasetService.retrieve(datasetId);
-
-      AssetModel assetModel =
-          context.getInputParameters().get(JobMapKeys.REQUEST.getKeyName(), AssetModel.class);
-      // Search the Asset list in the dataset object to see if the asset you were trying to create
-      // got created.
->>>>>>> 2d1b917d
       Optional<AssetSpecification> assetSpecificationToDelete =
           dataset.getAssetSpecificationByName(assetModel.getName());
       // This only works if we are sure asset names are unique.

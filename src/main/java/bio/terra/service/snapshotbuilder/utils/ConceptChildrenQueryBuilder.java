--- conflicted
+++ resolved
@@ -13,16 +13,10 @@
 import bio.terra.service.snapshotbuilder.query.filtervariable.BinaryFilterVariable;
 import bio.terra.service.snapshotbuilder.query.filtervariable.BooleanAndOrFilterVariable;
 import bio.terra.service.snapshotbuilder.query.filtervariable.SubQueryFilterVariable;
-import bio.terra.service.snapshotbuilder.utils.constants.Concept;
-import bio.terra.service.snapshotbuilder.utils.constants.ConceptAncestor;
-import bio.terra.service.snapshotbuilder.utils.constants.ConceptRelationship;
-import bio.terra.service.snapshotbuilder.utils.constants.Person;
 import java.util.List;
 
 public class ConceptChildrenQueryBuilder {
 
-<<<<<<< HEAD
-=======
   private static final String CONCEPT = "concept";
   private static final String CONCEPT_ANCESTOR = "concept_ancestor";
   private static final String CONCEPT_RELATIONSHIP = "concept_relationship";
@@ -38,7 +32,6 @@
   private static final String CONCEPT_ID_2 = "concept_id_2";
   private static final String RELATIONSHIP_ID = "relationship_id";
 
->>>>>>> 082daf6a
   /**
    * Generate a query that retrieves the descendants of the given concept and their roll-up counts.
    *
@@ -53,28 +46,18 @@
       SnapshotBuilderDomainOption domainOption, int parentConceptId) {
 
     // concept table and its fields concept_name and concept_id
-<<<<<<< HEAD
-    TableVariable concept =
-        TableVariable.forPrimary(TablePointer.fromTableName(Concept.TABLE_NAME));
-    FieldVariable conceptName = concept.makeFieldVariable(Concept.CONCEPT_NAME);
-    FieldVariable conceptId = concept.makeFieldVariable(Concept.CONCEPT_ID);
-=======
     TableVariable concept = TableVariable.forPrimary(TablePointer.fromTableName(CONCEPT));
     FieldVariable conceptName = concept.makeFieldVariable(CONCEPT_NAME);
     FieldVariable conceptId = concept.makeFieldVariable(CONCEPT_ID);
     FieldVariable conceptCode = concept.makeFieldVariable(CONCEPT_CODE);
->>>>>>> 082daf6a
 
     // concept_ancestor joined on concept.concept_id = ancestor_concept_id.
     // We use concept_ancestor for the rollup count because we want to include counts
     // from all descendants, not just direct descendants.
     TableVariable conceptAncestor =
         TableVariable.forJoined(
-            TablePointer.fromTableName(ConceptAncestor.TABLE_NAME),
-            ConceptAncestor.ANCESTOR_CONCEPT_ID,
-            conceptId);
-    FieldVariable descendantConceptId =
-        conceptAncestor.makeFieldVariable(ConceptAncestor.DESCENDANT_CONCEPT_ID);
+            TablePointer.fromTableName(CONCEPT_ANCESTOR), ANCESTOR_CONCEPT_ID, conceptId);
+    FieldVariable descendantConceptId = conceptAncestor.makeFieldVariable(DESCENDANT_CONCEPT_ID);
 
     // domain specific occurrence table joined on concept_ancestor.descendant_concept_id =
     // 'domain'_concept_id
@@ -84,10 +67,8 @@
             domainOption.getColumnName(),
             descendantConceptId);
 
-    // COUNT(DISTINCT person_id) as count
-    FieldVariable count =
-        domainOccurrence.makeFieldVariable(
-            Person.PERSON_ID, "COUNT", QueryBuilderFactory.COUNT, true);
+    // COUNT(DISTINCT person_id)
+    FieldVariable count = domainOccurrence.makeFieldVariable(PERSON_ID, "COUNT", "count", true);
 
     List<SelectExpression> select =
         List.of(
@@ -109,7 +90,7 @@
         BooleanAndOrFilterVariable.and(
             SubQueryFilterVariable.in(conceptId, createSubQuery(parentConceptId)),
             BinaryFilterVariable.equals(
-                concept.makeFieldVariable(Concept.STANDARD_CONCEPT), new Literal("S")));
+                concept.makeFieldVariable(STANDARD_CONCEPT), new Literal("S")));
 
     return new Query(select, tables, where, groupBy, orderBy);
   }
@@ -124,20 +105,17 @@
   Query createSubQuery(int conceptId) {
     // concept_relationship is primary table for the subquery
     TableVariable conceptRelationship =
-        TableVariable.forPrimary(TablePointer.fromTableName(ConceptRelationship.TABLE_NAME));
-    FieldVariable descendantConceptId =
-        conceptRelationship.makeFieldVariable(ConceptRelationship.CONCEPT_ID_2);
+        TableVariable.forPrimary(TablePointer.fromTableName(CONCEPT_RELATIONSHIP));
+    FieldVariable descendantConceptId = conceptRelationship.makeFieldVariable(CONCEPT_ID_2);
 
     return new Query(
         List.of(descendantConceptId),
         List.of(conceptRelationship),
         BooleanAndOrFilterVariable.and(
             BinaryFilterVariable.equals(
-                conceptRelationship.makeFieldVariable(ConceptRelationship.CONCEPT_ID_1),
-                new Literal(conceptId)),
+                conceptRelationship.makeFieldVariable(CONCEPT_ID_1), new Literal(conceptId)),
             BinaryFilterVariable.equals(
-                conceptRelationship.makeFieldVariable(ConceptRelationship.RELATIONSHIP_ID),
-                new Literal("Subsumes"))));
+                conceptRelationship.makeFieldVariable(RELATIONSHIP_ID), new Literal("Subsumes"))));
   }
 
   /**
@@ -146,13 +124,12 @@
    * <p>SELECT c.domain_id FROM concept AS c WHERE c.concept_id = conceptId
    */
   public Query retrieveDomainId(int conceptId) {
-    TableVariable concept =
-        TableVariable.forPrimary(TablePointer.fromTableName(Concept.TABLE_NAME));
-    FieldVariable domainIdField = concept.makeFieldVariable(Concept.DOMAIN_ID);
+    TableVariable concept = TableVariable.forPrimary(TablePointer.fromTableName(CONCEPT));
+    FieldVariable domainIdField = concept.makeFieldVariable(DOMAIN_ID);
 
     BinaryFilterVariable where =
         new BinaryFilterVariable(
-            concept.makeFieldVariable(Concept.CONCEPT_ID),
+            concept.makeFieldVariable(CONCEPT_ID),
             BinaryFilterVariable.BinaryOperator.EQUALS,
             new Literal(conceptId));
 

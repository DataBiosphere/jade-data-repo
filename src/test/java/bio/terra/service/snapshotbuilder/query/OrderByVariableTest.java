package bio.terra.service.snapshotbuilder.query;

import static org.hamcrest.MatcherAssert.assertThat;
import static org.hamcrest.Matchers.is;

import bio.terra.common.CloudPlatformWrapper;
import bio.terra.common.category.Unit;
<<<<<<< HEAD
import bio.terra.model.CloudPlatform;
=======
import jakarta.validation.constraints.NotNull;
>>>>>>> 59e34ba6
import java.util.List;
import org.junit.jupiter.api.Tag;
import org.junit.jupiter.params.ParameterizedTest;
import org.junit.jupiter.params.provider.EnumSource;

@Tag(Unit.TAG)
class OrderByVariableTest {

  @NotNull
  private static FieldVariable createVariable() {
    TablePointer table = QueryTestUtils.fromTableName("table");
    TableVariable tableVariable = TableVariable.forPrimary(table);
    var fieldVariable = new FieldVariable(new FieldPointer(table, "column"), tableVariable);
    TableVariable.generateAliases(List.of(tableVariable));
    return fieldVariable;
  }

  @ParameterizedTest
  @EnumSource(CloudPlatform.class)
  void renderSQLAsc(CloudPlatform platform) {
    var orderByVariable = new OrderByVariable(createVariable());
    assertThat(
        orderByVariable.renderSQL(false, CloudPlatformWrapper.of(platform)), is("t.column ASC"));
  }

  @ParameterizedTest
  @EnumSource(CloudPlatform.class)
  void renderSQLDesc(CloudPlatform platform) {
    var orderByVariable = new OrderByVariable(createVariable(), OrderByDirection.DESCENDING);
    assertThat(
        orderByVariable.renderSQL(false, CloudPlatformWrapper.of(platform)), is("t.column DESC"));
  }

  @ParameterizedTest
  @EnumSource(CloudPlatform.class)
  void renderSQLRandom(CloudPlatform platform) {
    var orderByVariable = OrderByVariable.random();
    assertThat(orderByVariable.renderSQL(true, CloudPlatformWrapper.of(platform)), is("RAND()"));
  }
}<|MERGE_RESOLUTION|>--- conflicted
+++ resolved
@@ -5,12 +5,10 @@
 
 import bio.terra.common.CloudPlatformWrapper;
 import bio.terra.common.category.Unit;
-<<<<<<< HEAD
+import jakarta.validation.constraints.NotNull;
 import bio.terra.model.CloudPlatform;
-=======
-import jakarta.validation.constraints.NotNull;
->>>>>>> 59e34ba6
 import java.util.List;
+import javax.validation.constraints.NotNull;
 import org.junit.jupiter.api.Tag;
 import org.junit.jupiter.params.ParameterizedTest;
 import org.junit.jupiter.params.provider.EnumSource;
@@ -27,26 +25,21 @@
     return fieldVariable;
   }
 
-  @ParameterizedTest
-  @EnumSource(CloudPlatform.class)
-  void renderSQLAsc(CloudPlatform platform) {
+  @Test
+  void renderSQLAsc() {
     var orderByVariable = new OrderByVariable(createVariable());
-    assertThat(
-        orderByVariable.renderSQL(false, CloudPlatformWrapper.of(platform)), is("t.column ASC"));
+    assertThat(orderByVariable.renderSQL(false), is("t.column ASC"));
   }
 
-  @ParameterizedTest
-  @EnumSource(CloudPlatform.class)
-  void renderSQLDesc(CloudPlatform platform) {
+  @Test
+  void renderSQLDesc() {
     var orderByVariable = new OrderByVariable(createVariable(), OrderByDirection.DESCENDING);
-    assertThat(
-        orderByVariable.renderSQL(false, CloudPlatformWrapper.of(platform)), is("t.column DESC"));
+    assertThat(orderByVariable.renderSQL(false), is("t.column DESC"));
   }
 
-  @ParameterizedTest
-  @EnumSource(CloudPlatform.class)
-  void renderSQLRandom(CloudPlatform platform) {
+  @Test
+  void renderSQLRandom() {
     var orderByVariable = OrderByVariable.random();
-    assertThat(orderByVariable.renderSQL(true, CloudPlatformWrapper.of(platform)), is("RAND()"));
+    assertThat(orderByVariable.renderSQL(true), is("RAND()"));
   }
 }
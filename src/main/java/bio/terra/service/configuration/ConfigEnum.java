package bio.terra.service.configuration;

import bio.terra.service.configuration.exception.ConfigNotFoundException;
import org.apache.commons.lang3.StringUtils;


/**
 * NOTE: the string form of the enumerations are used in tests. A simple IntelliJ rename will not work properly.
 */
// TODO: when we move to OpenAPI V3, we can put this an enum in the swagger and use the enums in the caller
public enum ConfigEnum {
    // -- parameters --
    SAM_RETRY_INITIAL_WAIT_SECONDS,
    SAM_RETRY_MAXIMUM_WAIT_SECONDS,
    SAM_OPERATION_TIMEOUT_SECONDS,
    LOAD_BULK_ARRAY_FILES_MAX,
    LOAD_BULK_FILES_MAX,
    LOAD_CONCURRENT_FILES,
    LOAD_CONCURRENT_INGESTS,
    LOAD_DRIVER_WAIT_SECONDS,

    // -- faults --
    SAM_TIMEOUT_FAULT,
    CREATE_ASSET_FAULT,
    // TODO: When we do DR-737 and attach data to faults, these two can be combined into one.
    LOAD_LOCK_CONFLICT_STOP_FAULT,
    LOAD_LOCK_CONFLICT_CONTINUE_FAULT,
    LOAD_SKIP_FILE_LOAD,

    BUCKET_LOCK_CONFLICT_STOP_FAULT,
    BUCKET_LOCK_CONFLICT_CONTINUE_FAULT,

<<<<<<< HEAD
    DATASET_DELETE_LOCK_CONFLICT_STOP_FAULT,
    DATASET_DELETE_LOCK_CONFLICT_CONTINUE_FAULT,
=======
    SNAPSHOT_DELETE_LOCK_CONFLICT_STOP_FAULT,
    SNAPSHOT_DELETE_LOCK_CONFLICT_CONTINUE_FAULT,
>>>>>>> 1cc049ee

    // Faults to test the fault system
    UNIT_TEST_SIMPLE_FAULT,
    UNIT_TEST_COUNTED_FAULT;

    public static ConfigEnum lookupByApiName(String apiName) {
        for (ConfigEnum config : values()) {
            if (StringUtils.equalsIgnoreCase(config.name(), apiName)) {
                return config;
            }
        }
        throw new ConfigNotFoundException("Configuration '" + apiName + "' was not found");
    }
}<|MERGE_RESOLUTION|>--- conflicted
+++ resolved
@@ -30,13 +30,11 @@
     BUCKET_LOCK_CONFLICT_STOP_FAULT,
     BUCKET_LOCK_CONFLICT_CONTINUE_FAULT,
 
-<<<<<<< HEAD
     DATASET_DELETE_LOCK_CONFLICT_STOP_FAULT,
     DATASET_DELETE_LOCK_CONFLICT_CONTINUE_FAULT,
-=======
+
     SNAPSHOT_DELETE_LOCK_CONFLICT_STOP_FAULT,
     SNAPSHOT_DELETE_LOCK_CONFLICT_CONTINUE_FAULT,
->>>>>>> 1cc049ee
 
     // Faults to test the fault system
     UNIT_TEST_SIMPLE_FAULT,

package bio.terra.service.load;


import bio.terra.common.DaoKeyHolder;
import bio.terra.model.BulkLoadFileModel;
import bio.terra.model.BulkLoadFileResultModel;
import bio.terra.model.BulkLoadFileState;
import bio.terra.model.BulkLoadResultModel;
import bio.terra.service.configuration.ConfigurationService;
import bio.terra.service.filedata.FSFileInfo;
import bio.terra.service.load.exception.LoadLockedException;
import bio.terra.service.snapshot.exception.CorruptMetadataException;
import org.apache.commons.codec.binary.StringUtils;
import org.slf4j.Logger;
import org.slf4j.LoggerFactory;
import org.springframework.beans.factory.annotation.Autowired;
import org.springframework.jdbc.core.BatchPreparedStatementSetter;
import org.springframework.jdbc.core.JdbcTemplate;
import org.springframework.jdbc.core.ResultSetExtractor;
import org.springframework.jdbc.core.namedparam.MapSqlParameterSource;
import org.springframework.jdbc.core.namedparam.NamedParameterJdbcTemplate;
import org.springframework.stereotype.Repository;
import org.springframework.transaction.annotation.Isolation;
import org.springframework.transaction.annotation.Propagation;
import org.springframework.transaction.annotation.Transactional;

import java.sql.PreparedStatement;
import java.sql.SQLException;
import java.util.List;
import java.util.UUID;

@Repository
public class LoadDao {
    private final Logger logger = LoggerFactory.getLogger(LoadDao.class);

    private NamedParameterJdbcTemplate jdbcTemplate;
    private ConfigurationService configService;

    @Autowired
    public LoadDao(NamedParameterJdbcTemplate jdbcTemplate, ConfigurationService configService) {
        this.jdbcTemplate = jdbcTemplate;
        this.configService = configService;
    }

    // -- load tags public methods --

    // This must be serializable so that conflicting updates of the locked state and flightid
<<<<<<< HEAD
    // are detected. The default isolation level for Postgres is READ_COMMITTED; that will allow
    // the second updater to overwrite the first updater's data. Serialization means the second
    // updater will throw a PSQLException.
    @Transactional(propagation = Propagation.REQUIRES_NEW, isolation = Isolation.SERIALIZABLE)
    public Load lockLoad(String loadTag, String flightId) throws InterruptedException {
        Load load = lookupLoadByTag(loadTag);
        if (load == null) {
            load = createLoad(loadTag, flightId);
        }
=======
    // are detected. We lock the table so that we avoid serialization errors.

    /**
     * We implement a rule that one load job can use one load tag at a time. That rule is needed to control
     * concurrent operations. For example, a delete-by-load-tag cannot compete with a load; two loads cannot
     * run in parallel with the same load tag - it confuses the algorithm for re-running a load with a load tag
     * and skipping already-loaded files.
     *
     * This call and the unlock call use a load table in the database to record that a load tag is in use.
     * The load tag is associated with a load id (a guid); that guid is a foreign key to the load_file table
     * that maintains the state of files being loaded.
     *
     * We expect conflicts on load tags to be rare. The typical case will be: a load starts, runs, and ends
     * without conflict and with a re-run.
     *
     * We learned from the first implementation of this code that when there were conflicts, we would get
     * serialization errors from Postgres. Those require building retry logic. Instead, we chose to use
     * table locks to serialize access to the load table during the time we are setting and freeing the
     * our load lock state.
     *
     * A lock is taken by creating the load tag row and storing the flight id holding the lock.
     * The lock is freed by deleting the load tag row. Code can safely re-lock a load tag lock it holds and
     * unlock a load tag lock it has freed.
     *
     * There is never a case where a lock row is updated. They are only ever inserted or deleted.
     *
     * @param loadTag tag identifying this load
     * @param flightId flight id taking the lock
     * @return Load object including the load id
     */
    @Transactional(propagation = Propagation.REQUIRED, isolation = Isolation.SERIALIZABLE)
    public Load lockLoad(String loadTag, String flightId) {
        jdbcTemplate.getJdbcTemplate().execute("LOCK TABLE load IN EXCLUSIVE MODE");
>>>>>>> 0ff37ce5

        String upsert = "INSERT INTO load (load_tag, locked, locking_flight_id)" +
            " VALUES (:load_tag, true, :flight_id)" +
            " ON CONFLICT ON CONSTRAINT load_load_tag_key DO NOTHING";

<<<<<<< HEAD
        // FAULT: see LoadDaoUnitTest for the rationale for this code.
        if (configService.testInsertFault(ConfigEnum.LOAD_LOCK_CONFLICT_STOP_FAULT)) {
            logger.info("LOAD_LOCK_CONFLICT_STOP");
            while (!configService.testInsertFault(ConfigEnum.LOAD_LOCK_CONFLICT_CONTINUE_FAULT)) {
                logger.info("Sleeping for CONTINUE FAULT");
                TimeUnit.SECONDS.sleep(2);
            }
            logger.info("LOAD_LOCK_CONFLICT_CONTINUE");
        }
=======
        MapSqlParameterSource params = new MapSqlParameterSource()
            .addValue("load_tag", loadTag)
            .addValue("flight_id", flightId);
        DaoKeyHolder keyHolder = new DaoKeyHolder();
        int rows = jdbcTemplate.update(upsert, params, keyHolder);
        Load load;
        if (rows == 0) {
            // We did not insert. Therefore, someone has the load tag locked.
            // Retrieve it, in case it is us re-locking
            load = lookupLoadByTag(loadTag);
            if (load == null) {
                throw new CorruptMetadataException("Load row should exist! Load tag: " + loadTag);
            }
>>>>>>> 0ff37ce5

            // It is locked by someone else
            if (!StringUtils.equals(load.getLockingFlightId(), flightId)) {
                throw new LoadLockedException("Load '" + loadTag +
                    "' is locked by flight '" + load.getLockingFlightId() + "'");
            }
        } else {
            load = new Load()
                .id(keyHolder.getId())
                .loadTag(keyHolder.getString("load_tag"))
                .locked(keyHolder.getField("locked", Boolean.class))
                .lockingFlightId(keyHolder.getString("locking_flight_id"));
        }

        return load;
    }

    /**
     * Unlocking means deleting the specific row for our load tag and flight id.
     * If no row is deleted, we assume this is a redo of the unlock and is OK. That can happen
     * if a flight successfully unlocks and then fails. When the first flight
     * recovers it will retry unlocking. We don't want that to be an error.
     *
     * If a row is deleted, then we have performed the unlock. So we don't
     * check the affected row count.
     *
     * @param loadTag tag identifying this load
     * @param flightId flight id releasing the lock
     */
    @Transactional(propagation = Propagation.REQUIRED, isolation = Isolation.SERIALIZABLE)
    public void unlockLoad(String loadTag, String flightId) {
        jdbcTemplate.getJdbcTemplate().execute("LOCK TABLE load IN EXCLUSIVE MODE");

        String delete = "DELETE FROM load WHERE load_tag = :load_tag AND locking_flight_id = :flight_id";
        MapSqlParameterSource params = new MapSqlParameterSource()
            .addValue("load_tag", loadTag)
            .addValue("flight_id", flightId);
        jdbcTemplate.update(delete, params);
    }

    private Load lookupLoadByTag(String loadTag) {
        String sql = "SELECT id, load_tag, locked, locking_flight_id FROM load WHERE load_tag = :load_tag";
        MapSqlParameterSource params = new MapSqlParameterSource().addValue("load_tag", loadTag);
        return jdbcTemplate.queryForObject(sql, params, (rs, rowNum) ->
            new Load()
                .id(rs.getObject("id", UUID.class))
                .loadTag(rs.getString("load_tag"))
                .locked(rs.getBoolean("locked"))
                .lockingFlightId(rs.getString("locking_flight_id")));
    }

    // -- load files methods --

    // TODO: REVIEWERS: note that counter to our usual practice, I am using the interface datatype instead of
    //  insulating the innards from the interface. That seems justified in this case, because I don't want to
    //  use memory making another big array.
    //  Also, I am a tiny bit concerned about insert performance. This code is implemented in the obvious
    //  way using JdbcTemplate. JdbcTemplate documentation says that it uses JDBC batchUpdate if it is supported
    //  by the underlying database system. However, some posts in StackOverflow claim that it is not using the
    //  batch, but issuing an insert for each row.
    //  I created DR-738 to track performance measurement of file load to decide if this method should get
    //  more clever.

    // Insert one batch of file load instructions into the load_file table
    @Transactional
    public void populateFiles(UUID loadId, List<BulkLoadFileModel> loadFileModelList) {
        final String sql = "INSERT INTO load_file " +
            " (load_id, source_path, target_path, mime_type, description, state)" +
            " VALUES(?,?,?,?,?,?)";

        JdbcTemplate baseJdbcTemplate = jdbcTemplate.getJdbcTemplate();
        baseJdbcTemplate.batchUpdate(sql,
            new BatchPreparedStatementSetter() {
                public void setValues(PreparedStatement ps, int i) throws SQLException {
                    ps.setObject(1, loadId);
                    ps.setString(2, loadFileModelList.get(i).getSourcePath());
                    ps.setString(3, loadFileModelList.get(i).getTargetPath());
                    ps.setString(4, loadFileModelList.get(i).getMimeType());
                    ps.setString(5, loadFileModelList.get(i).getDescription());
                    ps.setString(6, BulkLoadFileState.NOT_TRIED.toString());
                }

                public int getBatchSize() {
                    return loadFileModelList.size();
                }
            });
    }

    // Remove all file load instructions for a given loadId from the load_file table
    public void cleanFiles(UUID loadId) {
        jdbcTemplate.update("DELETE FROM load_file WHERE load_id = :load_id",
            new MapSqlParameterSource().addValue("load_id", loadId));
    }

    public List<LoadFile> findLoadsByState(UUID loadId, BulkLoadFileState state, Integer limit) {
        return queryByState(loadId, state, limit);
    }

    public LoadCandidates findCandidates(UUID loadId, int candidatesToFind) {
        final String countFailedSql = "SELECT count(*) AS failed FROM load_file" +
            " WHERE load_id = :load_id AND state = :state";
        MapSqlParameterSource params = new MapSqlParameterSource();
        params.addValue("load_id", loadId);
        params.addValue("state", BulkLoadFileState.FAILED.toString());
        Integer failedFiles = jdbcTemplate.queryForObject(countFailedSql, params, Integer.class);
        if (failedFiles == null) {
            failedFiles = 0;
        }

        List<LoadFile> runningLoads = queryByState(loadId, BulkLoadFileState.RUNNING, null);
        List<LoadFile> candidateFiles = queryByState(loadId, BulkLoadFileState.NOT_TRIED, candidatesToFind);

        return new LoadCandidates()
            .runningLoads(runningLoads)
            .candidateFiles(candidateFiles)
            .failedLoads(failedFiles);
    }

    public void setLoadFileNotTried(UUID loadId, String targetPath) {
        updateLoadFile(loadId, targetPath, BulkLoadFileState.NOT_TRIED, null, null, null, null);
    }

    public void setLoadFileRunning(UUID loadId, String targetPath, String flightId) {
        updateLoadFile(loadId, targetPath, BulkLoadFileState.RUNNING, null, null, null, flightId);
    }

    public void setLoadFileSucceeded(UUID loadId, String targetPath, String fileId, FSFileInfo fileInfo) {
        updateLoadFile(loadId, targetPath, BulkLoadFileState.SUCCEEDED, fileId, fileInfo, null, null);
    }

    public void setLoadFileFailed(UUID loadId, String targetPath, String error) {
        updateLoadFile(loadId, targetPath, BulkLoadFileState.FAILED, null, null, error, null);
    }

    public BulkLoadResultModel makeBulkLoadResult(UUID loadId) {
        final String bulkLoadResultSql = "SELECT state, count(*) AS statecount FROM load_file" +
            " WHERE load_id = :load_id GROUP BY state";
        MapSqlParameterSource params = new MapSqlParameterSource();
        params.addValue("load_id", loadId);
        // Note: the cast of `rs` is needed because ResultSetExtractor and RowCallbackHandler have duplicate signatures
        return jdbcTemplate.query(bulkLoadResultSql, params,
            (ResultSetExtractor<BulkLoadResultModel>) rs -> {
                BulkLoadResultModel result = new BulkLoadResultModel()
                    .succeededFiles(0)
                    .failedFiles(0)
                    .notTriedFiles(0)
                    .totalFiles(0);

                while (rs.next()) {
                    BulkLoadFileState state = BulkLoadFileState.fromValue(rs.getString("state"));
                    if (state == null) {
                        throw new CorruptMetadataException("Invalid file state");
                    }
                    switch (state) {
                        case RUNNING:
                            throw new CorruptMetadataException("No loads should be running!");

                        case FAILED:
                            result.setFailedFiles(rs.getInt("statecount"));
                            break;

                        case NOT_TRIED:
                            result.setNotTriedFiles(rs.getInt("statecount"));
                            break;

                        case SUCCEEDED:
                            result.setSucceededFiles(rs.getInt("statecount"));
                            break;

                        default:
                            throw new CorruptMetadataException("Invalid load state");
                    }
                    result.setTotalFiles(result.getFailedFiles() +
                        result.getNotTriedFiles() +
                        result.getSucceededFiles());
                }
                return result;
            });
    }

    public List<BulkLoadFileResultModel> makeBulkLoadFileArray(UUID loadId) {
        final String sql = "SELECT source_path, target_path, state, file_id, error" +
            " FROM load_file WHERE load_id = :load_id";
        return jdbcTemplate.query(
            sql,
            new MapSqlParameterSource().addValue("load_id", loadId),
            (rs, rowNum) -> {
                return new BulkLoadFileResultModel()
                    .sourcePath(rs.getString("source_path"))
                    .targetPath(rs.getString("target_path"))
                    .state(BulkLoadFileState.fromValue(rs.getString("state")))
                    .fileId(rs.getString("file_id"))
                    .error(rs.getString("error"));
            });
    }

    // -- private methods --
    private List<LoadFile> queryByState(UUID loadId, BulkLoadFileState state, Integer limit) {
        String sql = "SELECT source_path, target_path, mime_type, description, state, flight_id, file_id, error" +
            " FROM load_file WHERE load_id = :load_id AND state = :state";
        MapSqlParameterSource params = new MapSqlParameterSource()
            .addValue("load_id", loadId)
            .addValue("state", state.toString());

        if (limit != null) {
            sql = sql + " LIMIT :limit";
            params.addValue("limit", limit);
        }

        return jdbcTemplate.query(sql, params, (rs, rowNum) ->
            new LoadFile()
                .loadId(loadId)
                .sourcePath(rs.getString("source_path"))
                .targetPath(rs.getString("target_path"))
                .mimeType(rs.getString("mime_type"))
                .description(rs.getString("description"))
                .state(BulkLoadFileState.fromValue(rs.getString("state")))
                .flightId(rs.getString("flight_id"))
                .fileId(rs.getString("file_id"))
                .error(rs.getString("error")));
    }

    private void updateLoadFile(UUID loadId,
                                String targetPath,
                                BulkLoadFileState state,
                                String fileId,
                                FSFileInfo fileInfo,
                                String error,
                                String flightId) {
        String checksumCRC = null;
        String checksumMD5 = null;
        if (fileInfo != null) {
            checksumCRC = fileInfo.getChecksumCrc32c();
            checksumMD5 = fileInfo.getChecksumMd5();
        }
        final String sql = "UPDATE load_file" +
            " SET state = :state, file_id = :file_id, flight_id = :flight_id," +
            " checksum_crc32c = :checksum_crc, checksum_md5 = :checksum_md5," +
            " error = :error" +
            " WHERE load_id = :load_id AND target_path = :target_path";
        MapSqlParameterSource params = new MapSqlParameterSource()
            .addValue("state", state.toString())
            .addValue("flight_id", flightId)
            .addValue("file_id", fileId)
            .addValue("checksum_crc", checksumCRC)
            .addValue("checksum_md5", checksumMD5)
            .addValue("error", error)
            .addValue("load_id", loadId)
            .addValue("target_path", targetPath);
        jdbcTemplate.update(sql, params);
    }

}<|MERGE_RESOLUTION|>--- conflicted
+++ resolved
@@ -45,17 +45,6 @@
     // -- load tags public methods --
 
     // This must be serializable so that conflicting updates of the locked state and flightid
-<<<<<<< HEAD
-    // are detected. The default isolation level for Postgres is READ_COMMITTED; that will allow
-    // the second updater to overwrite the first updater's data. Serialization means the second
-    // updater will throw a PSQLException.
-    @Transactional(propagation = Propagation.REQUIRES_NEW, isolation = Isolation.SERIALIZABLE)
-    public Load lockLoad(String loadTag, String flightId) throws InterruptedException {
-        Load load = lookupLoadByTag(loadTag);
-        if (load == null) {
-            load = createLoad(loadTag, flightId);
-        }
-=======
     // are detected. We lock the table so that we avoid serialization errors.
 
     /**
@@ -87,25 +76,13 @@
      * @return Load object including the load id
      */
     @Transactional(propagation = Propagation.REQUIRED, isolation = Isolation.SERIALIZABLE)
-    public Load lockLoad(String loadTag, String flightId) {
+    public Load lockLoad(String loadTag, String flightId) throws InterruptedException {
         jdbcTemplate.getJdbcTemplate().execute("LOCK TABLE load IN EXCLUSIVE MODE");
->>>>>>> 0ff37ce5
 
         String upsert = "INSERT INTO load (load_tag, locked, locking_flight_id)" +
             " VALUES (:load_tag, true, :flight_id)" +
             " ON CONFLICT ON CONSTRAINT load_load_tag_key DO NOTHING";
 
-<<<<<<< HEAD
-        // FAULT: see LoadDaoUnitTest for the rationale for this code.
-        if (configService.testInsertFault(ConfigEnum.LOAD_LOCK_CONFLICT_STOP_FAULT)) {
-            logger.info("LOAD_LOCK_CONFLICT_STOP");
-            while (!configService.testInsertFault(ConfigEnum.LOAD_LOCK_CONFLICT_CONTINUE_FAULT)) {
-                logger.info("Sleeping for CONTINUE FAULT");
-                TimeUnit.SECONDS.sleep(2);
-            }
-            logger.info("LOAD_LOCK_CONFLICT_CONTINUE");
-        }
-=======
         MapSqlParameterSource params = new MapSqlParameterSource()
             .addValue("load_tag", loadTag)
             .addValue("flight_id", flightId);
@@ -119,7 +96,6 @@
             if (load == null) {
                 throw new CorruptMetadataException("Load row should exist! Load tag: " + loadTag);
             }
->>>>>>> 0ff37ce5
 
             // It is locked by someone else
             if (!StringUtils.equals(load.getLockingFlightId(), flightId)) {

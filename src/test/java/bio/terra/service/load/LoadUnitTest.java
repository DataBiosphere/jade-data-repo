--- conflicted
+++ resolved
@@ -113,13 +113,8 @@
 
         // Should get from input Params
         FlightMap inputParams1 = new FlightMap();
-<<<<<<< HEAD
         inputParams1.put(LoadMapKeys.LOAD_TAG, LoadTagsUsedByTest.LOADTAG_1.getTag());
-        flightContext = new FlightContext(inputParams1, null, null);
-=======
-        inputParams1.put(LoadMapKeys.LOAD_TAG, tag1);
         flightContext = new FlightContext(inputParams1, null);
->>>>>>> 026a808d
         workingMap = flightContext.getWorkingMap();
         workingMap.put(LoadMapKeys.LOAD_TAG, LoadTagsUsedByTest.LOADTAG_2.getTag());
 

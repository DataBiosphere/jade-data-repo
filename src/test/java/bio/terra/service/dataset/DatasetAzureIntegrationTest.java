package bio.terra.service.dataset;

import static bio.terra.service.filedata.azure.util.BlobIOTestUtility.MIB;
import static org.hamcrest.MatcherAssert.assertThat;
import static org.hamcrest.Matchers.equalTo;
import static org.hamcrest.Matchers.hasSize;
import static org.hamcrest.Matchers.in;
import static org.hamcrest.Matchers.is;
import static org.hamcrest.Matchers.not;
import static org.hamcrest.Matchers.notNullValue;
import static org.hamcrest.Matchers.startsWith;
import static org.junit.Assert.assertNotNull;
import static org.junit.Assert.assertTrue;
import static org.junit.jupiter.api.Assertions.assertThrows;

import bio.terra.app.model.AzureCloudResource;
import bio.terra.app.model.AzureRegion;
import bio.terra.app.model.GoogleCloudResource;
import bio.terra.app.model.GoogleRegion;
import bio.terra.common.ParquetUtils;
import bio.terra.common.SynapseUtils;
import bio.terra.common.TestUtils;
import bio.terra.common.auth.AuthService;
import bio.terra.common.category.Integration;
import bio.terra.common.configuration.TestConfiguration;
import bio.terra.common.configuration.TestConfiguration.User;
import bio.terra.common.fixtures.JsonLoader;
import bio.terra.common.fixtures.Names;
import bio.terra.integration.DataRepoFixtures;
import bio.terra.integration.DataRepoResponse;
import bio.terra.integration.UsersBase;
import bio.terra.model.AccessInfoParquetModel;
import bio.terra.model.AccessInfoParquetModelTable;
import bio.terra.model.BulkLoadArrayRequestModel;
import bio.terra.model.BulkLoadArrayResultModel;
import bio.terra.model.BulkLoadFileModel;
import bio.terra.model.BulkLoadFileResultModel;
import bio.terra.model.BulkLoadHistoryModel;
import bio.terra.model.BulkLoadHistoryModelList;
import bio.terra.model.BulkLoadRequestModel;
import bio.terra.model.BulkLoadResultModel;
import bio.terra.model.CloudPlatform;
import bio.terra.model.DRSAccessMethod.TypeEnum;
import bio.terra.model.DRSAccessURL;
import bio.terra.model.DRSObject;
import bio.terra.model.DatasetModel;
import bio.terra.model.DatasetRequestAccessIncludeModel;
import bio.terra.model.DatasetSpecificationModel;
import bio.terra.model.DatasetSummaryModel;
import bio.terra.model.EnumerateDatasetModel;
import bio.terra.model.FileModel;
import bio.terra.model.IngestRequestModel;
import bio.terra.model.IngestResponseModel;
import bio.terra.model.SnapshotRequestAccessIncludeModel;
import bio.terra.model.SnapshotRequestContentsModel;
import bio.terra.model.SnapshotRequestModel;
import bio.terra.model.SnapshotRequestRowIdModel;
import bio.terra.model.SnapshotRequestRowIdTableModel;
import bio.terra.model.SnapshotSummaryModel;
import bio.terra.model.StorageResourceModel;
import bio.terra.service.filedata.DrsId;
import bio.terra.service.filedata.DrsIdService;
import bio.terra.service.filedata.DrsResponse;
import bio.terra.service.filedata.azure.util.BlobContainerClientFactory;
import bio.terra.service.filedata.azure.util.BlobIOTestUtility;
import bio.terra.service.resourcemanagement.azure.AzureResourceConfiguration;
import com.azure.resourcemanager.AzureResourceManager;
import com.azure.storage.blob.BlobUrlParts;
import com.azure.storage.blob.models.BlobItem;
import com.azure.storage.common.policy.RequestRetryOptions;
import com.azure.storage.common.policy.RetryPolicyType;
import java.nio.charset.StandardCharsets;
import java.nio.file.Files;
import java.util.ArrayList;
import java.util.List;
import java.util.Map;
import java.util.Set;
import java.util.UUID;
import java.util.function.Function;
import java.util.stream.Collectors;
import java.util.stream.Stream;
import org.junit.After;
import org.junit.Before;
import org.junit.Test;
import org.junit.experimental.categories.Category;
import org.junit.runner.RunWith;
import org.slf4j.Logger;
import org.slf4j.LoggerFactory;
import org.springframework.beans.factory.annotation.Autowired;
import org.springframework.boot.test.autoconfigure.web.servlet.AutoConfigureMockMvc;
import org.springframework.boot.test.context.SpringBootTest;
import org.springframework.http.HttpStatus;
import org.springframework.test.context.ActiveProfiles;
import org.springframework.test.context.junit4.SpringRunner;
import org.springframework.util.ResourceUtils;

@RunWith(SpringRunner.class)
@SpringBootTest
@ActiveProfiles({"google", "integrationtest"})
@AutoConfigureMockMvc
@Category(Integration.class)
public class DatasetAzureIntegrationTest extends UsersBase {

  private static final String omopDatasetName = "it_dataset_omop";
  private static final String omopDatasetDesc =
      "OMOP schema based on BigQuery schema from https://github.com/OHDSI/CommonDataModel/wiki";
  private static final String omopDatasetRegionName = AzureRegion.DEFAULT_AZURE_REGION.toString();
  private static final String omopDatasetGcpRegionName =
      GoogleRegion.DEFAULT_GOOGLE_REGION.toString();
  private static Logger logger = LoggerFactory.getLogger(DatasetAzureIntegrationTest.class);

  @Autowired private DataRepoFixtures dataRepoFixtures;
  @Autowired private AuthService authService;
  @Autowired private TestConfiguration testConfig;
  @Autowired private AzureResourceConfiguration azureResourceConfiguration;
  @Autowired private SynapseUtils synapseUtils;
  @Autowired private JsonLoader jsonLoader;

  private String stewardToken;
  private User steward;
  private UUID datasetId;
  private UUID snapshotId;
  private UUID snapshotByRowsId;
  private UUID profileId;
  private BlobIOTestUtility blobIOTestUtility;
  private RequestRetryOptions retryOptions;

  @Before
  public void setup() throws Exception {
    super.setup(false);
    // Voldemort is required by this test since the application is deployed with his user authz'ed
    steward = steward("voldemort");
    stewardToken = authService.getDirectAccessAuthToken(steward.getEmail());
    dataRepoFixtures.resetConfig(steward);
    profileId = dataRepoFixtures.createAzureBillingProfile(steward).getId();
    datasetId = null;
    retryOptions =
        new RequestRetryOptions(
            RetryPolicyType.EXPONENTIAL,
            azureResourceConfiguration.getMaxRetries(),
            azureResourceConfiguration.getRetryTimeoutSeconds(),
            null,
            null,
            null);
    blobIOTestUtility =
        new BlobIOTestUtility(
            azureResourceConfiguration.getAppToken(testConfig.getTargetTenantId()),
            testConfig.getSourceStorageAccountName(),
            null,
            retryOptions);
  }

  @After
  public void teardown() throws Exception {
    dataRepoFixtures.resetConfig(steward);
    if (snapshotId != null) {
      dataRepoFixtures.deleteSnapshot(steward, snapshotId);
      snapshotId = null;
    }
    if (snapshotByRowsId != null) {
      dataRepoFixtures.deleteSnapshot(steward, snapshotByRowsId);
      snapshotId = null;
    }
    if (datasetId != null) {
      dataRepoFixtures.deleteDatasetLog(steward, datasetId);
      datasetId = null;
    }

    if (profileId != null) {
      dataRepoFixtures.deleteProfileLog(steward, profileId);
      profileId = null;
    }
  }

  @Test
  public void datasetsHappyPath() throws Exception {
    DatasetSummaryModel summaryModel =
        dataRepoFixtures.createDataset(
            steward, profileId, "it-dataset-omop.json", CloudPlatform.AZURE);
    datasetId = summaryModel.getId();

    logger.info("dataset id is " + summaryModel.getId());
    assertThat(summaryModel.getName(), startsWith(omopDatasetName));
    assertThat(summaryModel.getDescription(), equalTo(omopDatasetDesc));

    DatasetModel datasetModel = dataRepoFixtures.getDataset(steward, summaryModel.getId());

    assertThat(datasetModel.getName(), startsWith(omopDatasetName));
    assertThat(datasetModel.getDescription(), equalTo(omopDatasetDesc));

    // There is a delay from when a resource is created in SAM to when it is available in an
    // enumerate call.
    boolean metExpectation =
        TestUtils.eventualExpect(
            5,
            60,
            true,
            () -> {
              EnumerateDatasetModel enumerateDatasetModel =
                  dataRepoFixtures.enumerateDatasets(steward);
              boolean found = false;
              for (DatasetSummaryModel oneDataset : enumerateDatasetModel.getItems()) {
                if (oneDataset.getId().equals(datasetModel.getId())) {
                  assertThat(oneDataset.getName(), startsWith(omopDatasetName));
                  assertThat(oneDataset.getDescription(), equalTo(omopDatasetDesc));
                  Map<String, StorageResourceModel> storageMap =
                      datasetModel.getStorage().stream()
                          .collect(
                              Collectors.toMap(
                                  StorageResourceModel::getCloudResource, Function.identity()));

                  AzureRegion omopDatasetRegion = AzureRegion.fromValue(omopDatasetRegionName);
                  GoogleRegion omopDatasetGoogleRegion =
                      GoogleRegion.fromValue(omopDatasetGcpRegionName);
                  assertThat(omopDatasetRegion, notNullValue());
                  assertThat(omopDatasetGoogleRegion, notNullValue());

                  assertThat(
                      "Bucket storage matches",
                      storageMap.entrySet().stream()
                          .filter(e -> e.getKey().equals(GoogleCloudResource.BUCKET.getValue()))
                          .findAny()
                          .map(e -> e.getValue().getRegion())
                          .orElseThrow(() -> new RuntimeException("Key not found")),
                      equalTo(
                          omopDatasetGoogleRegion.getRegionOrFallbackBucketRegion().getValue()));

                  assertThat(
                      "Firestore storage matches",
                      storageMap.entrySet().stream()
                          .filter(e -> e.getKey().equals(GoogleCloudResource.FIRESTORE.getValue()))
                          .findAny()
                          .map(e -> e.getValue().getRegion())
                          .orElseThrow(() -> new RuntimeException("Key not found")),
                      equalTo(
                          omopDatasetGoogleRegion.getRegionOrFallbackFirestoreRegion().getValue()));

                  assertThat(
                      "Storage account storage matches",
                      storageMap.entrySet().stream()
                          .filter(
                              e -> e.getKey().equals(AzureCloudResource.STORAGE_ACCOUNT.getValue()))
                          .findAny()
                          .map(e -> e.getValue().getRegion())
                          .orElseThrow(() -> new RuntimeException("Key not found")),
                      equalTo(omopDatasetRegion.getValue()));

                  found = true;
                  break;
                }
              }
              return found;
            });

    assertTrue("dataset was found in enumeration", metExpectation);

    // This should fail since it currently has dataset storage account within
    assertThrows(AssertionError.class, () -> dataRepoFixtures.deleteProfile(steward, profileId));

    // Create and delete a dataset and make sure that the profile still can't be deleted
    DatasetSummaryModel summaryModel2 =
        dataRepoFixtures.createDataset(
            steward, profileId, "it-dataset-omop.json", CloudPlatform.AZURE);
    dataRepoFixtures.deleteDataset(steward, summaryModel2.getId());
    assertThat(
        "Original dataset is still there",
        dataRepoFixtures
            .getDatasetRaw(steward, summaryModel.getId())
            .getStatusCode()
            .is2xxSuccessful(),
        equalTo(true));
    assertThat(
        "New dataset was deleted",
        dataRepoFixtures.getDatasetRaw(steward, summaryModel2.getId()).getStatusCode().value(),
        // TODO: fix bug where this shows up as a 401 and not a 404 since it's not longer in Sam
        equalTo(401));
    assertThrows(AssertionError.class, () -> dataRepoFixtures.deleteProfile(steward, profileId));

    // Make sure that any failure in tearing down is presented as a test failure
    clearEnvironment();
  }

  @Test
  public void datasetIngestFileHappyPath() throws Exception {
    String blobName = "myBlob";
    long fileSize = MIB / 10;
    String sourceFile = blobIOTestUtility.uploadSourceFile(blobName, fileSize);
    DatasetSummaryModel summaryModel =
        dataRepoFixtures.createDataset(
            steward, profileId, "it-dataset-omop.json", CloudPlatform.AZURE);
    datasetId = summaryModel.getId();

    BulkLoadFileModel fileLoadModel =
        new BulkLoadFileModel()
            .mimeType("text/plain")
            .sourcePath(String.format(blobIOTestUtility.createSourcePath(sourceFile)))
            .targetPath("/test/target.txt");
    BulkLoadFileModel fileLoadModelSas =
        new BulkLoadFileModel()
            .mimeType("text/plain")
            .sourcePath(
                blobIOTestUtility.createSourceSignedPath(
                    sourceFile, getSourceStorageAccountPrimarySharedKey()))
            .targetPath("/test/targetSas.txt");
    BulkLoadArrayResultModel result =
        dataRepoFixtures.bulkLoadArray(
            steward,
            datasetId,
            new BulkLoadArrayRequestModel()
                .profileId(summaryModel.getDefaultProfileId())
                .loadTag("loadTag")
                .addLoadArrayItem(fileLoadModel)
                .addLoadArrayItem(fileLoadModelSas));

    assertThat(result.getLoadSummary().getSucceededFiles(), equalTo(2));

    assertThat(
        "file size matches",
        dataRepoFixtures.getFileByName(steward, datasetId, "/test/target.txt").getSize(),
        equalTo(fileSize));

    assertThat(
        "file with Sas size matches",
        dataRepoFixtures.getFileByName(steward, datasetId, "/test/targetSas.txt").getSize(),
        equalTo(fileSize));

    // lookup file
    List<BulkLoadFileResultModel> loadedFiles = result.getLoadFileResults();
    BulkLoadFileResultModel file1 = loadedFiles.get(0);
    FileModel file1Model = dataRepoFixtures.getFileById(steward(), datasetId, file1.getFileId());
    assertThat("Test retrieve file by ID", file1Model.getFileId(), equalTo(file1.getFileId()));

    BulkLoadFileResultModel file2 = loadedFiles.get(1);
    FileModel file2Model =
        dataRepoFixtures.getFileByName(steward(), datasetId, file2.getTargetPath());
    assertThat("Test retrieve file by path", file2Model.getFileId(), equalTo(file2.getFileId()));

    // ingest via control file
    String flightId = UUID.randomUUID().toString();
    String controlFileBlob = flightId + "/file-ingest-request.json";
    List<BulkLoadFileModel> bulkLoadFileModelList = new ArrayList<>();
    bulkLoadFileModelList.add(
        new BulkLoadFileModel()
            .mimeType("text/plain")
            .sourcePath(blobIOTestUtility.createSourcePath(sourceFile))
            .targetPath(String.format("%s/%s", flightId, "target.txt")));
    bulkLoadFileModelList.add(
        new BulkLoadFileModel()
            .mimeType("text/plain")
            .sourcePath(blobIOTestUtility.createSourcePath(sourceFile))
            .targetPath(String.format("%s/%s", flightId, "target2.txt")));

    String controlFileUrl =
        blobIOTestUtility.uploadFileWithContents(
            controlFileBlob, TestUtils.readControlFile(bulkLoadFileModelList));

    String bulkLoadTag = Names.randomizeName("loadTag");
    BulkLoadRequestModel request =
        new BulkLoadRequestModel()
            .loadControlFile(controlFileUrl)
            .loadTag(bulkLoadTag)
            .profileId(profileId);
    BulkLoadResultModel bulkLoadResult = dataRepoFixtures.bulkLoad(steward, datasetId, request);
    assertThat("result", bulkLoadResult.getSucceededFiles(), equalTo(2));

    // Control file test - Look up the loaded files
    BulkLoadHistoryModelList controlFileLoadResults =
        dataRepoFixtures.getLoadHistory(steward, datasetId, bulkLoadTag, 0, 2);
    for (BulkLoadHistoryModel bulkFileEntry : controlFileLoadResults.getItems()) {
      assertNotNull(dataRepoFixtures.getFileById(steward(), datasetId, bulkFileEntry.getFileId()));
    }

    // dataset ingest
    // Ingest Metadata - 1 row from JSON file
    String datasetIngestFlightId = UUID.randomUUID().toString();
    String datasetIngestControlFileBlob =
        datasetIngestFlightId + "/azure-domain-ingest-request.json";
    String ingestRequestPathJSON =
        blobIOTestUtility.uploadFileWithContents(
            datasetIngestControlFileBlob,
            "{\"domain_id\" : \"1\", \"domain_name\" : \"domain1\", \"domain_concept_id\" : 1}");

    String jsonIngestTableName = "domain";
    IngestRequestModel ingestRequestJSON =
        new IngestRequestModel()
            .format(IngestRequestModel.FormatEnum.JSON)
            .ignoreUnknownValues(false)
            .maxBadRecords(0)
            .table(jsonIngestTableName)
            .path(ingestRequestPathJSON)
            .profileId(profileId)
            .loadTag(Names.randomizeName("test"));
    IngestResponseModel ingestResponseJSON =
        dataRepoFixtures.ingestJsonData(steward, datasetId, ingestRequestJSON);
    assertThat("2 rows were ingested", ingestResponseJSON.getRowCount(), equalTo(1L));

    // Ingest 2 rows from CSV
    String ingest2TableName = "vocabulary";
    String csvDatasetIngestFlightId = UUID.randomUUID().toString();
    String csvDatasetIngestControlFileBlob =
        csvDatasetIngestFlightId + "/azure-vocab-ingest-request.csv";
    String ingestRequestPathCSV =
        blobIOTestUtility.uploadFileWithContents(
            csvDatasetIngestControlFileBlob,
            String.format(
                "vocabulary_id,vocabulary_name,vocabulary_reference,vocabulary_version,vocabulary_concept_id%n"
                    + "\"1\",\"vocab1\",\"%s\",\"v1\",1%n"
                    + "\"2\",\"vocab2\",\"%s\",\"v2\",2",
                file1Model.getFileId(), file2Model.getFileId()));
    IngestRequestModel ingestRequestCSV =
        new IngestRequestModel()
            .format(IngestRequestModel.FormatEnum.CSV)
            .ignoreUnknownValues(false)
            .maxBadRecords(0)
            .table(ingest2TableName)
            .path(ingestRequestPathCSV)
            .profileId(profileId)
            .loadTag(Names.randomizeName("test"))
            .csvSkipLeadingRows(2);
    IngestResponseModel ingestResponseCSV =
        dataRepoFixtures.ingestJsonData(steward, datasetId, ingestRequestCSV);
    assertThat("2 row were ingested", ingestResponseCSV.getRowCount(), equalTo(2L));

    // Only check the subset of tables that have rows
    Set<String> tablesToCheck = Set.of(jsonIngestTableName, ingest2TableName);
    // Read the ingested metadata

    DatasetModel datasetModel =
        dataRepoFixtures.getDataset(
            steward(),
            datasetId,
            List.of(
                DatasetRequestAccessIncludeModel.ACCESS_INFORMATION,
                DatasetRequestAccessIncludeModel.SCHEMA));

    AccessInfoParquetModel datasetParquetAccessInfo =
        datasetModel.getAccessInformation().getParquet();

<<<<<<< HEAD
    DatasetSpecificationModel datasetSchema =
        dataRepoFixtures.getDataset(steward(), datasetId).getSchema();
=======
    DatasetSpecificationModel datasetSchema = datasetModel.getSchema();
>>>>>>> 140acf90

    // Create snapshot request for snapshot by row id
    String datasetParquetUrl =
        datasetParquetAccessInfo.getUrl() + "?" + datasetParquetAccessInfo.getSasToken();
    TestUtils.verifyHttpAccess(datasetParquetUrl, Map.of());
    verifySignedUrl(datasetParquetUrl, steward(), "rl");

    SnapshotRequestModel snapshotByRowIdModel = new SnapshotRequestModel();
    snapshotByRowIdModel.setName("row_id_test");
    snapshotByRowIdModel.setDescription("snapshot by row id test");

    SnapshotRequestContentsModel contentsModel = new SnapshotRequestContentsModel();
    contentsModel.setDatasetName(summaryModel.getName());
    contentsModel.setMode(SnapshotRequestContentsModel.ModeEnum.BYROWID);

    SnapshotRequestRowIdModel snapshotRequestRowIdModel = new SnapshotRequestRowIdModel();

    for (AccessInfoParquetModelTable table : datasetParquetAccessInfo.getTables()) {
      if (tablesToCheck.contains(table.getName())) {
        String tableUrl = table.getUrl() + "?" + table.getSasToken();
        TestUtils.verifyHttpAccess(tableUrl, Map.of());
        verifySignedUrl(tableUrl, steward(), "rl");

        BlobContainerClientFactory fact = new BlobContainerClientFactory(tableUrl, retryOptions);

        List<BlobItem> blobItems =
            fact
                .getBlobContainerClient()
                .listBlobsByHierarchy(String.format("parquet/%s/", table.getName()))
                .stream()
                .collect(Collectors.toList());

<<<<<<< HEAD
        BlobUrlParts url = BlobUrlParts.parse(table.getUrl());
        String container = blobItems.get(0).getName();
        url.setBlobName(container);
        String newUrl = url.toUrl() + "?" + table.getSasToken();

=======
        List<UUID> rowIds = new ArrayList<>();
>>>>>>> 140acf90
        SnapshotRequestRowIdTableModel tableModel = new SnapshotRequestRowIdTableModel();
        tableModel.setTableName(table.getName());
        tableModel.setColumns(
            datasetSchema.getTables().stream()
                .filter(t -> t.getName().equals(table.getName()))
                .flatMap(t -> t.getColumns().stream().map(c -> c.getName()))
                .collect(Collectors.toList()));

<<<<<<< HEAD
        List<UUID> rowIds = new ArrayList<>();
        List<Map<String, String>> records = ParquetUtils.readParquetRecords(newUrl);
        records.stream()
            .map(r -> r.get("datarepo_row_id"))
            .forEach(
                rowId -> {
                  rowIds.add(UUID.fromString(rowId));
                });

=======
        // for each ingest in the dataset, read the associated parquet file
        // in this test, should only be one
        blobItems.stream()
            .forEach(
                item -> {
                  BlobUrlParts url = BlobUrlParts.parse(table.getUrl());
                  String container = item.getName();
                  url.setBlobName(container);
                  String newUrl = url.toUrl() + "?" + table.getSasToken();

                  List<Map<String, String>> records = ParquetUtils.readParquetRecords(newUrl);
                  records.stream()
                      .map(r -> r.get("datarepo_row_id"))
                      .forEach(
                          rowId -> {
                            rowIds.add(UUID.fromString(rowId));
                          });
                });
>>>>>>> 140acf90
        tableModel.setRowIds(rowIds);
        snapshotRequestRowIdModel.addTablesItem(tableModel);
      }
    }

    contentsModel.setRowIdSpec(snapshotRequestRowIdModel);
    snapshotByRowIdModel.setContents(List.of(contentsModel));

    // Create Snapshot by full view
    SnapshotRequestModel requestModelAll =
        jsonLoader.loadObject("ingest-test-snapshot-fullviews.json", SnapshotRequestModel.class);
    requestModelAll.getContents().get(0).datasetName(summaryModel.getName());

    SnapshotSummaryModel snapshotSummaryAll =
        dataRepoFixtures.createSnapshotWithRequest(
            steward(), summaryModel.getName(), profileId, requestModelAll);
    snapshotId = snapshotSummaryAll.getId();
    assertThat("Snapshot exists", snapshotSummaryAll.getName(), equalTo(requestModelAll.getName()));

    // Read the ingested metadata
    AccessInfoParquetModel snapshotParquetAccessInfo =
        dataRepoFixtures
            .getSnapshot(
                steward(),
                snapshotId,
                List.of(SnapshotRequestAccessIncludeModel.ACCESS_INFORMATION))
            .getAccessInformation()
            .getParquet();

    String snapshotParquetUrl =
        snapshotParquetAccessInfo.getUrl() + "?" + snapshotParquetAccessInfo.getSasToken();
    TestUtils.verifyHttpAccess(snapshotParquetUrl, Map.of());
    verifySignedUrl(snapshotParquetUrl, steward(), "rl");

    List<String> drsIds = new ArrayList<>();
    for (AccessInfoParquetModelTable table : snapshotParquetAccessInfo.getTables()) {
      if (tablesToCheck.contains(table.getName())) {
        String tableUrl = table.getUrl() + "?" + table.getSasToken();
        TestUtils.verifyHttpAccess(tableUrl, Map.of());
        verifySignedUrl(tableUrl, steward(), "rl");

        // The vocabulary table has file data so test Drs on that one
        // TODO: once we have an endpoint to expose parquet data, we should use that mechanism here
        if (table.getName().equals("vocabulary")) {
          List<Map<String, String>> records = ParquetUtils.readParquetRecords(tableUrl);
          assertThat("2 rows are present", records, hasSize(2));

          // Extract the DRS Ids
          records.stream().map(r -> r.get("vocabulary_reference")).forEach(drsIds::add);
        }
      }
    }

    // Assert that 2 drs ids were loaded
    assertThat("2 drs ids are present", drsIds, hasSize(2));
    // Ensure that all DRS can be parsed
    List<String> drsObjectIds =
        drsIds.stream()
            .map(DrsIdService::fromUri)
            .map(DrsId::toDrsObjectId)
            .collect(Collectors.toList());

    String fileId = result.getLoadFileResults().get(0).getFileId();
    String filePath = result.getLoadFileResults().get(0).getTargetPath();

    // Do a Drs lookup
    String drsId = String.format("v1_%s_%s", snapshotId, fileId);
    assertThat("Expected Drs object Id exists", drsObjectIds.contains(drsId));
    DRSObject drsObject = dataRepoFixtures.drsGetObject(steward(), drsId);
    assertThat("DRS object has single access method", drsObject.getAccessMethods(), hasSize(1));
    assertThat(
        "DRS object has HTTPS",
        drsObject.getAccessMethods().get(0).getType(),
        equalTo(TypeEnum.HTTPS));
    assertThat(
        "DRS object has access id",
        drsObject.getAccessMethods().get(0).getAccessId(),
        equalTo("az-centralus"));
    // Make sure we can read the drs object
    DrsResponse<DRSAccessURL> access =
        dataRepoFixtures.getObjectAccessUrl(steward(), drsId, "az-centralus");
    assertThat("Returns DRS access", access.getResponseObject().isPresent(), is(true));
    String signedUrl = access.getResponseObject().get().getUrl();

    TestUtils.verifyHttpAccess(signedUrl, Map.of());
    verifySignedUrl(signedUrl, steward(), "r");

    // Create snapshot by row id
    SnapshotSummaryModel snapshotSummaryByRowId =
        dataRepoFixtures.createSnapshotWithRequest(
            steward(), summaryModel.getName(), profileId, snapshotByRowIdModel);
    snapshotByRowsId = snapshotSummaryByRowId.getId();
    assertThat(
        "Snapshot exists",
        snapshotSummaryByRowId.getName(),
        equalTo(snapshotByRowIdModel.getName()));

    // Read the ingested metadata
    AccessInfoParquetModel snapshotByRowIdParquetAccessInfo =
        dataRepoFixtures
            .getSnapshot(
                steward(),
                snapshotByRowsId,
                List.of(SnapshotRequestAccessIncludeModel.ACCESS_INFORMATION))
            .getAccessInformation()
            .getParquet();

    String snapshotByRowIdParquetUrl =
        snapshotByRowIdParquetAccessInfo.getUrl()
            + "?"
            + snapshotByRowIdParquetAccessInfo.getSasToken();
    TestUtils.verifyHttpAccess(snapshotByRowIdParquetUrl, Map.of());
    verifySignedUrl(snapshotByRowIdParquetUrl, steward(), "rl");

    for (AccessInfoParquetModelTable table : snapshotByRowIdParquetAccessInfo.getTables()) {
      if (tablesToCheck.contains(table.getName())) {
        String tableUrl = table.getUrl() + "?" + table.getSasToken();
        TestUtils.verifyHttpAccess(tableUrl, Map.of());
        verifySignedUrl(tableUrl, steward(), "rl");
      }
    }

    // Do a Drs lookup
    String drsIdByRowId = String.format("v1_%s_%s", snapshotByRowsId, fileId);
    DRSObject drsObjectByRowId = dataRepoFixtures.drsGetObject(steward(), drsIdByRowId);
    assertThat(
        "DRS object has single access method",
        drsObjectByRowId.getAccessMethods().size(),
        equalTo(1));
    assertThat(
        "DRS object has HTTPS",
        drsObjectByRowId.getAccessMethods().get(0).getType(),
        equalTo(TypeEnum.HTTPS));
    assertThat(
        "DRS object has access id",
        drsObjectByRowId.getAccessMethods().get(0).getAccessId(),
        equalTo("az-centralus"));
    // Make sure we can read the drs object
    DrsResponse<DRSAccessURL> accessForByRowId =
        dataRepoFixtures.getObjectAccessUrl(steward(), drsIdByRowId, "az-centralus");
    assertThat("Returns DRS access", accessForByRowId.getResponseObject().isPresent(), is(true));
    String signedUrlForByRowId = accessForByRowId.getResponseObject().get().getUrl();

    TestUtils.verifyHttpAccess(signedUrlForByRowId, Map.of());
    verifySignedUrl(signedUrlForByRowId, steward(), "r");

    // Delete dataset should fail
    dataRepoFixtures.deleteDatasetShouldFail(steward, datasetId);

    // Delete snapshot
    dataRepoFixtures.deleteSnapshot(steward, snapshotId);
    dataRepoFixtures.deleteSnapshot(steward, snapshotByRowsId);

    dataRepoFixtures.assertFailtoGetSnapshot(steward(), snapshotId);
    dataRepoFixtures.assertFailtoGetSnapshot(steward(), snapshotByRowsId);
    snapshotId = null;

    // Delete the file we just ingested
    dataRepoFixtures.deleteFile(steward, datasetId, fileId);

    assertThat(
        "file is gone",
        dataRepoFixtures.getFileByIdRaw(steward, datasetId, fileId).getStatusCode(),
        equalTo(HttpStatus.NOT_FOUND));

    assertThat(
        "file is gone",
        dataRepoFixtures.getFileByNameRaw(steward, datasetId, filePath).getStatusCode(),
        equalTo(HttpStatus.NOT_FOUND));

    // Delete dataset should now succeed
    dataRepoFixtures.deleteDataset(steward, datasetId);
    datasetId = null;

    // Make sure that any failure in tearing down is presented as a test failure
    blobIOTestUtility.deleteContainers();
    clearEnvironment();
  }

  @Test
  public void testDatasetFileIngestLoadHistory() throws Exception {
    String blobName = "myBlob";
    long fileSize = MIB / 10;
    String sourceFile = blobIOTestUtility.uploadSourceFile(blobName, fileSize);
    DatasetSummaryModel summaryModel =
        dataRepoFixtures.createDataset(
            steward, profileId, "it-dataset-omop.json", CloudPlatform.AZURE);
    datasetId = summaryModel.getId();

    BulkLoadFileModel fileLoadModel =
        new BulkLoadFileModel()
            .mimeType("text/plain")
            .sourcePath(blobIOTestUtility.createSourcePath(sourceFile))
            .targetPath("/test/target.txt");
    BulkLoadFileModel fileLoadModelSas =
        new BulkLoadFileModel()
            .mimeType("text/plain")
            .sourcePath(
                blobIOTestUtility.createSourceSignedPath(
                    sourceFile, getSourceStorageAccountPrimarySharedKey()))
            .targetPath("/test/targetSas.txt");
    BulkLoadArrayResultModel bulkLoadResult1 =
        dataRepoFixtures.bulkLoadArray(
            steward,
            datasetId,
            new BulkLoadArrayRequestModel()
                .profileId(summaryModel.getDefaultProfileId())
                .loadTag("loadTag")
                .addLoadArrayItem(fileLoadModel)
                .addLoadArrayItem(fileLoadModelSas));

    BulkLoadFileModel fileLoadModel2 =
        new BulkLoadFileModel()
            .mimeType("text/plain")
            .sourcePath(blobIOTestUtility.createSourcePath(sourceFile))
            .targetPath("/test/target2.txt");
    BulkLoadFileModel fileLoadModelSas2 =
        new BulkLoadFileModel()
            .mimeType("text/plain")
            .sourcePath(
                blobIOTestUtility.createSourceSignedPath(
                    sourceFile, getSourceStorageAccountPrimarySharedKey()))
            .targetPath("/test/targetSas2.txt");

    BulkLoadArrayResultModel bulkLoadResult2 =
        dataRepoFixtures.bulkLoadArray(
            steward,
            datasetId,
            new BulkLoadArrayRequestModel()
                .profileId(summaryModel.getDefaultProfileId())
                .loadTag("loadTag")
                .addLoadArrayItem(fileLoadModel2)
                .addLoadArrayItem(fileLoadModelSas2));

    BulkLoadFileModel fileLoadModel3 =
        new BulkLoadFileModel()
            .mimeType("text/plain")
            .sourcePath(blobIOTestUtility.createSourcePath(sourceFile))
            .targetPath("/test/target3.txt");
    BulkLoadFileModel fileLoadModelSas3 =
        new BulkLoadFileModel()
            .mimeType("text/plain")
            .sourcePath(
                blobIOTestUtility.createSourceSignedPath(
                    sourceFile, getSourceStorageAccountPrimarySharedKey()))
            .targetPath("/test/targetSas3.txt");
    dataRepoFixtures.bulkLoadArray(
        steward,
        datasetId,
        new BulkLoadArrayRequestModel()
            .profileId(summaryModel.getDefaultProfileId())
            .loadTag("differentLoadTag")
            .addLoadArrayItem(fileLoadModel3)
            .addLoadArrayItem(fileLoadModelSas3));

    var loadHistoryList1 = dataRepoFixtures.getLoadHistory(steward, datasetId, "loadTag", 0, 2);
    var loadHistoryList2 = dataRepoFixtures.getLoadHistory(steward, datasetId, "loadTag", 2, 10);
    var loadHistoryList1and2 =
        dataRepoFixtures.getLoadHistory(steward, datasetId, "loadTag", 0, 10);
    var loadHistoryList3 =
        dataRepoFixtures.getLoadHistory(steward, datasetId, "differentLoadTag", 0, 10);
    var loaded1and2 =
        Stream.concat(
                bulkLoadResult1.getLoadFileResults().stream(),
                bulkLoadResult2.getLoadFileResults().stream())
            .collect(Collectors.toSet());

    var loadHistory1and2Models =
        Stream.concat(loadHistoryList1.getItems().stream(), loadHistoryList2.getItems().stream());

    assertThat("limited load history is the correct size", loadHistoryList1.getTotal(), equalTo(2));
    assertThat("offset load history is the correct size", loadHistoryList2.getTotal(), equalTo(2));
    assertThat(
        "all load history for load tag is returned", loadHistoryList1and2.getTotal(), equalTo(4));
    assertThat(
        "getting load history has the same items as response from bulk file load",
        loadHistory1and2Models
            .map(TestUtils::toBulkLoadFileResultModel)
            .collect(Collectors.toSet()),
        equalTo(loaded1and2));
    assertThat(
        "load counts under different load tags are returned separately",
        loadHistoryList3.getTotal(),
        equalTo(2));
    for (var loadHistoryModel : loadHistoryList3.getItems()) {
      assertThat(
          "models from different load tags are returned in different requests",
          loadHistoryModel,
          not(in(loadHistoryList1and2.getItems())));
    }

    // Make sure that any failure in tearing down is presented as a test failure
    blobIOTestUtility.deleteContainers();
    clearEnvironment();
  }

  @Test
  public void testDatasetFileRefValidation() throws Exception {
    DatasetSummaryModel summaryModel =
        dataRepoFixtures.createDataset(
            steward, profileId, "dataset-ingest-azure-fileref.json", CloudPlatform.AZURE);
    datasetId = summaryModel.getId();

    String noFilesContents =
        "sample_name,data_type,vcf_file_ref,vcf_index_file_ref\n"
            + String.format("NA12878_none,none,%s,%s", UUID.randomUUID(), UUID.randomUUID());
    String noFilesControlFile =
        blobIOTestUtility.uploadFileWithContents("dataset-files-ingest-fail.csv", noFilesContents);

    IngestRequestModel noFilesIngestRequest =
        new IngestRequestModel()
            .format(IngestRequestModel.FormatEnum.CSV)
            .ignoreUnknownValues(false)
            .maxBadRecords(0)
            .table("sample_vcf")
            .path(noFilesControlFile)
            .profileId(profileId)
            .loadTag(Names.randomizeName("test2"))
            .csvSkipLeadingRows(2);

    DataRepoResponse<IngestResponseModel> noFilesIngestResponse =
        dataRepoFixtures.ingestJsonDataRaw(steward, datasetId, noFilesIngestRequest);

    assertThat(
        "No files yet loaded doesn't result in an NPE",
        noFilesIngestResponse.getErrorObject().get().getMessage(),
        equalTo("Invalid file ids found during ingest (2 returned in details)"));

    String loadTag = UUID.randomUUID().toString();
    var arrayRequestModel =
        new BulkLoadArrayRequestModel()
            .profileId(summaryModel.getDefaultProfileId())
            .loadTag(loadTag);

    long fileSize = MIB / 10;
    Stream.of(
            "NA12878_PLUMBING_exome.g.vcf.gz",
            "NA12878_PLUMBING_exome.g.vcf.gz.tbi",
            "NA12878_PLUMBING_wgs.g.vcf.gz",
            "NA12878_PLUMBING_wgs.g.vcf.gz.tbi")
        .map(
            name -> {
              String sourceFile = blobIOTestUtility.uploadSourceFile(name, fileSize);
              return new BulkLoadFileModel()
                  .sourcePath(blobIOTestUtility.createSourcePath(sourceFile))
                  .targetPath("/vcfs/downsampled/" + name)
                  .description("Test file for " + name)
                  .mimeType("text/plain");
            })
        .forEach(arrayRequestModel::addLoadArrayItem);

    var bulkLoadArrayResultModel =
        dataRepoFixtures.bulkLoadArray(steward, datasetId, arrayRequestModel);

    var resultModels =
        bulkLoadArrayResultModel.getLoadFileResults().stream()
            .collect(
                Collectors.toMap(
                    m -> m.getTargetPath().replaceAll("/vcfs/downsampled/NA12878_PLUMBING_", ""),
                    Function.identity()));
    var exomeVcf = resultModels.get("exome.g.vcf.gz");
    var exomeVcfIndex = resultModels.get("exome.g.vcf.gz.tbi");
    var wgsVcf = resultModels.get("wgs.g.vcf.gz");
    var wgsVcfIndex = resultModels.get("wgs.g.vcf.gz.tbi");

    var datasetMetadata =
        Files.readString(
            ResourceUtils.getFile("classpath:dataset-ingest-combined-metadata-only.csv").toPath());
    var metadataWithFileIds =
        datasetMetadata
            .replaceFirst("EXOME_VCF_FILE_REF", exomeVcf.getFileId())
            .replaceFirst("EXOME_VCF_INDEX_FILE_REF", exomeVcfIndex.getFileId())
            .replaceFirst("WGS_VCF_FILE_REF", wgsVcf.getFileId())
            .replaceFirst("WGS_VCF_INDEX_FILE_REF", wgsVcfIndex.getFileId());

    String controlFile =
        blobIOTestUtility.uploadFileWithContents("dataset-files-ingest.csv", metadataWithFileIds);
    IngestRequestModel ingestRequest =
        new IngestRequestModel()
            .format(IngestRequestModel.FormatEnum.CSV)
            .ignoreUnknownValues(false)
            .maxBadRecords(0)
            .table("sample_vcf")
            .path(controlFile)
            .profileId(profileId)
            .loadTag(Names.randomizeName("test"))
            .csvSkipLeadingRows(2);

    IngestResponseModel ingestResponseJson =
        dataRepoFixtures.ingestJsonData(steward, datasetId, ingestRequest);

    assertThat(
        "there are two successful ingest rows", ingestResponseJson.getRowCount(), equalTo(2L));
    assertThat("there were no bad ingest rows", ingestResponseJson.getBadRowCount(), equalTo(0L));

    IngestRequestModel failingIngestRequest =
        new IngestRequestModel()
            .format(IngestRequestModel.FormatEnum.CSV)
            .ignoreUnknownValues(false)
            .maxBadRecords(0)
            .table("sample_vcf")
            .path(noFilesControlFile)
            .profileId(profileId)
            .loadTag(Names.randomizeName("test2"))
            .csvSkipLeadingRows(2);

    DataRepoResponse<IngestResponseModel> failingIngestResponse =
        dataRepoFixtures.ingestJsonDataRaw(steward, datasetId, failingIngestRequest);

    assertThat(
        "Failing fileIds return an error",
        failingIngestResponse.getErrorObject().isPresent(),
        is(true));

    assertThat(
        "2 invalid ids were returned",
        failingIngestResponse.getErrorObject().get().getErrorDetail(),
        hasSize(2));

    // Make sure that any failure in tearing down is presented as a test failure
    blobIOTestUtility.deleteContainers();
    clearEnvironment();
  }

  @Test
  public void testDatasetCombinedIngest() throws Exception {
    DatasetSummaryModel summaryModel =
        dataRepoFixtures.createDataset(
            steward, profileId, "dataset-ingest-combined-azure.json", CloudPlatform.AZURE);
    datasetId = summaryModel.getId();

    String controlFileContents;
    try (var resourceStream =
        this.getClass().getResourceAsStream("/dataset-ingest-combined-control-azure.json")) {
      controlFileContents = new String(resourceStream.readAllBytes(), StandardCharsets.UTF_8);
    }

    String controlFile =
        blobIOTestUtility.uploadFileWithContents(
            "dataset-files-ingest-combined.json", controlFileContents);

    IngestRequestModel ingestRequest =
        new IngestRequestModel()
            .format(IngestRequestModel.FormatEnum.JSON)
            .ignoreUnknownValues(false)
            .maxBadRecords(0)
            .table("sample_vcf")
            .path(controlFile)
            .profileId(profileId)
            .loadTag(Names.randomizeName("azureCombinedIngestTest"));

    IngestResponseModel ingestResponse =
        dataRepoFixtures.ingestJsonData(steward, datasetId, ingestRequest);

    dataRepoFixtures.assertCombinedIngestCorrect(ingestResponse, steward);

    clearEnvironment();
  }

  private void clearEnvironment() throws Exception {
    if (snapshotId != null) {
      dataRepoFixtures.deleteSnapshot(steward, snapshotId);
      snapshotId = null;
    }

    if (datasetId != null) {
      dataRepoFixtures.deleteDataset(steward, datasetId);
      datasetId = null;
    }

    if (profileId != null) {
      dataRepoFixtures.deleteProfile(steward, profileId);
      profileId = null;
    }
  }

  private String getSourceStorageAccountPrimarySharedKey() {
    AzureResourceManager client =
        this.azureResourceConfiguration.getClient(
            testConfig.getTargetTenantId(), testConfig.getTargetSubscriptionId());

    return client
        .storageAccounts()
        .getByResourceGroup(
            testConfig.getTargetResourceGroupName(), testConfig.getSourceStorageAccountName())
        .getKeys()
        .iterator()
        .next()
        .value();
  }

  private void verifySignedUrl(String signedUrl, User user, String expectedPermissions) {
    BlobUrlParts blobUrlParts = BlobUrlParts.parse(signedUrl);
    assertThat(
        "Signed url contains user",
        blobUrlParts.getCommonSasQueryParameters().getContentDisposition(),
        equalTo(user.getEmail()));
    assertThat(
        "Signed url only contains expected permissions",
        blobUrlParts.getCommonSasQueryParameters().getPermissions(),
        equalTo(expectedPermissions));
  }
}<|MERGE_RESOLUTION|>--- conflicted
+++ resolved
@@ -436,12 +436,7 @@
     AccessInfoParquetModel datasetParquetAccessInfo =
         datasetModel.getAccessInformation().getParquet();
 
-<<<<<<< HEAD
-    DatasetSpecificationModel datasetSchema =
-        dataRepoFixtures.getDataset(steward(), datasetId).getSchema();
-=======
     DatasetSpecificationModel datasetSchema = datasetModel.getSchema();
->>>>>>> 140acf90
 
     // Create snapshot request for snapshot by row id
     String datasetParquetUrl =
@@ -474,15 +469,7 @@
                 .stream()
                 .collect(Collectors.toList());
 
-<<<<<<< HEAD
-        BlobUrlParts url = BlobUrlParts.parse(table.getUrl());
-        String container = blobItems.get(0).getName();
-        url.setBlobName(container);
-        String newUrl = url.toUrl() + "?" + table.getSasToken();
-
-=======
         List<UUID> rowIds = new ArrayList<>();
->>>>>>> 140acf90
         SnapshotRequestRowIdTableModel tableModel = new SnapshotRequestRowIdTableModel();
         tableModel.setTableName(table.getName());
         tableModel.setColumns(
@@ -491,17 +478,6 @@
                 .flatMap(t -> t.getColumns().stream().map(c -> c.getName()))
                 .collect(Collectors.toList()));
 
-<<<<<<< HEAD
-        List<UUID> rowIds = new ArrayList<>();
-        List<Map<String, String>> records = ParquetUtils.readParquetRecords(newUrl);
-        records.stream()
-            .map(r -> r.get("datarepo_row_id"))
-            .forEach(
-                rowId -> {
-                  rowIds.add(UUID.fromString(rowId));
-                });
-
-=======
         // for each ingest in the dataset, read the associated parquet file
         // in this test, should only be one
         blobItems.stream()
@@ -520,7 +496,6 @@
                             rowIds.add(UUID.fromString(rowId));
                           });
                 });
->>>>>>> 140acf90
         tableModel.setRowIds(rowIds);
         snapshotRequestRowIdModel.addTablesItem(tableModel);
       }

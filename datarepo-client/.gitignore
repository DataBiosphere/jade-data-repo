generated
*.class

# Mobile Tools for Java (J2ME)
.mtj.tmp/

# Package Files #
*.jar
*.war
*.ear

# exclude jar for gradle wrapper
!gradle/wrapper/*.jar

# virtual machine crash logs, see http://www.java.com/en/download/help/error_hotspot.xml
hs_err_pid*

# build files
**/target
target
.gradle
<<<<<<< HEAD
**/build
=======
 **/build
>>>>>>> 7f8e3464
<|MERGE_RESOLUTION|>--- conflicted
+++ resolved
@@ -19,8 +19,4 @@
 **/target
 target
 .gradle
-<<<<<<< HEAD
-**/build
-=======
- **/build
->>>>>>> 7f8e3464
+ **/build
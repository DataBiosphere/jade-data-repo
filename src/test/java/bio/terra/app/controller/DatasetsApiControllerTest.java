package bio.terra.app.controller;

import static bio.terra.service.snapshotbuilder.SnapshotBuilderTestData.SETTINGS;
import static org.hamcrest.MatcherAssert.assertThat;
import static org.hamcrest.Matchers.equalTo;
import static org.mockito.ArgumentMatchers.any;
import static org.mockito.Mockito.doNothing;
import static org.mockito.Mockito.doThrow;
import static org.mockito.Mockito.verify;
import static org.mockito.Mockito.verifyNoInteractions;
import static org.mockito.Mockito.when;
import static org.springframework.test.web.servlet.request.MockMvcRequestBuilders.get;
import static org.springframework.test.web.servlet.request.MockMvcRequestBuilders.post;
import static org.springframework.test.web.servlet.result.MockMvcResultMatchers.jsonPath;
import static org.springframework.test.web.servlet.result.MockMvcResultMatchers.status;

import bio.terra.common.TestUtils;
import bio.terra.common.fixtures.AuthenticationFixtures;
import bio.terra.common.iam.AuthenticatedUserRequest;
import bio.terra.common.iam.AuthenticatedUserRequestFactory;
import bio.terra.model.DatasetDataModel;
import bio.terra.model.DatasetModel;
import bio.terra.model.DatasetRequestAccessIncludeModel;
import bio.terra.model.SnapshotBuilderAccessRequest;
import bio.terra.model.SnapshotBuilderCohort;
import bio.terra.model.SnapshotBuilderConcept;
import bio.terra.model.SnapshotBuilderCriteria;
import bio.terra.model.SnapshotBuilderCriteriaGroup;
import bio.terra.model.SnapshotBuilderDatasetConceptSet;
import bio.terra.model.SnapshotBuilderFeatureValueGroup;
import bio.terra.model.SnapshotBuilderGetConceptsResponse;
import bio.terra.model.SnapshotBuilderProgramDataListCriteria;
import bio.terra.model.SnapshotBuilderProgramDataRangeCriteria;
import bio.terra.model.SnapshotBuilderRequest;
import bio.terra.model.SqlSortDirection;
import bio.terra.service.auth.iam.IamAction;
import bio.terra.service.auth.iam.IamResourceType;
import bio.terra.service.auth.iam.IamService;
import bio.terra.service.auth.iam.exception.IamForbiddenException;
import bio.terra.service.dataset.AssetModelValidator;
import bio.terra.service.dataset.DataDeletionRequestValidator;
import bio.terra.service.dataset.DatasetRequestValidator;
import bio.terra.service.dataset.DatasetSchemaUpdateValidator;
import bio.terra.service.dataset.DatasetService;
import bio.terra.service.dataset.IngestRequestValidator;
import bio.terra.service.dataset.exception.DatasetDataException;
import bio.terra.service.dataset.exception.DatasetNotFoundException;
import bio.terra.service.filedata.FileService;
import bio.terra.service.job.JobService;
import bio.terra.service.snapshotbuilder.SnapshotBuilderService;
import java.util.List;
import java.util.UUID;
import org.junit.jupiter.api.BeforeEach;
import org.junit.jupiter.api.Tag;
import org.junit.jupiter.api.Test;
import org.junit.jupiter.params.ParameterizedTest;
import org.junit.jupiter.params.provider.ValueSource;
import org.springframework.beans.factory.annotation.Autowired;
import org.springframework.boot.test.autoconfigure.web.servlet.WebMvcTest;
import org.springframework.boot.test.mock.mockito.MockBean;
import org.springframework.http.MediaType;
import org.springframework.test.context.ActiveProfiles;
import org.springframework.test.context.ContextConfiguration;
import org.springframework.test.web.servlet.MockMvc;

@ActiveProfiles({"google", "unittest"})
@ContextConfiguration(classes = {DatasetsApiController.class, GlobalExceptionHandler.class})
@Tag("bio.terra.common.category.Unit")
@WebMvcTest
public class DatasetsApiControllerTest {
  @Autowired private MockMvc mvc;
  @MockBean private JobService jobService;
  @MockBean private DatasetRequestValidator datasetRequestValidator;
  @MockBean private DatasetService datasetService;
  @MockBean private IamService iamService;
  @MockBean private FileService fileService;
  @MockBean private AuthenticatedUserRequestFactory authenticatedUserRequestFactory;
  @MockBean private AssetModelValidator assetModelValidator;
  @MockBean private IngestRequestValidator ingestRequestValidator;
  @MockBean private DataDeletionRequestValidator dataDeletionRequestValidator;
  @MockBean private DatasetSchemaUpdateValidator datasetSchemaUpdateValidator;
  @MockBean private SnapshotBuilderService snapshotBuilderService;

  private static final AuthenticatedUserRequest TEST_USER =
      AuthenticationFixtures.randomUserRequest();
  private static final String RETRIEVE_DATASET_ENDPOINT = "/api/repository/v1/datasets/{id}";

  private static final String REQUEST_SNAPSHOT_ENDPOINT =
      RETRIEVE_DATASET_ENDPOINT + "/createSnapshotRequest";
  private static final DatasetRequestAccessIncludeModel INCLUDE =
      DatasetRequestAccessIncludeModel.NONE;
  private static final String GET_PREVIEW_ENDPOINT = RETRIEVE_DATASET_ENDPOINT + "/data/{table}";
  private static final String GET_SNAPSHOT_BUILDER_SETTINGS_ENDPOINT =
      RETRIEVE_DATASET_ENDPOINT + "/snapshotBuilder/settings";
  private static final String GET_CONCEPTS_ENDPOINT =
      RETRIEVE_DATASET_ENDPOINT + "/snapshotBuilder/concepts/{parentConcept}";
  private static final SqlSortDirection DIRECTION = SqlSortDirection.ASC;
  private static final UUID DATASET_ID = UUID.randomUUID();
  private static final Integer CONCEPT_ID = 0;
  private static final int LIMIT = 10;
  private static final int OFFSET = 0;
  private static final String FILTER = null;

  @BeforeEach
  void setUp() {
    when(authenticatedUserRequestFactory.from(any())).thenReturn(TEST_USER);
  }

  @Test
  void testRetrieveDataset() throws Exception {
    DatasetModel expected = new DatasetModel().id(DATASET_ID);
    when(datasetService.retrieveDatasetModel(DATASET_ID, TEST_USER, List.of(INCLUDE)))
        .thenReturn(expected);

    String actualJson =
        mvc.perform(
                get(RETRIEVE_DATASET_ENDPOINT, DATASET_ID)
                    .queryParam("include", String.valueOf(INCLUDE)))
            .andExpect(status().isOk())
            .andReturn()
            .getResponse()
            .getContentAsString();
    DatasetModel actual = TestUtils.mapFromJson(actualJson, DatasetModel.class);
    assertThat("Dataset model is returned", actual, equalTo(expected));

    verifyAuthorizationsCall(List.of(IamAction.READ_DATASET));
    verify(datasetService).retrieveDatasetModel(DATASET_ID, TEST_USER, List.of(INCLUDE));
  }

  @Test
  void testRetrieveDatasetNotFound() throws Exception {
    mockNotFound();
    mvc.perform(
            get(RETRIEVE_DATASET_ENDPOINT, DATASET_ID)
                .queryParam("include", String.valueOf(INCLUDE)))
        .andExpect(status().isNotFound());
    verifyNoInteractions(iamService);
  }

  @Test
  void testRetrieveDatasetForbidden() throws Exception {
    IamAction iamAction = IamAction.READ_DATASET;
    doThrow(IamForbiddenException.class)
        .when(iamService)
        .verifyAuthorizations(
            TEST_USER, IamResourceType.DATASET, DATASET_ID.toString(), List.of(iamAction));

    mvc.perform(
            get(RETRIEVE_DATASET_ENDPOINT, DATASET_ID)
                .queryParam("include", String.valueOf(INCLUDE)))
        .andExpect(status().isForbidden());

    verifyAuthorizationsCall(List.of(iamAction));
  }

  @ParameterizedTest
  @ValueSource(strings = {"good_column", "datarepo_row_id"})
  void testDatasetViewDataById(String column) throws Exception {
    var table = "good_table";
    when(datasetService.retrieveData(
            TEST_USER, DATASET_ID, table, LIMIT, OFFSET, column, DIRECTION, FILTER))
        .thenReturn(new DatasetDataModel().addResultItem("hello").addResultItem("world"));

    mvc.perform(
            get(GET_PREVIEW_ENDPOINT, DATASET_ID, table)
                .queryParam("limit", String.valueOf(LIMIT))
                .queryParam("offset", String.valueOf(OFFSET))
                .queryParam("sort", column)
                .queryParam("direction", DIRECTION.name()))
        .andExpect(status().isOk())
        .andExpect(jsonPath("$.result").isArray());

    verifyAuthorizationCall(IamAction.READ_DATA);
    verify(datasetService)
        .retrieveData(TEST_USER, DATASET_ID, table, LIMIT, OFFSET, column, DIRECTION, FILTER);
  }

  @Test
  void testDatasetViewDataNotFound() throws Exception {
    mockNotFound();
    mvc.perform(
            get(GET_PREVIEW_ENDPOINT, DATASET_ID, "table")
                .queryParam("limit", String.valueOf(LIMIT))
                .queryParam("offset", String.valueOf(OFFSET))
                .queryParam("sort", "column")
                .queryParam("direction", DIRECTION.name()))
        .andExpect(status().isNotFound());
    verifyNoInteractions(iamService);
  }

  @Test
  void testDatasetViewDataForbidden() throws Exception {
    IamAction iamAction = IamAction.READ_DATA;
    mockForbidden(iamAction);

    mvc.perform(
            get(GET_PREVIEW_ENDPOINT, DATASET_ID, "table")
                .queryParam("limit", String.valueOf(LIMIT))
                .queryParam("offset", String.valueOf(OFFSET))
                .queryParam("sort", "column")
                .queryParam("direction", DIRECTION.name()))
        .andExpect(status().isForbidden());

    verifyAuthorizationCall(iamAction);
  }

  @Test
  void testDatasetViewDataRetrievalFails() throws Exception {
    var table = "bad_table";
    var column = "good_column";

    when(datasetService.retrieveData(
            TEST_USER, DATASET_ID, table, LIMIT, OFFSET, column, DIRECTION, FILTER))
        .thenThrow(DatasetDataException.class);

    mvc.perform(
            get(GET_PREVIEW_ENDPOINT, DATASET_ID, table)
                .queryParam("limit", String.valueOf(LIMIT))
                .queryParam("offset", String.valueOf(OFFSET))
                .queryParam("sort", column)
                .queryParam("direction", DIRECTION.name()))
        .andExpect(status().is5xxServerError());

    verifyAuthorizationCall(IamAction.READ_DATA);
    verify(datasetService)
        .retrieveData(TEST_USER, DATASET_ID, table, LIMIT, OFFSET, column, DIRECTION, FILTER);
  }

  @Test
  void testUpdateSnapshotBuilderSettings() throws Exception {
    when(datasetService.retrieveDatasetModel(
            DATASET_ID,
            TEST_USER,
            List.of(DatasetRequestAccessIncludeModel.SNAPSHOT_BUILDER_SETTINGS)))
        .thenReturn(new DatasetModel());
<<<<<<< HEAD
    doNothing().when(datasetService).updateDatasetSnapshotBuilderSettings(DATASET_ID, SETTINGS);
    when(ingestRequestValidator.supports(any())).thenReturn(true);
    when(datasetRequestValidator.supports(any())).thenReturn(true);
    when(assetModelValidator.supports(any())).thenReturn(true);
    when(dataDeletionRequestValidator.supports(any())).thenReturn(true);
    when(datasetSchemaUpdateValidator.supports(any())).thenReturn(true);
=======
    mockValidators();
>>>>>>> 4a5a28c0

    mvc.perform(
            post(GET_SNAPSHOT_BUILDER_SETTINGS_ENDPOINT, DATASET_ID)
                .contentType(MediaType.APPLICATION_JSON)
                .content(TestUtils.mapToJson(SETTINGS)))
        .andExpect(status().is2xxSuccessful())
        .andReturn();

    verifyAuthorizationCall(IamAction.UPDATE_SNAPSHOT_BUILDER_SETTINGS);
    verify(datasetService).updateDatasetSnapshotBuilderSettings(DATASET_ID, SETTINGS);
  }

  @Test
  void testCreateCriteriaData() throws Exception {
    SnapshotBuilderCriteria criteria =
        TestUtils.mapFromJson(
            """
        {"kind":"domain","name":"name","id":0}""", SnapshotBuilderCriteria.class);
    assertThat(criteria.getName(), equalTo("name"));
    assertThat(criteria.getKind(), equalTo("domain"));

    SnapshotBuilderProgramDataListCriteria listCriteria =
        TestUtils.mapFromJson(
            """
        {"kind":"list","name":"name","id":0,"values":[]}""",
            SnapshotBuilderProgramDataListCriteria.class);
    assertThat(listCriteria.getName(), equalTo("name"));
    assertThat(listCriteria.getKind(), equalTo("list"));

    SnapshotBuilderProgramDataRangeCriteria rangeCriteria =
        TestUtils.mapFromJson(
            """
        {"kind":"range","name":"name","id":0,"low":0,"high":10}""",
            SnapshotBuilderProgramDataRangeCriteria.class);
    assertThat(rangeCriteria.getName(), equalTo("name"));
    assertThat(rangeCriteria.getKind(), equalTo("range"));
  }

  @Test
  void testCreateSnapshotRequest() throws Exception {
    mockValidators();
    SnapshotBuilderAccessRequest expected =
        new SnapshotBuilderAccessRequest()
            .name("name")
            .researchPurposeStatement("purpose")
            .datasetRequest(
                new SnapshotBuilderRequest()
                    .addCohortsItem(
                        new SnapshotBuilderCohort()
                            .name("cohort")
                            .addCriteriaGroupsItem(
                                new SnapshotBuilderCriteriaGroup()
                                    .addCriteriaItem(
                                        new SnapshotBuilderProgramDataListCriteria().kind("list"))
                                    .addCriteriaItem(new SnapshotBuilderCriteria().kind("domain"))
                                    .addCriteriaItem(
                                        new SnapshotBuilderProgramDataRangeCriteria()
                                            .kind("range"))))
                    .addConceptSetsItem(
                        new SnapshotBuilderDatasetConceptSet()
                            .name("conceptSet")
                            .featureValueGroupName("featureValueGroupName"))
                    .addValueSetsItem(
                        new SnapshotBuilderFeatureValueGroup()
                            .name("valueGroup")
                            .id(0)
                            .addValuesItem("value")));
    when(snapshotBuilderService.createSnapshotRequest(DATASET_ID, expected)).thenReturn(expected);
    String actualJson =
        mvc.perform(
                post(REQUEST_SNAPSHOT_ENDPOINT, DATASET_ID)
                    .contentType(MediaType.APPLICATION_JSON)
                    .content(TestUtils.mapToJson(expected)))
            .andExpect(status().isOk())
            .andReturn()
            .getResponse()
            .getContentAsString();
    SnapshotBuilderAccessRequest actual =
        TestUtils.mapFromJson(actualJson, SnapshotBuilderAccessRequest.class);
    assertThat("The method returned the expected request", actual, equalTo(expected));
    verifyAuthorizationCall(IamAction.VIEW_SNAPSHOT_BUILDER_SETTINGS);
  }

  @Test
  void testGetConcepts() throws Exception {
    SnapshotBuilderGetConceptsResponse expected =
        new SnapshotBuilderGetConceptsResponse()
            .sql("SELECT * FROM dataset")
            .result(
                List.of(
                    new SnapshotBuilderConcept()
                        .count(100)
                        .name("Stub concept")
                        .hasChildren(true)
                        .id(CONCEPT_ID + 1)));
    when(snapshotBuilderService.getConceptChildren(DATASET_ID, CONCEPT_ID)).thenReturn(expected);
    String actualJson =
        mvc.perform(get(GET_CONCEPTS_ENDPOINT, DATASET_ID, CONCEPT_ID))
            .andExpect(status().isOk())
            .andReturn()
            .getResponse()
            .getContentAsString();
    SnapshotBuilderGetConceptsResponse actual =
        TestUtils.mapFromJson(actualJson, SnapshotBuilderGetConceptsResponse.class);
    assertThat("Concept list and sql is returned", actual, equalTo(expected));

    verifyAuthorizationCall(IamAction.VIEW_SNAPSHOT_BUILDER_SETTINGS);
  }

  /** Mock so that the user does not hold `iamAction` on the dataset. */
  private void mockNotFound() {
    doThrow(DatasetNotFoundException.class).when(datasetService).retrieveDatasetSummary(DATASET_ID);
  }

  /** Mock so that the user does not hold `iamAction` on the dataset. */
  private void mockForbidden(IamAction iamAction) {
    doThrow(IamForbiddenException.class)
        .when(iamService)
        .verifyAuthorization(TEST_USER, IamResourceType.DATASET, DATASET_ID.toString(), iamAction);
  }

  /** Verify that dataset authorization was checked. */
  private void verifyAuthorizationCall(IamAction iamAction) {
    verify(iamService)
        .verifyAuthorization(TEST_USER, IamResourceType.DATASET, DATASET_ID.toString(), iamAction);
  }

  private void verifyAuthorizationsCall(List<IamAction> iamActions) {
    verify(iamService)
        .verifyAuthorizations(
            TEST_USER, IamResourceType.DATASET, DATASET_ID.toString(), iamActions);
  }

  private void mockValidators() {
    when(ingestRequestValidator.supports(any())).thenReturn(true);
    when(datasetRequestValidator.supports(any())).thenReturn(true);
    when(assetModelValidator.supports(any())).thenReturn(true);
    when(dataDeletionRequestValidator.supports(any())).thenReturn(true);
    when(datasetSchemaUpdateValidator.supports(any())).thenReturn(true);
  }
}<|MERGE_RESOLUTION|>--- conflicted
+++ resolved
@@ -233,16 +233,8 @@
             TEST_USER,
             List.of(DatasetRequestAccessIncludeModel.SNAPSHOT_BUILDER_SETTINGS)))
         .thenReturn(new DatasetModel());
-<<<<<<< HEAD
-    doNothing().when(datasetService).updateDatasetSnapshotBuilderSettings(DATASET_ID, SETTINGS);
-    when(ingestRequestValidator.supports(any())).thenReturn(true);
-    when(datasetRequestValidator.supports(any())).thenReturn(true);
-    when(assetModelValidator.supports(any())).thenReturn(true);
-    when(dataDeletionRequestValidator.supports(any())).thenReturn(true);
-    when(datasetSchemaUpdateValidator.supports(any())).thenReturn(true);
-=======
+
     mockValidators();
->>>>>>> 4a5a28c0
 
     mvc.perform(
             post(GET_SNAPSHOT_BUILDER_SETTINGS_ENDPOINT, DATASET_ID)

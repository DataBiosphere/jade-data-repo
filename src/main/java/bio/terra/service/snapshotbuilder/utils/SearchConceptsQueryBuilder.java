--- conflicted
+++ resolved
@@ -26,56 +26,27 @@
   public static final String CONCEPT_CODE = "concept_code";
   public final String ANCESTOR_CONCEPT_ID = "ancestor_concept_id";
   public final String DESCENDANT_CONCEPT_ID = "descendant_concept_id";
-  public final TableNameGenerator tableNameGenerator;
 
-<<<<<<< HEAD
-  SearchConceptsQueryBuilder(TableNameGenerator tableNameGenerator) {
-    this.tableNameGenerator = tableNameGenerator;
-  }
   /**
    * Generate a query that retrieves all the concepts from the given searched text. If a search text
-   * is not provided, a search will be made only on the domain.
-   *
-   * <Query code>
-   *   GCP:
-   *   SELECT c.concept_name, c_concept_id, COUNT(DISTINCT co.person_id) AS count FROM `concept` AS c
-   *   JOIN `concept_ancestor` AS c0 ON c0.ancestor_concept_id = c.concept_id
-   *   LEFT JOIN `'domain'_occurrence` AS co ON co.'domain'_concept_id = c0.descendant_concept_id
-   *   WHERE (c.domain_id = 'domain'
-   *   AND (CONTAINS_SUBSTR(c.concept_name, 'search_text')
-   *   OR CONTAINS_SUBSTR(c.concept_code, 'search_text')))
-   *   GROUP BY c.concept_name, c.concept_id
-   *   ORDER BY count DESC
-   *   LIMIT 100
-   *
-   *   AZURE:
-   *   SELECT c.concept_name, c_concept_id, COUNT(DISTINCT co.person_id) AS count FROM `concept` AS c
-   *   JOIN `concept_ancestor` AS c0 ON c0.ancestor_concept_id = c.concept_id
-   *   LEFT JOIN `'domain'_occurrence` AS co ON co.'domain'_concept_id = c0.descendant_concept_id
-   *   WHERE (c.domain_id = 'domain'
-   *   AND (CHARINDEX('search_text', c.concept_name) > 0
-   *   OR CHARINDEX('search_text', c.concept_code) > 0))
-   *   GROUP BY c.concept_name, c.concept_id
-   *   ORDER BY count DESC
-   *   LIMIT 100
-   * </Query code>
+   * is not provided, a search will be made only on the domain. <Query code> GCP: SELECT
+   * c.concept_name, c_concept_id, COUNT(DISTINCT co.person_id) AS count FROM `concept` AS c JOIN
+   * `concept_ancestor` AS c0 ON c0.ancestor_concept_id = c.concept_id LEFT JOIN
+   * `'domain'_occurrence` AS co ON co.'domain'_concept_id = c0.descendant_concept_id WHERE
+   * (c.domain_id = 'domain' AND (CONTAINS_SUBSTR(c.concept_name, 'search_text') OR
+   * CONTAINS_SUBSTR(c.concept_code, 'search_text'))) GROUP BY c.concept_name, c.concept_id ORDER BY
+   * count DESC LIMIT 100 AZURE: SELECT c.concept_name, c_concept_id, COUNT(DISTINCT co.person_id)
+   * AS count FROM `concept` AS c JOIN `concept_ancestor` AS c0 ON c0.ancestor_concept_id =
+   * c.concept_id LEFT JOIN `'domain'_occurrence` AS co ON co.'domain'_concept_id =
+   * c0.descendant_concept_id WHERE (c.domain_id = 'domain' AND (CHARINDEX('search_text',
+   * c.concept_name) > 0 OR CHARINDEX('search_text', c.concept_code) > 0)) GROUP BY c.concept_name,
+   * c.concept_id ORDER BY count DESC LIMIT 100 </Query code>
    */
   public Query buildSearchConceptsQuery(
       SnapshotBuilderDomainOption domainOption, String searchText) {
-    var conceptTablePointer = TablePointer.fromTableName(CONCEPT, tableNameGenerator);
-    var conceptAncestorPointer = TablePointer.fromTableName(CONCEPT_ANCESTOR, tableNameGenerator);
-    var domainOccurrencePointer =
-        TablePointer.fromTableName(domainOption.getTableName(), tableNameGenerator);
-<<<<<<< HEAD
-=======
-  public static Query buildSearchConceptsQuery(
-      SnapshotBuilderDomainOption domainOption, String searchText) {
-    var conceptTablePointer = TablePointer.fromTableName("concept");
+    var conceptTablePointer = TablePointer.fromTableName(CONCEPT);
+    var conceptAncestorPointer = TablePointer.fromTableName(CONCEPT_ANCESTOR);
     var domainOccurrencePointer = TablePointer.fromTableName(domainOption.getTableName());
->>>>>>> develop
-=======
-
->>>>>>> 807a3e0d
     var conceptTableVariable = TableVariable.forPrimary(conceptTablePointer);
     var nameField = conceptTableVariable.makeFieldVariable(CONCEPT_NAME);
     var idField = conceptTableVariable.makeFieldVariable(CONCEPT_ID);
@@ -148,15 +119,6 @@
               BooleanAndOrFilterVariable.LogicalOperator.AND, allFilters);
     }
 
-<<<<<<< HEAD
-=======
-    // SELECT concept_name, concept_id, COUNT(DISTINCT person_id) as count
-    // FROM concept JOIN domain_occurrence ON domain_occurrence.concept_id =
-    // concept.concept_id
-    // WHERE concept.name CONTAINS {{name}} GROUP BY c.name, c.concept_id
-    // ORDER BY count DESC
-
->>>>>>> develop
     return new Query(select, tables, where, groupBy, orderBy, 100);
   }
 

package bio.terra.controller;

import bio.terra.category.Unit;
import bio.terra.controller.exception.ApiException;
import bio.terra.dao.exception.StudyNotFoundException;
import bio.terra.fixtures.JsonLoader;
import bio.terra.fixtures.StudyFixtures;
import bio.terra.metadata.Study;
import bio.terra.model.StudyJsonConversion;
import bio.terra.model.StudyModel;
import bio.terra.model.StudyRequestModel;
import bio.terra.service.SamClientService;
import bio.terra.service.StudyService;
import com.fasterxml.jackson.databind.ObjectMapper;
import org.junit.Test;
import org.junit.experimental.categories.Category;
import org.junit.runner.RunWith;
import org.springframework.beans.factory.annotation.Autowired;
import org.springframework.boot.test.autoconfigure.web.servlet.AutoConfigureMockMvc;
import org.springframework.boot.test.context.SpringBootTest;
import org.springframework.boot.test.mock.mockito.MockBean;
import org.springframework.http.HttpStatus;
import org.springframework.http.MediaType;
import org.springframework.test.context.junit4.SpringRunner;
import org.springframework.test.web.servlet.MockMvc;

import java.time.Instant;
import java.util.UUID;

import static org.hamcrest.Matchers.equalTo;
import static org.junit.Assert.assertThat;
import static org.mockito.ArgumentMatchers.any;
import static org.mockito.ArgumentMatchers.eq;
import static org.mockito.Mockito.when;
import static org.springframework.test.web.servlet.request.MockMvcRequestBuilders.get;
import static org.springframework.test.web.servlet.request.MockMvcRequestBuilders.post;
import static org.springframework.test.web.servlet.result.MockMvcResultMatchers.jsonPath;
import static org.springframework.test.web.servlet.result.MockMvcResultMatchers.status;


@RunWith(SpringRunner.class)
@SpringBootTest
@AutoConfigureMockMvc
@Category(Unit.class)
public class StudyTest {

    @Autowired
    private MockMvc mvc;

    @MockBean
    private SamClientService sam;

    @Autowired
    private ObjectMapper objectMapper;

    @Autowired
    private JsonLoader jsonLoader;

    @MockBean
    private StudyService studyService;

    private static final String testFlightId = "test-flight-id";

    @Test
    public void testMinimalCreate() throws Exception {
        when(studyService.createStudy(any(), any()))
            .thenReturn(StudyFixtures.buildMinimalStudySummary());

        mvc.perform(post("/api/repository/v1/studies")
            .contentType(MediaType.APPLICATION_JSON)
            .header("Authorization", "Bearer: faketoken")
            .content(objectMapper.writeValueAsString(StudyFixtures.buildStudyRequest())))
            .andExpect(status().isCreated())
            .andExpect(jsonPath("$.name").value("Minimal"))
            .andExpect(jsonPath("$.description")
                .value("This is a sample study definition"));
    }

    @Test
    public void testMinimalJsonCreate() throws Exception {
        when(studyService.createStudy(any(), any()))
            .thenReturn(StudyFixtures.buildMinimalStudySummary());

        String studyJSON = jsonLoader.loadJson("study-minimal.json");
        mvc.perform(post("/api/repository/v1/studies")
            .header("Authorization", "Bearer: faketoken")
            .contentType(MediaType.APPLICATION_JSON)
            .content(studyJSON))
            .andExpect(status().isCreated())
            .andExpect(jsonPath("$.name").value("Minimal"))
            .andExpect(jsonPath("$.description")
                .value("This is a sample study definition"));
    }

    @Test
    public void testFlightError() throws Exception {
        when(studyService.createStudy(any(), any())).thenThrow(ApiException.class);
        mvc.perform(post("/api/repository/v1/studies")
                .contentType(MediaType.APPLICATION_JSON)
                .content(objectMapper.writeValueAsString(StudyFixtures.buildStudyRequest())))
                .andExpect(status().isInternalServerError());
    }

    @Test
    public void testStudyRetrieve() throws Exception {
        assertThat("Study retrieveModel with bad id gets 400",
                mvc.perform(get("/api/repository/v1/studies/{id}", "blah"))
                        .andReturn().getResponse().getStatus(),
                equalTo(HttpStatus.BAD_REQUEST.value()));

        UUID missingId = UUID.fromString("cd100f94-e2c6-4d0c-aaf4-9be6651276a6");
        when(studyService.retrieveModel(eq(missingId))).thenThrow(
                new StudyNotFoundException("Study not found for id " + missingId.toString()));
        assertThat("Study retrieveModel that doesn't exist returns 404",
                mvc.perform(get("/api/repository/v1/studies/{id}", missingId))
                        .andReturn().getResponse().getStatus(),
                equalTo(HttpStatus.NOT_FOUND.value()));

        UUID id = UUID.fromString("8d2e052c-e1d1-4a29-88ed-26920907791f");
        StudyRequestModel req = StudyFixtures.buildStudyRequest();
        Study study = StudyJsonConversion.studyRequestToStudy(req);
        study
            .id(id)
            .createdDate(Instant.now())
            .dataProjectId("foo-bar-baz");

        when(studyService.retrieveModel(eq(id))).thenReturn(StudyJsonConversion.studyModelFromStudy(study));
<<<<<<< HEAD
        assertThat("Study retrieveModel returns 200",
=======
        assertThat("Study retrieve returns 200",
>>>>>>> 4a8de3d1
                mvc.perform(get("/api/repository/v1/studies/{id}", id.toString()))
                        .andReturn().getResponse().getStatus(),
                equalTo(HttpStatus.OK.value()));

        mvc.perform(get("/api/repository/v1/studies/{id}", id.toString())).andDo((result) ->
                        assertThat("Study retrieveModel returns a Study Model with schema",
                                objectMapper.readValue(result.getResponse().getContentAsString(), StudyModel.class)
                                        .getName(),
                                equalTo(req.getName())));

        assertThat("Study retrieveModel returns a Study Model with schema",
                objectMapper.readValue(
                        mvc.perform(get("/api/repository/v1/studies/{id}", id))
                                .andReturn()
                                .getResponse()
                                .getContentAsString(),
                        StudyModel.class).getName(),
                equalTo(req.getName()));
    }

}<|MERGE_RESOLUTION|>--- conflicted
+++ resolved
@@ -103,7 +103,7 @@
 
     @Test
     public void testStudyRetrieve() throws Exception {
-        assertThat("Study retrieveModel with bad id gets 400",
+        assertThat("Study retrieve with bad id gets 400",
                 mvc.perform(get("/api/repository/v1/studies/{id}", "blah"))
                         .andReturn().getResponse().getStatus(),
                 equalTo(HttpStatus.BAD_REQUEST.value()));
@@ -111,7 +111,7 @@
         UUID missingId = UUID.fromString("cd100f94-e2c6-4d0c-aaf4-9be6651276a6");
         when(studyService.retrieveModel(eq(missingId))).thenThrow(
                 new StudyNotFoundException("Study not found for id " + missingId.toString()));
-        assertThat("Study retrieveModel that doesn't exist returns 404",
+        assertThat("Study retrieve that doesn't exist returns 404",
                 mvc.perform(get("/api/repository/v1/studies/{id}", missingId))
                         .andReturn().getResponse().getStatus(),
                 equalTo(HttpStatus.NOT_FOUND.value()));
@@ -125,22 +125,18 @@
             .dataProjectId("foo-bar-baz");
 
         when(studyService.retrieveModel(eq(id))).thenReturn(StudyJsonConversion.studyModelFromStudy(study));
-<<<<<<< HEAD
-        assertThat("Study retrieveModel returns 200",
-=======
         assertThat("Study retrieve returns 200",
->>>>>>> 4a8de3d1
                 mvc.perform(get("/api/repository/v1/studies/{id}", id.toString()))
                         .andReturn().getResponse().getStatus(),
                 equalTo(HttpStatus.OK.value()));
 
         mvc.perform(get("/api/repository/v1/studies/{id}", id.toString())).andDo((result) ->
-                        assertThat("Study retrieveModel returns a Study Model with schema",
+                        assertThat("Study retrieve returns a Study Model with schema",
                                 objectMapper.readValue(result.getResponse().getContentAsString(), StudyModel.class)
                                         .getName(),
                                 equalTo(req.getName())));
 
-        assertThat("Study retrieveModel returns a Study Model with schema",
+        assertThat("Study retrieve returns a Study Model with schema",
                 objectMapper.readValue(
                         mvc.perform(get("/api/repository/v1/studies/{id}", id))
                                 .andReturn()

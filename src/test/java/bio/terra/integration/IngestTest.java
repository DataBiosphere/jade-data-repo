--- conflicted
+++ resolved
@@ -1,10 +1,4 @@
 package bio.terra.integration;
-
-import static org.hamcrest.Matchers.containsString;
-import static org.hamcrest.Matchers.equalTo;
-import static org.hamcrest.Matchers.greaterThan;
-import static org.hamcrest.Matchers.hasItem;
-import static org.junit.Assert.assertThat;
 
 import bio.terra.common.category.Integration;
 import bio.terra.common.configuration.TestConfiguration;
@@ -15,9 +9,6 @@
 import bio.terra.model.SnapshotSummaryModel;
 import bio.terra.service.iam.IamResourceType;
 import bio.terra.service.iam.IamRole;
-import java.util.ArrayList;
-import java.util.List;
-import java.util.UUID;
 import org.junit.After;
 import org.junit.Before;
 import org.junit.Ignore;
@@ -31,8 +22,6 @@
 import org.springframework.test.context.ActiveProfiles;
 import org.springframework.test.context.junit4.SpringRunner;
 
-<<<<<<< HEAD
-=======
 import java.util.ArrayList;
 import java.util.List;
 import java.util.UUID;
@@ -43,7 +32,6 @@
 import static org.hamcrest.Matchers.greaterThan;
 import static org.hamcrest.MatcherAssert.assertThat;
 
->>>>>>> 2f6383ff
 @RunWith(SpringRunner.class)
 @SpringBootTest
 @ActiveProfiles({"google", "integrationtest"})
@@ -51,218 +39,208 @@
 @Category(Integration.class)
 public class IngestTest extends UsersBase {
 
-  @Autowired private DataRepoFixtures dataRepoFixtures;
-
-  @Autowired private DataRepoClient dataRepoClient;
-
-  @Autowired private TestConfiguration testConfig;
-
-  private DatasetSummaryModel datasetSummaryModel;
-  private UUID datasetId;
-  private UUID profileId;
-  private final List<UUID> createdSnapshotIds = new ArrayList<>();
-
-  @Before
-  public void setup() throws Exception {
-    super.setup();
-    profileId = dataRepoFixtures.createBillingProfile(steward()).getId();
-    dataRepoFixtures.addPolicyMember(
-        steward(), profileId, IamRole.USER, custodian().getEmail(), IamResourceType.SPEND_PROFILE);
-
-    datasetSummaryModel =
-        dataRepoFixtures.createDataset(steward(), profileId, "ingest-test-dataset.json");
-    datasetId = datasetSummaryModel.getId();
-    dataRepoFixtures.addDatasetPolicyMember(
-        steward(), datasetId, IamRole.CUSTODIAN, custodian().getEmail());
-  }
-
-  @After
-  public void teardown() throws Exception {
-    for (UUID snapshotId : createdSnapshotIds) {
-      dataRepoFixtures.deleteSnapshotLog(custodian(), snapshotId);
-    }
-
-    if (datasetId != null) {
-      dataRepoFixtures.deleteDatasetLog(steward(), datasetId);
-    }
-
-    if (profileId != null) {
-      dataRepoFixtures.deleteProfileLog(steward(), profileId);
-    }
-  }
-
-  @Ignore // subset of the snapshot test; not worth running everytime, but useful for debugging
-  @Test
-  public void ingestParticipants() throws Exception {
-    IngestRequestModel ingestRequest =
-        dataRepoFixtures.buildSimpleIngest(
+    @Autowired
+    private DataRepoFixtures dataRepoFixtures;
+
+    @Autowired
+    private DataRepoClient dataRepoClient;
+
+    @Autowired
+    private TestConfiguration testConfig;
+
+    private DatasetSummaryModel datasetSummaryModel;
+    private UUID datasetId;
+    private UUID profileId;
+    private final List<UUID> createdSnapshotIds = new ArrayList<>();
+
+    @Before
+    public void setup() throws Exception {
+        super.setup();
+        profileId = dataRepoFixtures.createBillingProfile(steward()).getId();
+        dataRepoFixtures.addPolicyMember(
+            steward(),
+            profileId,
+            IamRole.USER,
+            custodian().getEmail(),
+            IamResourceType.SPEND_PROFILE);
+
+        datasetSummaryModel = dataRepoFixtures.createDataset(steward(), profileId, "ingest-test-dataset.json");
+        datasetId = datasetSummaryModel.getId();
+        dataRepoFixtures.addDatasetPolicyMember(steward(), datasetId, IamRole.CUSTODIAN, custodian().getEmail());
+    }
+
+    @After
+    public void teardown() throws Exception {
+        for (UUID snapshotId : createdSnapshotIds) {
+            dataRepoFixtures.deleteSnapshotLog(custodian(), snapshotId);
+        }
+
+        if (datasetId != null) {
+            dataRepoFixtures.deleteDatasetLog(steward(), datasetId);
+        }
+
+        if (profileId != null) {
+            dataRepoFixtures.deleteProfileLog(steward(), profileId);
+        }
+    }
+
+    @Ignore  // subset of the snapshot test; not worth running everytime, but useful for debugging
+    @Test
+    public void ingestParticipants() throws Exception {
+        IngestRequestModel ingestRequest = dataRepoFixtures.buildSimpleIngest(
             "participant", "ingest-test/ingest-test-participant.json");
-    IngestResponseModel ingestResponse =
-        dataRepoFixtures.ingestJsonData(steward(), datasetId, ingestRequest);
-    assertThat("correct participant row count", ingestResponse.getRowCount(), equalTo(5L));
-  }
-
-  @Test
-  public void ingestWildcardSuffix() throws Exception {
-    IngestRequestModel ingestRequest =
-        dataRepoFixtures.buildSimpleIngest("participant", "ingest-test/ingest-test-participant*");
-    IngestResponseModel ingestResponse =
-        dataRepoFixtures.ingestJsonData(steward(), datasetId, ingestRequest);
-    assertThat("correct participant row count", ingestResponse.getRowCount(), equalTo(7L));
-  }
-
-  @Test
-  public void ingestWildcardMiddle() throws Exception {
-    IngestRequestModel ingestRequest =
-        dataRepoFixtures.buildSimpleIngest("participant", "ingest-test/ingest-test-p*t.json");
-    IngestResponseModel ingestResponse =
-        dataRepoFixtures.ingestJsonData(steward(), datasetId, ingestRequest);
-    assertThat("correct participant row count", ingestResponse.getRowCount(), equalTo(6L));
-  }
-
-  @Test
-  public void ingestBuildSnapshot() throws Exception {
-    IngestRequestModel ingestRequest =
-        dataRepoFixtures.buildSimpleIngest(
+        IngestResponseModel ingestResponse = dataRepoFixtures.ingestJsonData(steward(), datasetId, ingestRequest);
+        assertThat("correct participant row count", ingestResponse.getRowCount(), equalTo(5L));
+    }
+
+    @Test
+    public void ingestWildcardSuffix() throws Exception {
+        IngestRequestModel ingestRequest = dataRepoFixtures.buildSimpleIngest(
+            "participant", "ingest-test/ingest-test-participant*");
+        IngestResponseModel ingestResponse = dataRepoFixtures.ingestJsonData(steward(), datasetId, ingestRequest);
+        assertThat("correct participant row count", ingestResponse.getRowCount(), equalTo(7L));
+    }
+
+    @Test
+    public void ingestWildcardMiddle() throws Exception {
+        IngestRequestModel ingestRequest = dataRepoFixtures.buildSimpleIngest(
+            "participant", "ingest-test/ingest-test-p*t.json");
+        IngestResponseModel ingestResponse = dataRepoFixtures.ingestJsonData(steward(), datasetId, ingestRequest);
+        assertThat("correct participant row count", ingestResponse.getRowCount(), equalTo(6L));
+    }
+
+    @Test
+    public void ingestBuildSnapshot() throws Exception {
+        IngestRequestModel ingestRequest = dataRepoFixtures.buildSimpleIngest(
             "participant", "ingest-test/ingest-test-participant.json");
-    IngestResponseModel ingestResponse =
-        dataRepoFixtures.ingestJsonData(steward(), datasetId, ingestRequest);
-    assertThat("correct participant row count", ingestResponse.getRowCount(), equalTo(5L));
-
-    ingestRequest =
-        dataRepoFixtures.buildSimpleIngest("sample", "ingest-test/ingest-test-sample.json");
-    ingestResponse = dataRepoFixtures.ingestJsonData(steward(), datasetId, ingestRequest);
-    assertThat("correct sample row count", ingestResponse.getRowCount(), equalTo(7L));
-
-    ingestRequest = dataRepoFixtures.buildSimpleIngest("file", "ingest-test/ingest-test-file.json");
-    ingestResponse = dataRepoFixtures.ingestJsonData(steward(), datasetId, ingestRequest);
-    assertThat("correct file row count", ingestResponse.getRowCount(), equalTo(1L));
-
-    SnapshotSummaryModel snapshotSummary =
-        dataRepoFixtures.createSnapshot(
-            custodian(), datasetSummaryModel.getName(), profileId, "ingest-test-snapshot.json");
-    createdSnapshotIds.add(snapshotSummary.getId());
-  }
-
-  @Test
-  public void ingestAuthorizationTest() throws Exception {
-    IngestRequestModel request =
-        dataRepoFixtures.buildSimpleIngest(
+        IngestResponseModel ingestResponse = dataRepoFixtures.ingestJsonData(steward(), datasetId, ingestRequest);
+        assertThat("correct participant row count", ingestResponse.getRowCount(), equalTo(5L));
+
+        ingestRequest = dataRepoFixtures.buildSimpleIngest(
+            "sample", "ingest-test/ingest-test-sample.json");
+        ingestResponse = dataRepoFixtures.ingestJsonData(steward(), datasetId, ingestRequest);
+        assertThat("correct sample row count", ingestResponse.getRowCount(), equalTo(7L));
+
+        ingestRequest = dataRepoFixtures.buildSimpleIngest(
+            "file", "ingest-test/ingest-test-file.json");
+        ingestResponse = dataRepoFixtures.ingestJsonData(steward(), datasetId, ingestRequest);
+        assertThat("correct file row count", ingestResponse.getRowCount(), equalTo(1L));
+
+        SnapshotSummaryModel snapshotSummary =
+            dataRepoFixtures.createSnapshot(
+                custodian(),
+                datasetSummaryModel.getName(),
+                profileId,
+                "ingest-test-snapshot.json");
+        createdSnapshotIds.add(snapshotSummary.getId());
+    }
+
+    @Test
+    public void ingestAuthorizationTest() throws Exception {
+        IngestRequestModel request = dataRepoFixtures.buildSimpleIngest(
             "participant", "ingest-test/ingest-test-participant.json");
-    IngestResponseModel ingestCustodianResp =
-        dataRepoFixtures.ingestJsonData(custodian(), datasetId, request);
-    assertThat("Custodian was able to ingest", ingestCustodianResp.getRowCount(), greaterThan(0L));
-    DataRepoResponse<JobModel> ingestReadResp =
-        dataRepoFixtures.ingestJsonDataLaunch(reader(), datasetId, request);
-    assertThat(
-        "Reader is not authorized to ingest data",
-        ingestReadResp.getStatusCode(),
-        equalTo(HttpStatus.UNAUTHORIZED));
-  }
-
-  @Test
-  public void ingestAppendNoPkTest() throws Exception {
-    IngestRequestModel request =
-        dataRepoFixtures.buildSimpleIngest("file", "ingest-test/ingest-test-file.json");
-    IngestResponseModel ingestResponse =
-        dataRepoFixtures.ingestJsonData(steward(), datasetId, request);
-    assertThat("correct file row count", ingestResponse.getRowCount(), equalTo(1L));
-
-    ingestResponse = dataRepoFixtures.ingestJsonData(steward(), datasetId, request);
-    assertThat("correct file row count", ingestResponse.getRowCount(), equalTo(1L));
-  }
-
-  @Test
-  public void ingestBadPathTest() throws Exception {
-    IngestRequestModel request =
-        dataRepoFixtures.buildSimpleIngest("file", "totally-legit-file.json");
-    DataRepoResponse<JobModel> ingestJobResponse =
-        dataRepoFixtures.ingestJsonDataLaunch(steward(), datasetId, request);
-    DataRepoResponse<IngestResponseModel> ingestResponse =
-        dataRepoClient.waitForResponse(steward(), ingestJobResponse, IngestResponseModel.class);
-    assertThat("ingest failed", ingestResponse.getStatusCode(), equalTo(HttpStatus.NOT_FOUND));
-    assertThat(
-        "failure is explained",
-        ingestResponse.getErrorObject().orElseThrow(IllegalStateException::new).getMessage(),
-        containsString("not found"));
-  }
-
-  @Test
-  public void ingestEmptyPatternTest() throws Exception {
-    IngestRequestModel request =
-        dataRepoFixtures.buildSimpleIngest("file", "prefix-matching-nothing/*");
-    DataRepoResponse<JobModel> ingestJobResponse =
-        dataRepoFixtures.ingestJsonDataLaunch(steward(), datasetId, request);
-    DataRepoResponse<IngestResponseModel> ingestResponse =
-        dataRepoClient.waitForResponse(steward(), ingestJobResponse, IngestResponseModel.class);
-    assertThat("ingest failed", ingestResponse.getStatusCode(), equalTo(HttpStatus.NOT_FOUND));
-    assertThat(
-        "failure is explained",
-        ingestResponse.getErrorObject().orElseThrow(IllegalStateException::new).getMessage(),
-        containsString("not found"));
-  }
-
-  @Test
-  public void ingestBadBucketPatternTest() throws Exception {
-    IngestRequestModel request =
-        new IngestRequestModel()
+        IngestResponseModel ingestCustodianResp = dataRepoFixtures.ingestJsonData(
+            custodian(), datasetId, request);
+        assertThat("Custodian was able to ingest", ingestCustodianResp.getRowCount(), greaterThan(0L));
+        DataRepoResponse<JobModel> ingestReadResp = dataRepoFixtures.ingestJsonDataLaunch(
+            reader(), datasetId, request);
+        assertThat("Reader is not authorized to ingest data",
+            ingestReadResp.getStatusCode(),
+            equalTo(HttpStatus.UNAUTHORIZED));
+
+    }
+
+    @Test
+    public void ingestAppendNoPkTest() throws Exception {
+        IngestRequestModel request = dataRepoFixtures.buildSimpleIngest(
+            "file", "ingest-test/ingest-test-file.json");
+        IngestResponseModel ingestResponse = dataRepoFixtures.ingestJsonData(steward(), datasetId, request);
+        assertThat("correct file row count", ingestResponse.getRowCount(), equalTo(1L));
+
+        ingestResponse = dataRepoFixtures.ingestJsonData(steward(), datasetId, request);
+        assertThat("correct file row count", ingestResponse.getRowCount(), equalTo(1L));
+    }
+
+    @Test
+    public void ingestBadPathTest() throws Exception {
+        IngestRequestModel request = dataRepoFixtures.buildSimpleIngest("file", "totally-legit-file.json");
+        DataRepoResponse<JobModel> ingestJobResponse = dataRepoFixtures.ingestJsonDataLaunch(
+            steward(), datasetId, request);
+        DataRepoResponse<IngestResponseModel> ingestResponse = dataRepoClient.waitForResponse(
+            steward(), ingestJobResponse, IngestResponseModel.class);
+        assertThat("ingest failed", ingestResponse.getStatusCode(), equalTo(HttpStatus.NOT_FOUND));
+        assertThat("failure is explained",
+            ingestResponse.getErrorObject().orElseThrow(IllegalStateException::new).getMessage(),
+            containsString("not found"));
+    }
+
+    @Test
+    public void ingestEmptyPatternTest() throws Exception {
+        IngestRequestModel request = dataRepoFixtures.buildSimpleIngest("file", "prefix-matching-nothing/*");
+        DataRepoResponse<JobModel> ingestJobResponse = dataRepoFixtures.ingestJsonDataLaunch(
+            steward(), datasetId, request);
+        DataRepoResponse<IngestResponseModel> ingestResponse = dataRepoClient.waitForResponse(
+            steward(), ingestJobResponse, IngestResponseModel.class);
+        assertThat("ingest failed", ingestResponse.getStatusCode(), equalTo(HttpStatus.NOT_FOUND));
+        assertThat("failure is explained",
+            ingestResponse.getErrorObject().orElseThrow(IllegalStateException::new).getMessage(),
+            containsString("not found"));
+    }
+
+    @Test
+    public void ingestBadBucketPatternTest() throws Exception {
+        IngestRequestModel request = new IngestRequestModel()
             .table("file")
             .format(IngestRequestModel.FormatEnum.JSON)
             .path("gs://bucket*pattern/some-file.json");
-    DataRepoResponse<JobModel> ingestJobResponse =
-        dataRepoFixtures.ingestJsonDataLaunch(steward(), datasetId, request);
-    DataRepoResponse<IngestResponseModel> ingestResponse =
-        dataRepoClient.waitForResponse(steward(), ingestJobResponse, IngestResponseModel.class);
-    assertThat("ingest failed", ingestResponse.getStatusCode(), equalTo(HttpStatus.BAD_REQUEST));
-    assertThat(
-        "failure is explained",
-        ingestResponse.getErrorObject().orElseThrow(IllegalStateException::new).getMessage(),
-        containsString("not supported"));
-  }
-
-  @Test
-  public void ingestBadMultiWildcardTest() throws Exception {
-    IngestRequestModel request =
-        dataRepoFixtures.buildSimpleIngest("file", "ingest-prefix/*/ingest/suffix/*.json");
-    DataRepoResponse<JobModel> ingestJobResponse =
-        dataRepoFixtures.ingestJsonDataLaunch(steward(), datasetId, request);
-    DataRepoResponse<IngestResponseModel> ingestResponse =
-        dataRepoClient.waitForResponse(steward(), ingestJobResponse, IngestResponseModel.class);
-    assertThat("ingest failed", ingestResponse.getStatusCode(), equalTo(HttpStatus.BAD_REQUEST));
-    assertThat(
-        "failure is explained",
-        ingestResponse.getErrorObject().orElseThrow(IllegalStateException::new).getMessage(),
-        containsString("not supported"));
-  }
-
-  @Test
-  public void ingestSingleFileMalformedTest() throws Exception {
-    IngestRequestModel request =
-        dataRepoFixtures.buildSimpleIngest(
+        DataRepoResponse<JobModel> ingestJobResponse = dataRepoFixtures.ingestJsonDataLaunch(
+            steward(), datasetId, request);
+        DataRepoResponse<IngestResponseModel> ingestResponse = dataRepoClient.waitForResponse(
+            steward(), ingestJobResponse, IngestResponseModel.class);
+        assertThat("ingest failed", ingestResponse.getStatusCode(), equalTo(HttpStatus.BAD_REQUEST));
+        assertThat("failure is explained",
+            ingestResponse.getErrorObject().orElseThrow(IllegalStateException::new).getMessage(),
+            containsString("not supported"));
+    }
+
+    @Test
+    public void ingestBadMultiWildcardTest() throws Exception {
+        IngestRequestModel request = dataRepoFixtures.buildSimpleIngest("file", "ingest-prefix/*/ingest/suffix/*.json");
+        DataRepoResponse<JobModel> ingestJobResponse = dataRepoFixtures.ingestJsonDataLaunch(
+            steward(), datasetId, request);
+        DataRepoResponse<IngestResponseModel> ingestResponse = dataRepoClient.waitForResponse(
+            steward(), ingestJobResponse, IngestResponseModel.class);
+        assertThat("ingest failed", ingestResponse.getStatusCode(), equalTo(HttpStatus.BAD_REQUEST));
+        assertThat("failure is explained",
+            ingestResponse.getErrorObject().orElseThrow(IllegalStateException::new).getMessage(),
+            containsString("not supported"));
+    }
+
+    @Test
+    public void ingestSingleFileMalformedTest() throws Exception {
+        IngestRequestModel request = dataRepoFixtures.buildSimpleIngest(
             "file", "ingest-test/ingest-test-prtcpnt-malformed.json");
-    DataRepoResponse<JobModel> ingestJobResponse =
-        dataRepoFixtures.ingestJsonDataLaunch(steward(), datasetId, request);
-    DataRepoResponse<IngestResponseModel> ingestResponse =
-        dataRepoClient.waitForResponse(steward(), ingestJobResponse, IngestResponseModel.class);
-    assertThat("ingest failed", ingestResponse.getStatusCode(), equalTo(HttpStatus.BAD_REQUEST));
-    assertThat(
-        "failure is explained",
-        ingestResponse.getErrorObject().orElseThrow(IllegalStateException::new).getErrorDetail(),
-        hasItem(containsString("too many errors")));
-  }
-
-  @Test
-  public void ingestWildcardMalformedTest() throws Exception {
-    IngestRequestModel request =
-        dataRepoFixtures.buildSimpleIngest("file", "ingest-test/ingest-test-p*.json");
-    DataRepoResponse<JobModel> ingestJobResponse =
-        dataRepoFixtures.ingestJsonDataLaunch(steward(), datasetId, request);
-    DataRepoResponse<IngestResponseModel> ingestResponse =
-        dataRepoClient.waitForResponse(steward(), ingestJobResponse, IngestResponseModel.class);
-    assertThat("ingest failed", ingestResponse.getStatusCode(), equalTo(HttpStatus.BAD_REQUEST));
-    assertThat(
-        "failure is explained",
-        ingestResponse.getErrorObject().orElseThrow(IllegalStateException::new).getErrorDetail(),
-        hasItem(containsString("too many errors")));
-  }
+        DataRepoResponse<JobModel> ingestJobResponse = dataRepoFixtures.ingestJsonDataLaunch(
+            steward(), datasetId, request);
+        DataRepoResponse<IngestResponseModel> ingestResponse = dataRepoClient.waitForResponse(
+            steward(), ingestJobResponse, IngestResponseModel.class);
+        assertThat("ingest failed", ingestResponse.getStatusCode(), equalTo(HttpStatus.BAD_REQUEST));
+        assertThat("failure is explained",
+            ingestResponse.getErrorObject().orElseThrow(IllegalStateException::new).getErrorDetail(),
+            hasItem(containsString("too many errors")));
+    }
+
+    @Test
+    public void ingestWildcardMalformedTest() throws Exception {
+        IngestRequestModel request = dataRepoFixtures.buildSimpleIngest(
+            "file", "ingest-test/ingest-test-p*.json");
+        DataRepoResponse<JobModel> ingestJobResponse = dataRepoFixtures.ingestJsonDataLaunch(
+            steward(), datasetId, request);
+        DataRepoResponse<IngestResponseModel> ingestResponse = dataRepoClient.waitForResponse(
+            steward(), ingestJobResponse, IngestResponseModel.class);
+        assertThat("ingest failed", ingestResponse.getStatusCode(), equalTo(HttpStatus.BAD_REQUEST));
+        assertThat("failure is explained",
+            ingestResponse.getErrorObject().orElseThrow(IllegalStateException::new).getErrorDetail(),
+            hasItem(containsString("too many errors")));
+    }
 }
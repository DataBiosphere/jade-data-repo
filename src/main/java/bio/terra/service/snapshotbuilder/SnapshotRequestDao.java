--- conflicted
+++ resolved
@@ -97,7 +97,6 @@
    *     exist.
    */
   @Transactional(propagation = Propagation.REQUIRED, readOnly = true)
-<<<<<<< HEAD
   public List<SnapshotAccessRequestResponse> enumerate(Set<UUID> authorizedResources) {
     String sql = "SELECT * FROM snapshot_request WHERE id IN(:authorized_resources)";
     MapSqlParameterSource params =
@@ -109,11 +108,6 @@
                     authorizedResources.size() > 0
                         ? authorizedResources.stream().map(UUID::toString).toList()
                         : List.of("NULL")));
-=======
-  public List<SnapshotAccessRequestResponse> enumerateByDatasetId_old(UUID datasetId) {
-    String sql = "SELECT * FROM snapshot_request WHERE dataset_id = :dataset_id";
-    MapSqlParameterSource params = new MapSqlParameterSource().addValue(DATASET_ID, datasetId);
->>>>>>> 294d2b2b
     try {
       return jdbcTemplate.query(sql, params, responseMapper);
     } catch (EmptyResultDataAccessException ex) {
@@ -143,12 +137,7 @@
   }
 
   @Transactional(propagation = Propagation.REQUIRED, isolation = Isolation.SERIALIZABLE)
-<<<<<<< HEAD
-  public SnapshotAccessRequestResponse create(SnapshotAccessRequest request, String email) {
-=======
-  public SnapshotAccessRequestResponse create_old(
-      UUID datasetId, SnapshotAccessRequest request, String email) {
->>>>>>> 294d2b2b
+  public SnapshotAccessRequestResponse create_old(SnapshotAccessRequest request, String email) {
     String jsonValue;
     try {
       jsonValue = objectMapper.writeValueAsString(request.getDatasetRequest());
@@ -180,14 +169,13 @@
   /**
    * Create a new Snapshot Access Request for the given snapshot id.
    *
-   * @param sourceSnapshotId associated with the snapshot request.
    * @param request the snapshot access request.
    * @param email the email of the user creating the request.
    * @return the created snapshot access request response.
    */
   @Transactional(propagation = Propagation.REQUIRED, isolation = Isolation.SERIALIZABLE)
   public SnapshotAccessRequestResponse create(
-      UUID sourceSnapshotId, SnapshotAccessRequest request, String email) {
+      SnapshotAccessRequest request, String email) {
     String jsonValue;
     try {
       jsonValue = objectMapper.writeValueAsString(request.getDatasetRequest());
@@ -203,7 +191,7 @@
         """;
     MapSqlParameterSource params =
         new MapSqlParameterSource()
-            .addValue(SOURCE_SNAPSHOT_ID, sourceSnapshotId)
+            .addValue(SOURCE_SNAPSHOT_ID, request.getId())
             .addValue(SNAPSHOT_NAME, request.getName())
             .addValue(SNAPSHOT_RESEARCH_PURPOSE, request.getResearchPurposeStatement())
             .addValue(SNAPSHOT_SPECIFICATION, jsonValue)

package bio.terra.service.filedata.google.gcs;

import static bio.terra.service.configuration.ConfigEnum.FIRESTORE_SNAPSHOT_BATCH_SIZE;
import static bio.terra.service.filedata.DrsService.getLastNameFromPath;
import static bio.terra.service.filedata.google.gcs.GcsConstants.USER_PROJECT_QUERY_PARAM_TDR;

import bio.terra.app.logging.PerformanceLogger;
import bio.terra.app.model.GoogleRegion;
import bio.terra.common.AclUtils;
import bio.terra.common.FutureUtils;
import bio.terra.common.UriUtils;
import bio.terra.common.exception.PdaoException;
import bio.terra.common.exception.PdaoFileCopyException;
import bio.terra.common.exception.PdaoFileLinkException;
import bio.terra.common.exception.PdaoSourceFileNotFoundException;
import bio.terra.common.iam.AuthenticatedUserRequest;
import bio.terra.model.FileLoadModel;
import bio.terra.service.auth.iam.IamProviderInterface;
import bio.terra.service.auth.iam.IamRole;
import bio.terra.service.auth.iam.exception.IamUnauthorizedException;
import bio.terra.service.auth.oauth2.GoogleOauthUtils;
import bio.terra.service.common.gcs.GcsUriUtils;
import bio.terra.service.configuration.ConfigurationService;
import bio.terra.service.dataset.Dataset;
import bio.terra.service.filedata.CloudFileReader;
import bio.terra.service.filedata.FSFile;
import bio.terra.service.filedata.FSFileInfo;
import bio.terra.service.filedata.FSItem;
import bio.terra.service.filedata.FileIdService;
import bio.terra.service.filedata.FileMetadataUtils;
import bio.terra.service.filedata.FileMetadataUtils.Md5ValidationResult;
import bio.terra.service.filedata.exception.BlobAccessNotAuthorizedException;
import bio.terra.service.filedata.exception.FileNotFoundException;
import bio.terra.service.filedata.exception.GoogleInternalServerErrorException;
import bio.terra.service.filedata.exception.InvalidUserProjectException;
import bio.terra.service.filedata.google.firestore.FireStoreDao;
import bio.terra.service.filedata.google.firestore.FireStoreFile;
import bio.terra.service.resourcemanagement.ResourceService;
import bio.terra.service.resourcemanagement.exception.GoogleResourceException;
import bio.terra.service.resourcemanagement.google.GoogleBucketResource;
import bio.terra.service.resourcemanagement.google.GoogleProjectService.PermissionOp;
import bio.terra.service.resourcemanagement.google.GoogleResourceManagerService;
import com.google.api.client.googleapis.json.GoogleJsonResponseException;
import com.google.api.services.oauth2.model.Tokeninfo;
import com.google.auth.oauth2.AccessToken;
import com.google.auth.oauth2.ImpersonatedCredentials;
import com.google.auth.oauth2.OAuth2Credentials;
import com.google.cloud.storage.Acl;
import com.google.cloud.storage.Blob;
import com.google.cloud.storage.Blob.BlobSourceOption;
import com.google.cloud.storage.BlobId;
import com.google.cloud.storage.BlobInfo;
import com.google.cloud.storage.Bucket;
import com.google.cloud.storage.CopyWriter;
import com.google.cloud.storage.Storage;
import com.google.cloud.storage.Storage.BlobGetOption;
import com.google.cloud.storage.Storage.BucketSourceOption;
import com.google.cloud.storage.StorageException;
import com.google.cloud.storage.StorageOptions;
import com.google.common.annotations.VisibleForTesting;
import edu.umd.cs.findbugs.annotations.SuppressFBWarnings;
import java.io.BufferedReader;
import java.io.IOException;
import java.nio.ByteBuffer;
import java.nio.channels.Channels;
import java.nio.charset.StandardCharsets;
import java.time.Instant;
import java.util.Collections;
import java.util.Date;
import java.util.LinkedList;
import java.util.List;
import java.util.Map;
import java.util.Optional;
import java.util.Set;
import java.util.concurrent.Callable;
import java.util.concurrent.ConcurrentHashMap;
import java.util.concurrent.ExecutorService;
import java.util.concurrent.Future;
import java.util.concurrent.TimeUnit;
import java.util.stream.Collectors;
import java.util.stream.Stream;
import java.util.stream.StreamSupport;
import org.apache.commons.collections4.ListUtils;
import org.apache.commons.collections4.map.PassiveExpiringMap;
import org.apache.commons.lang3.StringUtils;
import org.apache.http.HttpStatus;
import org.slf4j.Logger;
import org.slf4j.LoggerFactory;
import org.springframework.beans.factory.annotation.Autowired;
import org.springframework.beans.factory.annotation.Qualifier;
import org.springframework.core.env.Environment;
import org.springframework.stereotype.Component;

@Component
public class GcsPdao implements CloudFileReader {
  private static final Logger logger = LoggerFactory.getLogger(GcsPdao.class);

  private static final String TOKEN_FIELD = "token";

  private static final List<String> GCS_VERIFICATION_SCOPES =
      List.of(
          "openid", "email", "profile", "https://www.googleapis.com/auth/devstorage.full_control");

  private static final String GCS_SOURCE_BUCKET_REQUIRED_PERMISSION = "storage.objects.get";

  private static final String GCS_REQUESTER_PAYS_TARGET_ROLE =
      "roles/serviceusage.serviceUsageConsumer";

  private static final String PSA_SEPARATOR = "|";
  // Cache of pet service account tokens keys on a given user's actual access_token + separator +
  // projectid combo
  private final Map<String, Tokeninfo> petAccountTokens =
      Collections.synchronizedMap(new PassiveExpiringMap<>(30, TimeUnit.MINUTES));

  private final GcsProjectFactory gcsProjectFactory;
  private final ResourceService resourceService;
  private final FireStoreDao fileDao;
  private final ConfigurationService configurationService;
  private final ExecutorService executor;
  private final PerformanceLogger performanceLogger;
  private final IamProviderInterface iamClient;
  private final Environment environment;
  private final GoogleResourceManagerService resourceManagerService;
  private final String tdrServiceAccountEmail;
  private final FileIdService fileIdService;

  @Autowired
  public GcsPdao(
      GcsProjectFactory gcsProjectFactory,
      ResourceService resourceService,
      FireStoreDao fileDao,
      ConfigurationService configurationService,
      @Qualifier("performanceThreadpool") ExecutorService executor,
      PerformanceLogger performanceLogger,
      IamProviderInterface iamClient,
      Environment environment,
      GoogleResourceManagerService resourceManagerService,
      @Qualifier("tdrServiceAccountEmail") String tdrServiceAccountEmail,
      FileIdService fileIdService) {
    this.gcsProjectFactory = gcsProjectFactory;
    this.resourceService = resourceService;
    this.fileDao = fileDao;
    this.configurationService = configurationService;
    this.executor = executor;
    this.performanceLogger = performanceLogger;
    this.iamClient = iamClient;
    this.environment = environment;
    this.resourceManagerService = resourceManagerService;
    this.tdrServiceAccountEmail = tdrServiceAccountEmail;
    this.fileIdService = fileIdService;
  }

  public Storage storageForProjectId(String projectId) {
    return gcsProjectFactory.getStorage(projectId);
  }

  public Storage storageForBucket(GoogleBucketResource bucketResource) {
    return storageForProjectId(bucketResource.projectIdForBucket());
  }

  /**
   * Get all the lines from any files matching the blobUrl as a Stream, including wildcarded paths
   *
   * <p>It is important that the stream returned by this method be guaranteed to closed. Since this
   * is a stream from IO, we need to make sure that the handle is closed. This can be done by
   * wrapping the stream in a try-block once the stream is used for a terminal operation.
   *
   * @param blobUrl blobUrl to files, or blobUrl including wildcard referring to many files
   * @param cloudEncapsulationId Project ID to use for storage service in case of requester pays
   *     bucket
   * @param userRequest user making the request
   * @return All of the lines from all of the files matching the blobUrl, as a Stream
   */
  @Override
  public Stream<String> getBlobsLinesStream(
      String blobUrl, String cloudEncapsulationId, AuthenticatedUserRequest userRequest) {
    Storage storage = gcsProjectFactory.getStorage(cloudEncapsulationId);
    try {
      return listGcsFiles(blobUrl, cloudEncapsulationId, storage)
          .flatMap(blob -> getBlobLinesStream(blob, cloudEncapsulationId, storage));
    } catch (StorageException e) {
      if (e.getCode() == HttpStatus.SC_FORBIDDEN) {
        String bucket = GcsUriUtils.parseBlobUri(blobUrl).getBucket();

        String cred;
        if (storage.getOptions().getCredentials() instanceof ImpersonatedCredentials) {
          cred = ((ImpersonatedCredentials) storage.getOptions().getCredentials()).getAccount();
        } else {
          cred = tdrServiceAccountEmail;
        }
        throw new BlobAccessNotAuthorizedException(
            String.format(
                "TDR cannot access bucket %s. Please be sure to grant \"Storage Object Viewer\" permissions on it to the \"%s\" service account",
                bucket, cred),
            e);
      } else {
        throw new BlobAccessNotAuthorizedException("Error reading from source", e);
      }
    }
  }

  @SuppressFBWarnings("OS_OPEN_STREAM")
  private static Stream<String> getBlobLinesStream(Blob blob, String projectId, Storage storage) {
    logger.info(String.format("Reading lines from %s", GcsUriUtils.getGsPathFromBlob(blob)));
    var reader = storage.reader(blob.getBlobId(), Storage.BlobSourceOption.userProject(projectId));
    var channelReader = Channels.newReader(reader, StandardCharsets.UTF_8);
    var bufferedReader = new BufferedReader(channelReader);
    return bufferedReader.lines();
  }

  @VisibleForTesting
  public byte[] getBlobBytes(String url, String projectId) {
    Storage storage = gcsProjectFactory.getStorage(projectId);
    return storage.readAllBytes(
        GcsUriUtils.parseBlobUri(url), Storage.BlobSourceOption.userProject(projectId));
  }

  private Stream<Blob> listGcsFiles(String path, String projectId, Storage storage) {
    int lastWildcard = path.lastIndexOf("*");
    String prefixPath = lastWildcard >= 0 ? path.substring(0, lastWildcard) : path;
    String postFix = lastWildcard >= 0 ? path.substring(lastWildcard + 1) : "";
    BlobId locator = GcsUriUtils.parseBlobUri(prefixPath);
    Iterable<Blob> blobs =
        storage
            .list(
                locator.getBucket(),
                Storage.BlobListOption.prefix(locator.getName()),
                Storage.BlobListOption.userProject(projectId))
            .iterateAll();
    return StreamSupport.stream(blobs.spliterator(), false)
        .filter(b -> b.getName().endsWith(postFix));
  }

  /**
   * Write {@link List} of {@link String} objects to a GCS file separated by newlines
   *
   * @param path gs path to write the lines to
   * @param contentsToWrite contents to write to file
   * @param projectId project for billing
   */
  public void writeListToCloudFile(String path, List<String> contentsToWrite, String projectId) {
    try (Stream<String> stream = contentsToWrite.stream()) {
      writeStreamToCloudFile(path, stream, projectId);
    }
  }
  /**
   * Write a {@link Stream} to a GCS file separated by newlines
   *
   * @param path gs path to write the lines to
   * @param contentsToWrite contents to write to file
   * @param projectId project for billing
   */
  public void writeStreamToCloudFile(
      String path, Stream<String> contentsToWrite, String projectId) {
    logger.info("Writing contents to {}", path);
    Storage storage = gcsProjectFactory.getStorage(projectId);
    var blob = getBlobFromGsPath(storage, path, projectId);
    var newLine = "\n".getBytes(StandardCharsets.UTF_8);
    try (var writer = blob.writer(Storage.BlobWriteOption.userProject(projectId))) {
      contentsToWrite.forEach(
          s -> {
            try {
              writer.write(ByteBuffer.wrap(s.getBytes(StandardCharsets.UTF_8)));
              writer.write(ByteBuffer.wrap(newLine));
            } catch (IOException e) {
              throw new GoogleResourceException(
                  String.format("Could not write to GCS file at %s. Line: %s", path, s), e);
            }
          });
    } catch (IOException ex) {
      throw new GoogleResourceException(
          String.format("Could not write to GCS file at %s", path), ex);
    }
  }

  /**
   * Create a file in GCS
   *
   * @param path path for the new file to be created at
   * @param projectId project id for billing
   * @return the Blob of the created file
   */
  public Blob createGcsFile(String path, String projectId) {
    BlobId locator = GcsUriUtils.parseBlobUri(path);
    return createGcsFile(locator, projectId);
  }

  public Blob createGcsFile(BlobId blobId, String projectId) {
    Storage storage = gcsProjectFactory.getStorage(projectId);
    logger.info("Creating GCS file at {}", blobId.getName());
    return storage.create(
        BlobInfo.newBuilder(blobId).build(), Storage.BlobTargetOption.userProject(projectId));
  }

  /**
   * Given a list of source paths, validate that the specified user has a pet service account with
   * read permissions. This method is a no-op if the destination dataset does not necessitate access
   * validation.
   *
   * @param sourcePaths A list of gs:// formatted paths
   * @param cloudEncapsulationId The dataset project to bill to if any of the source buckets are
   *     configured to use requester pays
   * @param user An authenticated user
   * @param dataset destination dataset for this ingestion
   * @throws BlobAccessNotAuthorizedException if the user does not have an authorized pet
   * @throws IllegalArgumentException if the source path is not a valid blob url
   */
  public void validateUserCanRead(
<<<<<<< HEAD
      List<String> sourcePaths,
      String cloudEncapsulationId,
      AuthenticatedUserRequest user,
      Dataset dataset) {
=======
      List<String> sourcePaths, String cloudEncapsulationId, AuthenticatedUserRequest user) {
    validateUserCanRead(sourcePaths, cloudEncapsulationId, user, true);
  }

  /**
   * Given a list a source paths, validate that the specified user has a pat service account with
   * read permissions
   *
   * @param sourcePaths A list of gs:// formatted paths
   * @param cloudEncapsulationId The dataset project to bill to if any of the source buckets are
   *     configured to use requester pays
   * @param user An authenticated user
   * @param addPSAToDatasetProject if true, grant permissions on the dataset's project to the user's
   *     pet service account so that it can be used to ingest data. Note: this should only be true
   *     when ingesting into a GCP backed dataset. In the case of Azure backed datasets, there is no
   *     such bucket and the ingest mechanism does not require it
   * @throws BlobAccessNotAuthorizedException if the user does not have an authorized pet
   * @throws IllegalArgumentException if the source path is not a valid blob url
   */
  public void validateUserCanRead(
      List<String> sourcePaths,
      String cloudEncapsulationId,
      AuthenticatedUserRequest user,
      boolean addPSAToDatasetProject) {
>>>>>>> 3f1d7ccc
    // If the connected profile is used, skip this check since we don't specify users when mocking
    // requests
    if (List.of(environment.getActiveProfiles()).contains("connectedtest")) {
      return;
    }
    // If a dataset has a dedicated GCP SA, it is unique to that dataset. Ingests will correctly
    // fail if the account lacks needed permission on the GCS files to ingest.
    // Otherwise, we must ensure that a user does not ingest files inaccessible to them, but
    // accessible to the general TDR SA.
    if (dataset.hasDedicatedGcpServiceAccount()) {
      return;
    }
    // Obtain a token for the user's pet service account that can verify that it is allowed to read
    String tokenKey;
    if (cloudEncapsulationId == null) {
      tokenKey = user.getToken();
    } else {
      tokenKey = String.format("%s%s%s", user.getToken(), PSA_SEPARATOR, cloudEncapsulationId);
    }
    Tokeninfo token =
        petAccountTokens.computeIfAbsent(
            tokenKey,
            t -> {
              try {
                String oauthToken = iamClient.getPetToken(user, GCS_VERIFICATION_SCOPES);
                Tokeninfo tokeninfo =
                    GoogleOauthUtils.getOauth2TokenInfo(oauthToken).set(TOKEN_FIELD, oauthToken);
                // Only needed when ingesting into a GCP-backed dataset
                if (addPSAToDatasetProject) {
                  addPetServiceAccountToDatasetProject(cloudEncapsulationId, tokeninfo.getEmail());
                }
                return tokeninfo;
              } catch (InterruptedException e) {
                throw new PdaoException("Error obtaining a pet service account token");
              } catch (IamUnauthorizedException e) {
                throw new PdaoException(
                    "Could not get pet service account token while validating user can read paths",
                    List.of(
                        "If this error occurs as part of a very large ingest job, "
                            + "the user request token may have timed out. "
                            + "Try splitting very large ingests into multiple, smaller ingests."));
              }
            });

    StorageOptions.Builder storageAsPetBuilder =
        StorageOptions.newBuilder()
            .setCredentials(
                OAuth2Credentials.create(
                    new AccessToken(
                        token.get(TOKEN_FIELD).toString(),
                        Date.from(Instant.now().plusSeconds(token.getExpiresIn())))));
    if (cloudEncapsulationId != null) {
      storageAsPetBuilder.setProjectId(cloudEncapsulationId);
    }
    Storage storageAsPet = storageAsPetBuilder.build().getService();

    Set<String> buckets =
        sourcePaths.stream()
            .map(GcsUriUtils::parseBlobUri)
            .map(BlobId::getBucket)
            .collect(Collectors.toSet());
    BucketSourceOption[] options =
        Optional.ofNullable(cloudEncapsulationId)
            .map(p -> new BucketSourceOption[] {BucketSourceOption.userProject(p)})
            .orElseGet(() -> new BucketSourceOption[0]);

    for (String bucket : buckets) {
      List<Boolean> permissions = List.of();
      try {
        permissions =
            storageAsPet.testIamPermissions(
                bucket, List.of(GCS_SOURCE_BUCKET_REQUIRED_PERMISSION), options);
      } catch (StorageException e) {
        // This is a potential failure mode for permissions checking: not being able to make the
        // permissions check call at all
        if (e.getCode() == HttpStatus.SC_FORBIDDEN) {
          permissions = List.of();
        } else {
          throw e;
        }
      }

      if (permissions == null || !permissions.equals(List.of(true))) {
        String proxyGroup;
        try {
          proxyGroup = iamClient.getProxyGroup(user);
        } catch (InterruptedException e) {
          // Don't fail since this call is really to get more information on a previous error
          logger.warn("Could not get proxy group for user {}", user.getEmail());
          proxyGroup = "N/A";
        }
        throw new BlobAccessNotAuthorizedException(
            String.format(
                "Accessing bucket %s is not authorized for user %s. Please be sure to grant \"Storage Object Viewer\" permissions to your dataset's ingest service account (%s) and your Terra proxy user group (%s)",
                bucket,
                user.getEmail(),
                dataset.getProjectResource().getServiceAccount(),
                proxyGroup));
      }
    }
  }

  private void addPetServiceAccountToDatasetProject(
      String projectId, String petServiceAccountEmail) {
    logger.info(
        "Adding pet service account {} permissions to dataset project {}",
        petServiceAccountEmail,
        projectId);
    String petSa = String.format("serviceAccount:%s", petServiceAccountEmail);
    try {
      resourceManagerService.updateIamPermissions(
          Map.of(GCS_REQUESTER_PAYS_TARGET_ROLE, List.of(petSa)),
          projectId,
          PermissionOp.ENABLE_PERMISSIONS);
    } catch (InterruptedException e) {
      throw new PdaoException("Error adding pet service account to dataset project", e);
    }
  }

  public List<BlobId> listGcsIngestBlobs(String path, String projectId) {
    int lastWildcard = path.lastIndexOf("*");
    if (lastWildcard >= 0) {
      Storage storage = gcsProjectFactory.getStorage(projectId);
      return listGcsFiles(path, projectId, storage)
          .map(BlobInfo::getBlobId)
          .collect(Collectors.toList());
    } else {
      return List.of(GcsUriUtils.parseBlobUri(path));
    }
  }

  public void copyGcsFile(BlobId from, BlobId to, String projectId) {
    logger.info("Copying GCS file from {} to {}", from, to);
    Storage storage = gcsProjectFactory.getStorage(projectId);
    Blob fromBlob = storage.get(from, Storage.BlobGetOption.userProject(projectId));
    if (fromBlob == null) {
      throw new FileNotFoundException(
          String.format(
              "File at %s was not found or does not exist", GcsUriUtils.getGsPathFromBlob(from)));
    }
    fromBlob.copyTo(to, Blob.BlobSourceOption.userProject(projectId));
  }

  private boolean isInvalidUserProjectException(StorageException ex) {
    return ex.getCause() instanceof GoogleJsonResponseException
        && ex.getMessage().contains("User project specified in the request is invalid");
  }

  private boolean isGoogleInternalError(StorageException ex) {
    return ex.getCause() instanceof GoogleJsonResponseException
        && ex.getMessage().contains("We encountered an internal error. Please try again.");
  }

  public FSFileInfo copyFile(
      Dataset dataset,
      FileLoadModel fileLoadModel,
      String fileId,
      GoogleBucketResource bucketResource) {

    try {
      Storage storage = storageForBucket(bucketResource);
      String targetProjectId = bucketResource.projectIdForBucket();
      Blob sourceBlob = getBlobFromGsPath(storage, fileLoadModel.getSourcePath(), targetProjectId);

      Md5ValidationResult finalMd5 =
          FileMetadataUtils.validateFileMd5ForIngest(
              fileLoadModel.getMd5(),
              sourceBlob.getMd5ToHexString(),
              fileLoadModel.getSourcePath());

      String effectiveFileId;
      if (fileId == null) {
        effectiveFileId =
            fileIdService
                .calculateFileId(
                    dataset,
                    new FSItem()
                        .path(fileLoadModel.getTargetPath())
                        .checksumMd5(finalMd5.effectiveMd5())
                        .size(sourceBlob.getSize()))
                .toString();
      } else {
        effectiveFileId = fileId;
      }
      // Read the leaf node of the source file to use as a way to name the file we store
      String sourceFileName = getLastNameFromPath(sourceBlob.getName());
      // Our path is /<dataset-id>/<file-id>/<source-file-name>
      String targetPath = dataset.getId().toString() + "/" + effectiveFileId + "/" + sourceFileName;
      String gspath = String.format("gs://%s/%s", bucketResource.getName(), targetPath);

      // If the target blob, already exists, skip ingesting it
      Blob targetBlob = null;
      try {
        targetBlob = getBlobFromGsPath(storage, gspath, targetProjectId);
      } catch (PdaoSourceFileNotFoundException e) {
        // NOOP.  Just swallow the exception
      }
      if (targetBlob == null || !targetBlob.exists(BlobSourceOption.userProject(targetProjectId))) {
        // The documentation is vague whether or not it is important to copy by chunk. One set of
        // examples does it and another doesn't.
        //
        // I have been seeing timeouts and I think they are due to particularly large files,
        // so I exported the timeouts to application.properties to allow for tuning
        // and I am changing this to copy chunks.
        //
        // Specify the target project of the target bucket as the payor if the source is requester
        // pays.
        CopyWriter writer =
            sourceBlob.copyTo(
                BlobId.of(bucketResource.getName(), targetPath),
                BlobSourceOption.userProject(targetProjectId));
        while (!writer.isDone()) {
          writer.copyChunk();
        }
        targetBlob = writer.getResult();
      }

      // MD5 is computed per-component. So if there are multiple components, the MD5 here is
      // not useful for validating the contents of the file on access. Therefore, we only
      // return the MD5 if there is only a single component or if it's been specified by the user.
      // For more details, see https://cloud.google.com/storage/docs/hashes-etags
      String checksumMd5 = getMd5ToUse(finalMd5, targetBlob);

      // Grumble! It is not documented what the meaning of the Long is.
      // From poking around I think it is a standard POSIX milliseconds since Jan 1, 1970.
      Instant createTime = Instant.ofEpochMilli(targetBlob.getCreateTime());

      return new FSFileInfo()
          .fileId(effectiveFileId)
          .createdDate(createTime.toString())
          .cloudPath(gspath)
          .checksumCrc32c(targetBlob.getCrc32cToHexString())
          .checksumMd5(checksumMd5)
          .userSpecifiedMd5(finalMd5.isUserProvided())
          .size(targetBlob.getSize())
          .bucketResourceId(bucketResource.getResourceId().toString());

    } catch (StorageException ex) {
      // In most cases, we assume that the storage exception is caused by bad input (the file copy
      // exception derives from BadRequestException). I think there are several cases here.
      // We might need to retry for flaky google cases, or we bail out if access is denied.
      if (isInvalidUserProjectException(ex)) {
        throw new InvalidUserProjectException("File ingest failed", ex);
      }
      if (isGoogleInternalError(ex)) {
        throw new GoogleInternalServerErrorException("File ingest failed", ex);
      }
      throw new PdaoFileCopyException("File ingest failed", ex);
    }
  }

  public FSFileInfo linkSelfHostedFile(
      FileLoadModel fileLoadModel, String fileId, String projectId) {

    try {
      Storage storage = gcsProjectFactory.getStorage(projectId);
      Blob sourceBlob = getBlobFromGsPath(storage, fileLoadModel.getSourcePath(), projectId);

      Md5ValidationResult finalMd5 =
          FileMetadataUtils.validateFileMd5ForIngest(
              fileLoadModel.getMd5(),
              sourceBlob.getMd5ToHexString(),
              fileLoadModel.getSourcePath());

      String effectiveFileId;
      if (fileId == null) {
        effectiveFileId =
            fileIdService
                .calculateFileId(
                    true,
                    new FSItem()
                        .path(fileLoadModel.getTargetPath())
                        .checksumMd5(finalMd5.effectiveMd5())
                        .size(sourceBlob.getSize()))
                .toString();
      } else {
        effectiveFileId = fileId;
      }
      // MD5 is computed per-component. So if there are multiple components, the MD5 here is
      // not useful for validating the contents of the file on access. Therefore, we only
      // return the MD5 if there is only a single component or if it's been specified by the user.
      // For more details, see https://cloud.google.com/storage/docs/hashes-etags
      String checksumMd5 = getMd5ToUse(finalMd5, sourceBlob);

      // Grumble! It is not documented what the meaning of the Long is.
      // From poking around I think it is a standard POSIX milliseconds since Jan 1, 1970.
      Instant createTime = Instant.ofEpochMilli(sourceBlob.getCreateTime());

      String gspath = String.format("gs://%s/%s", sourceBlob.getBucket(), sourceBlob.getName());

      return new FSFileInfo()
          .fileId(effectiveFileId)
          .createdDate(createTime.toString())
          .cloudPath(gspath)
          .checksumCrc32c(sourceBlob.getCrc32cToHexString())
          .checksumMd5(checksumMd5)
          .userSpecifiedMd5(finalMd5.isUserProvided())
          .size(sourceBlob.getSize())
          .bucketResourceId(null);

    } catch (StorageException ex) {
      // In most cases, we assume that the storage exception is caused by bad input (the file copy
      // exception derives from BadRequestException). I think there are several cases here.
      // We might need to retry for flaky google cases, or we bail out if access is denied.
      if (isInvalidUserProjectException(ex)) {
        throw new InvalidUserProjectException("File ingest failed", ex);
      }
      throw new PdaoFileLinkException("File ingest failed", ex);
    }
  }

  // Three flavors of deleteFileMetadata
  // 1. for undo file ingest - it gets the bucket path from the dataset and file id
  // 2. for delete file flight - it gets bucket path from the gspath
  // 3. for delete file consumer for deleting all files - it gets bucket path
  //    from gspath in the fireStoreFile

  public boolean deleteFileById(
      Dataset dataset, String fileId, String fileName, GoogleBucketResource bucketResource) {
    String bucketPath = dataset.getId().toString() + "/" + fileId + "/" + fileName;
    BlobId blobId = BlobId.of(bucketResource.getName(), bucketPath);
    return deleteWorker(blobId, bucketResource.projectIdForBucket());
  }

  public boolean deleteFileByGspath(String inGspath, String projectId) {
    if (inGspath != null) {
      BlobId blobId = GcsUriUtils.parseBlobUri(inGspath);
      return deleteWorker(blobId, projectId);
    }
    return false;
  }

  public boolean deleteFileByName(GoogleBucketResource bucket, String fileName) {
    Storage storage =
        StorageOptions.newBuilder()
            .setProjectId(bucket.getProjectResource().getGoogleProjectId())
            .build()
            .getService();
    return storage.delete(bucket.getName(), fileName);
  }

  // Consumer method for deleting GCS files driven from a scan over the firestore files
  public void deleteFile(FireStoreFile fireStoreFile) {
    // The bucket resource id is null for self-hosted files
    if (fireStoreFile != null && fireStoreFile.getBucketResourceId() != null) {
      GoogleBucketResource bucketResource =
          resourceService.lookupBucket(fireStoreFile.getBucketResourceId());
      deleteFileByGspath(fireStoreFile.getGspath(), bucketResource.projectIdForBucket());
    }
  }

  private boolean deleteWorker(BlobId blobId, String projectId) {
    GcsProject gcsProject = gcsProjectFactory.get(projectId, true);
    Storage storage = gcsProject.getStorage();
    Blob blob = storage.get(blobId, BlobGetOption.userProject(projectId));
    if (blob != null) {
      return blob.delete(BlobSourceOption.userProject(projectId));
    }
    logger.warn("{} was not found and so deletion was skipped", blobId);
    return false;
  }

  public enum AclOp {
    ACL_OP_CREATE,
    ACL_OP_DELETE
  }

  public void setAclOnFiles(Dataset dataset, List<String> fileIds, Map<IamRole, String> policies)
      throws InterruptedException {
    fileAclOp(AclOp.ACL_OP_CREATE, dataset, fileIds, policies);
  }

  public void removeAclOnFiles(Dataset dataset, List<String> fileIds, Map<IamRole, String> policies)
      throws InterruptedException {
    fileAclOp(AclOp.ACL_OP_DELETE, dataset, fileIds, policies);
  }

  public void blobAclUpdates(
      List<BlobId> blobIds,
      AuthenticatedUserRequest userRequest,
      GoogleBucketResource bucketResource,
      AclOp op)
      throws InterruptedException {
    final Storage storage = storageForBucket(bucketResource);
    final String proxyGroup = iamClient.getProxyGroup(userRequest);
    final Acl.Group group = new Acl.Group(proxyGroup);
    switch (op) {
      case ACL_OP_CREATE:
        final Acl acl = Acl.newBuilder(group, Acl.Role.READER).build();
        for (BlobId blobId : blobIds) {
          AclUtils.aclUpdateRetry(() -> storage.updateAcl(blobId, acl));
        }
        break;
      case ACL_OP_DELETE:
        for (BlobId blobId : blobIds) {
          AclUtils.aclUpdateRetry(() -> storage.deleteAcl(blobId, group));
        }
        break;
      default:
        throw new UnsupportedOperationException("Can only create or delete ACLs");
    }
  }

  public static Blob getBlobFromGsPath(Storage storage, String gspath, String targetProjectId) {
    BlobId locator = GcsUriUtils.parseBlobUri(gspath);

    // Provide the project of the destination of the file copy to pay if the
    // source bucket is requester pays.
    BlobGetOption[] getOptions = new BlobGetOption[0];
    if (targetProjectId != null) {
      getOptions = new BlobGetOption[] {BlobGetOption.userProject(targetProjectId)};
    }
    Blob sourceBlob = storage.get(locator, getOptions);
    if (sourceBlob == null) {
      throw new PdaoSourceFileNotFoundException("Source file not found: '" + gspath + "'");
    }

    return sourceBlob;
  }

  /**
   * Extract the project to use to access a blob (using the userProject query param)
   *
   * @param gspath a gs:// path to a file with optional query parameters
   * @return the value of the userProject query parameter or null
   */
  public static String getProjectIdFromGsPath(String gspath) {
    return UriUtils.getValueFromQueryParameter(gspath, USER_PROJECT_QUERY_PARAM_TDR);
  }

  public static String getBlobContents(Storage storage, String projectId, BlobInfo blobInfo) {
    var blob = storage.get(blobInfo.getBlobId(), Storage.BlobGetOption.userProject(projectId));
    var contents = blob.getContent(Blob.BlobSourceOption.userProject(projectId));
    return new String(contents, StandardCharsets.UTF_8);
  }

  public static int writeBlobContents(
      Storage storage, String projectId, BlobInfo blobInfo, String contents) {
    var blob = storage.get(blobInfo.getBlobId(), Storage.BlobGetOption.userProject(projectId));
    try (var writer = blob.writer(Storage.BlobWriteOption.userProject(projectId))) {
      return writer.write(ByteBuffer.wrap(contents.getBytes(StandardCharsets.UTF_8)));
    } catch (IOException ex) {
      throw new GoogleResourceException(
          String.format(
              "Could not write to GCS file at %s", GcsUriUtils.getGsPathFromBlob(blobInfo)),
          ex);
    }
  }

  public static int writeBlobContents(
      Storage storage, String projectId, String gsPath, String contents) {
    return writeBlobContents(
        storage, projectId, getBlobFromGsPath(storage, gsPath, projectId), contents);
  }

  public GoogleRegion getRegionForFile(String path, String googleProjectId) {
    Storage storage = gcsProjectFactory.getStorage(googleProjectId);
    BlobId locator = GcsUriUtils.parseBlobUri(path);
    Bucket bucket =
        storage.get(locator.getBucket(), Storage.BucketGetOption.userProject(googleProjectId));
    return GoogleRegion.fromValue(bucket.getLocation());
  }

  private void fileAclOp(
      AclOp op, Dataset dataset, List<String> fileIds, Map<IamRole, String> policies)
      throws InterruptedException {

    // Build all the groups that need to get read access to the files
    List<Acl.Group> groups = new LinkedList<>();
    groups.add(new Acl.Group(policies.get(IamRole.READER)));
    groups.add(new Acl.Group(policies.get(IamRole.CUSTODIAN)));
    groups.add(new Acl.Group(policies.get(IamRole.STEWARD)));

    // build acls if necessary
    List<Acl> acls = new LinkedList<>();
    if (op == AclOp.ACL_OP_CREATE) {
      for (Acl.Group group : groups) {
        acls.add(Acl.newBuilder(group, Acl.Role.READER).build());
      }
    }

    // Cache buckets by bucket resource ID
    final Map<String, GoogleBucketResource> bucketCache = new ConcurrentHashMap<>();

    int batchSize = configurationService.getParameterValue(FIRESTORE_SNAPSHOT_BATCH_SIZE);
    List<List<String>> batches = ListUtils.partition(fileIds, batchSize);
    logger.info(
        "operation {} on {} file ids, in {} batches of {}",
        op.name(),
        fileIds.size(),
        batches.size(),
        batchSize);

    String retrieveTimer = performanceLogger.timerStart();
    int count = 0;
    for (List<String> batch : batches) {
      logger.info("operation {} batch {}", op.name(), count);
      count++;

      List<FSFile> files = fileDao.batchRetrieveById(dataset, batch, 0);

      try (Stream<FSFile> stream = files.stream()) {
        List<Future<FSFile>> futures =
            stream
                .distinct()
                .map(
                    file -> executor.submit(performAclCommand(bucketCache, file, op, acls, groups)))
                .collect(Collectors.toList());

        FutureUtils.waitFor(futures);
      }
    }

    performanceLogger.timerEndAndLog(
        retrieveTimer,
        dataset.getId().toString(), // not a flight, so no job id
        this.getClass().getName(),
        "gcsPdao.performAclCommands");
  }

  /** Perform the ACL setting commands on a specific file. */
  private Callable<FSFile> performAclCommand(
      final Map<String, GoogleBucketResource> bucketCache,
      final FSFile file,
      final AclOp op,
      final List<Acl> acls,
      final List<Acl.Group> groups) {
    Callable<FSFile> aclUpdate =
        () -> {
          try {
            // Cache the bucket resources to avoid repeated database lookups.
            // Synchronizing this block since this gets called with a potentially high degree of
            // concurrency.
            // Minimal overhead to lock here since 99% of the time this will be a simple map lookup
            final GoogleBucketResource bucketForFile;
            synchronized (bucketCache) {
              bucketForFile =
                  bucketCache.computeIfAbsent(
                      file.getBucketResourceId(),
                      k -> resourceService.lookupBucket(file.getBucketResourceId()));
            }
            final Storage storage = storageForBucket(bucketForFile);
            final String bucketPath =
                extractFilePathInBucket(file.getCloudPath(), bucketForFile.getName());
            final BlobId blobId = BlobId.of(bucketForFile.getName(), bucketPath);
            switch (op) {
              case ACL_OP_CREATE:
                for (Acl acl : acls) {
                  storage.createAcl(blobId, acl);
                }
                break;
              case ACL_OP_DELETE:
                for (Acl.Group group : groups) {
                  storage.deleteAcl(blobId, group);
                }
                break;
            }
            return file;
          } catch (StorageException ex) {
            throw new AclUtils.AclRetryException(ex.getMessage(), ex, ex.getReason());
          }
        };
    return () -> AclUtils.aclUpdateRetry(aclUpdate);
  }

  /**
   * MD5 is computed per-component. So if there are multiple components, the MD5 here is not useful
   * for validating the contents of the file on access. Therefore, we only return the MD5 if there
   * is only a single component or if it's been specified by the user. For more details, see
   * https://cloud.google.com/storage/docs/hashes-etags
   */
  private String getMd5ToUse(Md5ValidationResult md5, Blob blob) {
    Integer componentCount = blob.getComponentCount();
    if (md5.isUserProvided()) {
      return md5.effectiveMd5();
    } else if (componentCount == null || componentCount == 1) {
      return blob.getMd5ToHexString();
    }
    return null;
  }

  /**
   * Extract the path portion (everything after the bucket name and it's trailing slash) of a gs
   * path.
   */
  private static String extractFilePathInBucket(final String path, final String bucketName) {
    return StringUtils.removeStart(path, String.format("gs://%s/", bucketName));
  }
}<|MERGE_RESOLUTION|>--- conflicted
+++ resolved
@@ -7,6 +7,7 @@
 import bio.terra.app.logging.PerformanceLogger;
 import bio.terra.app.model.GoogleRegion;
 import bio.terra.common.AclUtils;
+import bio.terra.common.CloudPlatformWrapper;
 import bio.terra.common.FutureUtils;
 import bio.terra.common.UriUtils;
 import bio.terra.common.exception.PdaoException;
@@ -306,37 +307,10 @@
    * @throws IllegalArgumentException if the source path is not a valid blob url
    */
   public void validateUserCanRead(
-<<<<<<< HEAD
       List<String> sourcePaths,
       String cloudEncapsulationId,
       AuthenticatedUserRequest user,
       Dataset dataset) {
-=======
-      List<String> sourcePaths, String cloudEncapsulationId, AuthenticatedUserRequest user) {
-    validateUserCanRead(sourcePaths, cloudEncapsulationId, user, true);
-  }
-
-  /**
-   * Given a list a source paths, validate that the specified user has a pat service account with
-   * read permissions
-   *
-   * @param sourcePaths A list of gs:// formatted paths
-   * @param cloudEncapsulationId The dataset project to bill to if any of the source buckets are
-   *     configured to use requester pays
-   * @param user An authenticated user
-   * @param addPSAToDatasetProject if true, grant permissions on the dataset's project to the user's
-   *     pet service account so that it can be used to ingest data. Note: this should only be true
-   *     when ingesting into a GCP backed dataset. In the case of Azure backed datasets, there is no
-   *     such bucket and the ingest mechanism does not require it
-   * @throws BlobAccessNotAuthorizedException if the user does not have an authorized pet
-   * @throws IllegalArgumentException if the source path is not a valid blob url
-   */
-  public void validateUserCanRead(
-      List<String> sourcePaths,
-      String cloudEncapsulationId,
-      AuthenticatedUserRequest user,
-      boolean addPSAToDatasetProject) {
->>>>>>> 3f1d7ccc
     // If the connected profile is used, skip this check since we don't specify users when mocking
     // requests
     if (List.of(environment.getActiveProfiles()).contains("connectedtest")) {
@@ -364,8 +338,12 @@
                 String oauthToken = iamClient.getPetToken(user, GCS_VERIFICATION_SCOPES);
                 Tokeninfo tokeninfo =
                     GoogleOauthUtils.getOauth2TokenInfo(oauthToken).set(TOKEN_FIELD, oauthToken);
-                // Only needed when ingesting into a GCP-backed dataset
-                if (addPSAToDatasetProject) {
+                // Ingests to GCP-backed datasets require that the user's pet service account be
+                // granted permissions on the dataset's project so that it can be used to ingest
+                // data.
+                // Azure-backed datasets have no such bucket and their ingest mechanism does not
+                // require it.
+                if (CloudPlatformWrapper.of(dataset.getCloudPlatform()).isGcp()) {
                   addPetServiceAccountToDatasetProject(cloudEncapsulationId, tokeninfo.getEmail());
                 }
                 return tokeninfo;
@@ -412,14 +390,12 @@
       } catch (StorageException e) {
         // This is a potential failure mode for permissions checking: not being able to make the
         // permissions check call at all
-        if (e.getCode() == HttpStatus.SC_FORBIDDEN) {
-          permissions = List.of();
-        } else {
+        if (e.getCode() != HttpStatus.SC_FORBIDDEN) {
           throw e;
         }
       }
 
-      if (permissions == null || !permissions.equals(List.of(true))) {
+      if (!permissions.equals(List.of(true))) {
         String proxyGroup;
         try {
           proxyGroup = iamClient.getProxyGroup(user);

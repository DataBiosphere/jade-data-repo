--- conflicted
+++ resolved
@@ -1,8 +1,5 @@
 package bio.terra.service.profile;
 
-import static org.hamcrest.CoreMatchers.containsString;
-import static org.junit.Assert.assertThat;
-import static org.junit.Assert.assertTrue;
 
 import bio.terra.app.configuration.ConnectedTestConfiguration;
 import bio.terra.app.model.GoogleRegion;
@@ -16,9 +13,6 @@
 import bio.terra.service.resourcemanagement.google.GoogleResourceConfiguration;
 import com.google.api.client.util.Lists;
 import com.google.cloud.billing.v1.ProjectBillingInfo;
-import java.util.HashMap;
-import java.util.List;
-import java.util.Map;
 import org.junit.After;
 import org.junit.Before;
 import org.junit.Ignore;
@@ -34,8 +28,6 @@
 import org.springframework.test.context.ActiveProfiles;
 import org.springframework.test.context.junit4.SpringRunner;
 
-<<<<<<< HEAD
-=======
 import static org.hamcrest.MatcherAssert.assertThat;
 import static org.hamcrest.CoreMatchers.containsString;
 import static org.junit.Assert.assertTrue;
@@ -45,116 +37,108 @@
 import java.util.Map;
 
 
->>>>>>> 2f6383ff
 @RunWith(SpringRunner.class)
 @AutoConfigureMockMvc
 @SpringBootTest
 @ActiveProfiles({"google", "connectedtest"})
 @Category(Connected.class)
 public class GoogleBillingServiceTest {
-  private final Logger logger = LoggerFactory.getLogger(GoogleBillingServiceTest.class);
+    private final Logger logger = LoggerFactory.getLogger(GoogleBillingServiceTest.class);
 
-  @Autowired private GoogleResourceConfiguration resourceConfiguration;
-  @Autowired private GoogleProjectService projectService;
-  @Autowired private ConnectedOperations connectedOperations;
-  @Autowired private GoogleBillingService googleBillingService;
-  @Autowired private ConnectedTestConfiguration testConfig;
-  @MockBean private IamProviderInterface samService;
+    @Autowired
+    private GoogleResourceConfiguration resourceConfiguration;
+    @Autowired
+    private GoogleProjectService projectService;
+    @Autowired
+    private ConnectedOperations connectedOperations;
+    @Autowired
+    private GoogleBillingService googleBillingService;
+    @Autowired
+    private ConnectedTestConfiguration testConfig;
+    @MockBean
+    private IamProviderInterface samService;
 
-  private BillingProfileModel profile;
-  private GoogleProjectResource projectResource;
-  private String oldBillingAccountId;
-  private String newBillingAccountId;
-  private boolean resetBillingAccount;
+    private BillingProfileModel profile;
+    private GoogleProjectResource projectResource;
+    private String oldBillingAccountId;
+    private String newBillingAccountId;
+    private boolean resetBillingAccount;
 
-  @Before
-  public void setup() throws Exception {
-    oldBillingAccountId = testConfig.getGoogleBillingAccountId();
-    newBillingAccountId = testConfig.getNoSpendGoogleBillingAccountId();
-    resetBillingAccount = false;
 
-    profile = connectedOperations.createProfileForAccount(oldBillingAccountId);
-    connectedOperations.stubOutSamCalls(samService);
+    @Before
+    public void setup() throws Exception {
+        oldBillingAccountId = testConfig.getGoogleBillingAccountId();
+        newBillingAccountId = testConfig.getNoSpendGoogleBillingAccountId();
+        resetBillingAccount = false;
 
-    // get or created project in which to do the bucket work
-    projectResource = buildProjectResource();
-  }
+        profile = connectedOperations.createProfileForAccount(oldBillingAccountId);
+        connectedOperations.stubOutSamCalls(samService);
 
-  @After
-  public void teardown() throws Exception {
-    if (resetBillingAccount) {
-      googleBillingService.assignProjectBilling(profile, projectResource);
+        // get or created project in which to do the bucket work
+        projectResource = buildProjectResource();
     }
-    // Connected operations resets the configuration
-    connectedOperations.teardown();
-  }
 
-  @Test
-  public void getBillingAccount() {
-    System.out.println("billingAccountId: " + profile.getBillingAccountId());
-    ProjectBillingInfo billingAccount =
-        googleBillingService.getProjectBilling(projectResource.getGoogleProjectId());
-    logger.info(
-        "Billing Account ID {} for Project {}",
-        billingAccount.getBillingAccountName(),
-        projectResource.getGoogleProjectId());
-    assertThat(
-        "Billing account should be equal to the one we set.",
-        billingAccount.getBillingAccountName(),
-        containsString(profile.getBillingAccountId()));
-  }
+    @After
+    public void teardown() throws Exception {
+        if (resetBillingAccount) {
+            googleBillingService.assignProjectBilling(profile, projectResource);
+        }
+        // Connected operations resets the configuration
+        connectedOperations.teardown();
+    }
 
-  @Ignore(
-      "assignProjectBilling manipulates billing accounts, so ignoring until we can test by creating a "
-          + "new project, test changing the billing account, and then delete the project")
-  @Test
-  public void assignProjectBilling() {
-    // Check state before Assigning new billing account Id
-    ProjectBillingInfo billingAccount =
-        googleBillingService.getProjectBilling(projectResource.getGoogleProjectId());
-    assertThat(
-        "Billing account should be equal to the 'old' billing account.",
-        billingAccount.getBillingAccountName(),
-        containsString(oldBillingAccountId));
-    logger.info(
-        "Before assigning project billing: Billing Account Name {} for Project {}",
-        billingAccount.getBillingAccountName(),
-        projectResource.getGoogleProjectId());
+    @Test
+    public void getBillingAccount() {
+        System.out.println("billingAccountId: " + profile.getBillingAccountId());
+        ProjectBillingInfo billingAccount = googleBillingService.getProjectBilling(
+            projectResource.getGoogleProjectId());
+        logger.info("Billing Account ID {} for Project {}",
+            billingAccount.getBillingAccountName(), projectResource.getGoogleProjectId());
+        assertThat("Billing account should be equal to the one we set.", billingAccount.getBillingAccountName(),
+            containsString(profile.getBillingAccountId()));
+    }
 
-    // Assign a the new Billing Account to the existing Project
-    BillingProfileModel newBillingProfile = new BillingProfileModel();
-    newBillingProfile.setBillingAccountId(newBillingAccountId);
-    boolean billingEnabled =
-        googleBillingService.assignProjectBilling(newBillingProfile, projectResource);
-    resetBillingAccount = true;
-    assertTrue("Billing should be enabled after updating the billing account", billingEnabled);
+    @Ignore("assignProjectBilling manipulates billing accounts, so ignoring until we can test by creating a " +
+        "new project, test changing the billing account, and then delete the project")
+    @Test
+    public void assignProjectBilling() {
+        //Check state before Assigning new billing account Id
+        ProjectBillingInfo billingAccount = googleBillingService.getProjectBilling(
+            projectResource.getGoogleProjectId());
+        assertThat("Billing account should be equal to the 'old' billing account.",
+            billingAccount.getBillingAccountName(), containsString(oldBillingAccountId));
+        logger.info("Before assigning project billing: Billing Account Name {} for Project {}",
+            billingAccount.getBillingAccountName(), projectResource.getGoogleProjectId());
 
-    // Check if the change was successful
-    ProjectBillingInfo newBillingAccount =
-        googleBillingService.getProjectBilling(projectResource.getGoogleProjectId());
-    logger.info(
-        "After assigning project billing: Billing Account Name {} for Project {}",
-        newBillingAccount.getBillingAccountName(),
-        projectResource.getGoogleProjectId());
-    assertThat(
-        "Billing account should be equal to the one we set.",
-        newBillingAccount.getBillingAccountName(),
-        containsString(newBillingAccountId));
-  }
+        // Assign a the new Billing Account to the existing Project
+        BillingProfileModel newBillingProfile = new BillingProfileModel();
+        newBillingProfile.setBillingAccountId(newBillingAccountId);
+        boolean billingEnabled = googleBillingService.assignProjectBilling(newBillingProfile, projectResource);
+        resetBillingAccount = true;
+        assertTrue("Billing should be enabled after updating the billing account", billingEnabled);
 
-  private GoogleProjectResource buildProjectResource() throws Exception {
-    String role = "roles/bigquery.jobUser";
-    String stewardsGroupEmail = "group:JadeStewards-dev@dev.test.firecloud.org";
-    List<String> stewardsGroupEmailList = Lists.newArrayList();
-    stewardsGroupEmailList.add(stewardsGroupEmail);
-    Map<String, List<String>> roleToStewardMap = new HashMap<>();
-    roleToStewardMap.put(role, stewardsGroupEmailList);
+        // Check if the change was successful
+        ProjectBillingInfo newBillingAccount = googleBillingService.getProjectBilling(
+            projectResource.getGoogleProjectId());
+        logger.info("After assigning project billing: Billing Account Name {} for Project {}",
+            newBillingAccount.getBillingAccountName(), projectResource.getGoogleProjectId());
+        assertThat("Billing account should be equal to the one we set.",
+            newBillingAccount.getBillingAccountName(), containsString(newBillingAccountId));
+    }
 
-    // create project metadata
-    return projectService.getOrCreateProject(
-        resourceConfiguration.getSingleDataProjectId(),
-        profile,
-        roleToStewardMap,
-        GoogleRegion.DEFAULT_GOOGLE_REGION);
-  }
+    private GoogleProjectResource buildProjectResource() throws Exception {
+        String role = "roles/bigquery.jobUser";
+        String stewardsGroupEmail = "group:JadeStewards-dev@dev.test.firecloud.org";
+        List<String> stewardsGroupEmailList = Lists.newArrayList();
+        stewardsGroupEmailList.add(stewardsGroupEmail);
+        Map<String, List<String>> roleToStewardMap = new HashMap<>();
+        roleToStewardMap.put(role, stewardsGroupEmailList);
+
+        // create project metadata
+        return projectService.getOrCreateProject(
+            resourceConfiguration.getSingleDataProjectId(),
+            profile,
+            roleToStewardMap,
+            GoogleRegion.DEFAULT_GOOGLE_REGION);
+    }
 }
package bio.terra.service;

import bio.terra.controller.AuthenticatedUserRequest;
import bio.terra.dao.DatasetDao;
import bio.terra.dao.SnapshotDao;
import bio.terra.dao.exception.DatasetNotFoundException;
import bio.terra.dao.exception.SnapshotNotFoundException;
<<<<<<< HEAD
import bio.terra.filesystem.FireStoreDirectoryDao;
=======
import bio.terra.exception.InternalServerErrorException;
import bio.terra.exception.NotImplementedException;
import bio.terra.filesystem.FireStoreFileDao;
>>>>>>> 2978c0f0
import bio.terra.metadata.FSDir;
import bio.terra.metadata.FSFile;
import bio.terra.metadata.FSObjectBase;
import bio.terra.model.DRSAccessMethod;
import bio.terra.model.DRSAccessURL;
import bio.terra.model.DRSChecksum;
import bio.terra.model.DRSContentsObject;
import bio.terra.model.DRSObject;
import bio.terra.pdao.gcs.GcsConfiguration;
import bio.terra.service.exception.DrsObjectNotFoundException;
import bio.terra.service.exception.InvalidDrsIdException;
import org.apache.commons.lang3.StringUtils;
import org.slf4j.Logger;
import org.slf4j.LoggerFactory;
import org.springframework.beans.factory.annotation.Autowired;
import org.springframework.stereotype.Component;

import java.io.UnsupportedEncodingException;
import java.net.URI;
import java.net.URLEncoder;
import java.nio.charset.StandardCharsets;
import java.util.ArrayList;
import java.util.Collections;
import java.util.List;
import java.util.UUID;

@Component
public class DrsService {
    private final Logger logger = LoggerFactory.getLogger("bio.terra.service.DrsService");

    private static final String DRS_OBJECT_VERSION = "0";

    private final DatasetDao datasetDao;
    private final SnapshotDao snapshotDao;
    private final FireStoreDirectoryDao fileDao;
    private final FileService fileService;
    private final DrsIdService drsIdService;
    private final GcsConfiguration gcsConfiguration;
    private final DatasetService datasetService;
    private final SamClientService samService;

    @Autowired
    public DrsService(DatasetDao datasetDao,
                      SnapshotDao snapshotDao,
                      FireStoreDirectoryDao fileDao,
                      FileService fileService,
                      DrsIdService drsIdService,
                      GcsConfiguration gcsConfiguration,
                      DatasetService datasetService,
                      SamClientService samService) {
        this.datasetDao = datasetDao;
        this.snapshotDao = snapshotDao;
        this.fileDao = fileDao;
        this.fileService = fileService;
        this.drsIdService = drsIdService;
        this.gcsConfiguration = gcsConfiguration;
        this.datasetService = datasetService;
        this.samService = samService;
    }

<<<<<<< HEAD
    public DRSObject lookupObjectByDrsId(String drsObjectId, Boolean expand) {
        DrsId drsId = parseAndValidateDrsId(drsObjectId);
        int depth = (expand ? -1 : 1);

        FSObjectBase fsObject = fileService.lookupFSObject(
            drsId.getDatasetId(),
            drsId.getFsObjectId(),
            depth);
=======
    public DRSObject lookupObjectByDrsId(AuthenticatedUserRequest authUser, String drsObjectId, Boolean expand) {
        DrsId drsId = parseAndValidateDrsId(drsObjectId);
        // Make sure requester is a READER on the snapshot
        samService.verifyAuthorization(
            authUser,
            SamClientService.ResourceType.DATASNAPSHOT,
            drsId.getSnapshotId(),
            SamClientService.DataRepoAction.READ_DATA);

        // TODO: Implement recursive directory expansion
        if (expand) {
            throw new NotImplementedException("Expand is not yet implemented");
        }
        FSObjectBase fsObject = fileService.lookupFSObject(
            drsId.getDatasetId(),
            drsId.getFsObjectId());

        switch (fsObject.getObjectType()) {
            case FILE:
                return drsObjectFromFSFile((FSFile)fsObject, drsId.getSnapshotId(), authUser);
>>>>>>> 2978c0f0

        if (fsObject instanceof FSFile) {
            return drsObjectFromFSFile((FSFile)fsObject, fsObject.getDatasetId().toString());
        } else if (fsObject instanceof FSDir) {
            return drsObjectFromFSDir((FSDir)fsObject, fsObject.getDatasetId().toString());
        }

        throw new IllegalArgumentException("Invalid object type");
    }

    private DRSObject drsObjectFromFSFile(FSFile fsFile, String snapshotId, AuthenticatedUserRequest authUser) {
        DRSObject fileObject = makeCommonDrsObject(fsFile, snapshotId);

        DRSAccessURL gsAccessURL = new DRSAccessURL()
            .url(fsFile.getGspath());

        DRSAccessMethod gsAccessMethod = new DRSAccessMethod()
            .type(DRSAccessMethod.TypeEnum.GS)
<<<<<<< HEAD
            .accessUrl(accessURL)
            .region(fsFile.getRegion());
=======
            .accessUrl(gsAccessURL)
            .region(fsFile.getRegion());

        DRSAccessURL httpsAccessURL = new DRSAccessURL()
            .url(makeHttpsFromGs(fsFile.getGspath()))
            .headers(makeAuthHeader(authUser));

        DRSAccessMethod httpsAccessMethod = new DRSAccessMethod()
            .type(DRSAccessMethod.TypeEnum.HTTPS)
            .accessUrl(httpsAccessURL)
            .region(fsFile.getRegion());

        List<DRSAccessMethod> accessMethods = new ArrayList<>();
        accessMethods.add(gsAccessMethod);
        accessMethods.add(httpsAccessMethod);
>>>>>>> 2978c0f0

        fileObject
            .size(fsFile.getSize())
            .mimeType(fsFile.getMimeType())
            .checksums(fileService.makeChecksums(fsFile))
            .accessMethods(accessMethods);

        return fileObject;
    }

    private DRSObject drsObjectFromFSDir(FSDir fsDir, String snapshotId) {
        DRSObject dirObject = makeCommonDrsObject(fsDir, snapshotId);

        // TODO: Directory size and checksum not yet implemented
        DRSChecksum drsChecksum = new DRSChecksum().type("crc32c").checksum("0");
        dirObject
            .size(0L)
            .addChecksumsItem(drsChecksum)
            .contents(makeContentsList(fsDir, snapshotId));

        return dirObject;
    }

    private DRSObject makeCommonDrsObject(FSObjectBase fsObject, String snapshotId) {
        // Compute the time once; used for both created and updated times as per DRS spec for immutable objects
        String theTime = fsObject.getCreatedDate().toString();
        DrsId drsId = drsIdService.makeDrsId(fsObject, snapshotId);

        return new DRSObject()
            .id(drsId.toDrsObjectId())
            .name(getLastNameFromPath(fsObject.getPath()))
            .selfUri(drsId.toDrsUri())
            .createdTime(theTime)
            .updatedTime(theTime)
            .version(DRS_OBJECT_VERSION)
            .description(fsObject.getDescription())
            .aliases(Collections.singletonList(fsObject.getPath()));
    }

    private List<DRSContentsObject> makeContentsList(FSDir fsDir, String datasetId) {
        List<DRSContentsObject> contentsList = new ArrayList<>();

        for (FSObjectBase fsObject : fsDir.getContents()) {
            contentsList.add(makeDrsContentsObject(fsObject, datasetId));
        }

        return contentsList;
    }

    private DRSContentsObject makeDrsContentsObject(FSObjectBase fsObject, String snapshotId) {
        DrsId drsId = drsIdService.makeDrsId(fsObject, snapshotId);

        List<String> drsUris = new ArrayList<>();
        drsUris.add(drsId.toDrsUri());

        DRSContentsObject contentsObject = new DRSContentsObject()
            .name(getLastNameFromPath(fsObject.getPath()))
            .id(drsId.toDrsObjectId())
            .drsUri(drsUris);

        if (fsObject instanceof FSDir) {
            FSDir fsDir = (FSDir) fsObject;
            if (fsDir.isEnumerated()) {
                contentsObject.contents(makeContentsList(fsDir, snapshotId));
            }
        }

        return contentsObject;
    }

    private String makeHttpsFromGs(String gspath) {
        try {
            URI gsuri = URI.create(gspath);
            String gsBucket = gsuri.getAuthority();
            String gsPath = StringUtils.removeStart(gsuri.getPath(), "/");
            String encodedPath = URLEncoder.encode(gsPath, StandardCharsets.UTF_8.toString());
            return String.format("https://www.googleapis.com/storage/v1/b/%s/o/%s?alt=media", gsBucket, encodedPath);
        } catch (UnsupportedEncodingException ex) {
            throw new InternalServerErrorException("Failed to urlencode file path", ex);
        }
    }

    private List<String> makeAuthHeader(AuthenticatedUserRequest authUser) {
        String hdr = String.format("Authorization: Bearer %s", authUser.getRequiredToken());
        return Collections.singletonList(hdr);
    }

    private String getLastNameFromPath(String path) {
        String[] pathParts = StringUtils.split(path, '/');
        return pathParts[pathParts.length - 1];
    }

    private DrsId parseAndValidateDrsId(String drsObjectId) {
        DrsId drsId = drsIdService.fromObjectId(drsObjectId);
        try {
            UUID datasetId = UUID.fromString(drsId.getDatasetId());
            datasetDao.retrieveSummaryById(datasetId);

            UUID snapshotId = UUID.fromString(drsId.getSnapshotId());
            snapshotDao.retrieveSnapshotSummary(snapshotId);

            return drsId;
        } catch (IllegalArgumentException ex) {
            throw new InvalidDrsIdException("Invalid object id format '" + drsObjectId + "'", ex);
        } catch (DatasetNotFoundException ex) {
            throw new DrsObjectNotFoundException("No dataset found for DRS object id '" + drsObjectId + "'", ex);
        } catch (SnapshotNotFoundException ex) {
            throw new DrsObjectNotFoundException("No snapshot found for DRS object id '" + drsObjectId + "'", ex);
        }
    }
}<|MERGE_RESOLUTION|>--- conflicted
+++ resolved
@@ -5,13 +5,7 @@
 import bio.terra.dao.SnapshotDao;
 import bio.terra.dao.exception.DatasetNotFoundException;
 import bio.terra.dao.exception.SnapshotNotFoundException;
-<<<<<<< HEAD
 import bio.terra.filesystem.FireStoreDirectoryDao;
-=======
-import bio.terra.exception.InternalServerErrorException;
-import bio.terra.exception.NotImplementedException;
-import bio.terra.filesystem.FireStoreFileDao;
->>>>>>> 2978c0f0
 import bio.terra.metadata.FSDir;
 import bio.terra.metadata.FSFile;
 import bio.terra.metadata.FSObjectBase;
@@ -29,10 +23,6 @@
 import org.springframework.beans.factory.annotation.Autowired;
 import org.springframework.stereotype.Component;
 
-import java.io.UnsupportedEncodingException;
-import java.net.URI;
-import java.net.URLEncoder;
-import java.nio.charset.StandardCharsets;
 import java.util.ArrayList;
 import java.util.Collections;
 import java.util.List;
@@ -72,18 +62,9 @@
         this.samService = samService;
     }
 
-<<<<<<< HEAD
-    public DRSObject lookupObjectByDrsId(String drsObjectId, Boolean expand) {
-        DrsId drsId = parseAndValidateDrsId(drsObjectId);
-        int depth = (expand ? -1 : 1);
-
-        FSObjectBase fsObject = fileService.lookupFSObject(
-            drsId.getDatasetId(),
-            drsId.getFsObjectId(),
-            depth);
-=======
     public DRSObject lookupObjectByDrsId(AuthenticatedUserRequest authUser, String drsObjectId, Boolean expand) {
         DrsId drsId = parseAndValidateDrsId(drsObjectId);
+
         // Make sure requester is a READER on the snapshot
         samService.verifyAuthorization(
             authUser,
@@ -91,18 +72,12 @@
             drsId.getSnapshotId(),
             SamClientService.DataRepoAction.READ_DATA);
 
-        // TODO: Implement recursive directory expansion
-        if (expand) {
-            throw new NotImplementedException("Expand is not yet implemented");
-        }
+        int depth = (expand ? -1 : 1);
+
         FSObjectBase fsObject = fileService.lookupFSObject(
             drsId.getDatasetId(),
-            drsId.getFsObjectId());
-
-        switch (fsObject.getObjectType()) {
-            case FILE:
-                return drsObjectFromFSFile((FSFile)fsObject, drsId.getSnapshotId(), authUser);
->>>>>>> 2978c0f0
+            drsId.getFsObjectId(),
+            depth);
 
         if (fsObject instanceof FSFile) {
             return drsObjectFromFSFile((FSFile)fsObject, fsObject.getDatasetId().toString());
@@ -113,66 +88,47 @@
         throw new IllegalArgumentException("Invalid object type");
     }
 
-    private DRSObject drsObjectFromFSFile(FSFile fsFile, String snapshotId, AuthenticatedUserRequest authUser) {
-        DRSObject fileObject = makeCommonDrsObject(fsFile, snapshotId);
-
-        DRSAccessURL gsAccessURL = new DRSAccessURL()
+    private DRSObject drsObjectFromFSFile(FSFile fsFile, String datasetId) {
+        DRSObject fileObject = makeCommonDrsObject(fsFile, datasetId);
+
+        DRSAccessURL accessURL = new DRSAccessURL()
             .url(fsFile.getGspath());
 
-        DRSAccessMethod gsAccessMethod = new DRSAccessMethod()
+        DRSAccessMethod accessMethod = new DRSAccessMethod()
             .type(DRSAccessMethod.TypeEnum.GS)
-<<<<<<< HEAD
             .accessUrl(accessURL)
             .region(fsFile.getRegion());
-=======
-            .accessUrl(gsAccessURL)
-            .region(fsFile.getRegion());
-
-        DRSAccessURL httpsAccessURL = new DRSAccessURL()
-            .url(makeHttpsFromGs(fsFile.getGspath()))
-            .headers(makeAuthHeader(authUser));
-
-        DRSAccessMethod httpsAccessMethod = new DRSAccessMethod()
-            .type(DRSAccessMethod.TypeEnum.HTTPS)
-            .accessUrl(httpsAccessURL)
-            .region(fsFile.getRegion());
-
-        List<DRSAccessMethod> accessMethods = new ArrayList<>();
-        accessMethods.add(gsAccessMethod);
-        accessMethods.add(httpsAccessMethod);
->>>>>>> 2978c0f0
 
         fileObject
             .size(fsFile.getSize())
             .mimeType(fsFile.getMimeType())
             .checksums(fileService.makeChecksums(fsFile))
-            .accessMethods(accessMethods);
+            .accessMethods(Collections.singletonList(accessMethod));
 
         return fileObject;
     }
 
-    private DRSObject drsObjectFromFSDir(FSDir fsDir, String snapshotId) {
-        DRSObject dirObject = makeCommonDrsObject(fsDir, snapshotId);
+    private DRSObject drsObjectFromFSDir(FSDir fsDir, String datasetId) {
+        DRSObject dirObject = makeCommonDrsObject(fsDir, datasetId);
 
         // TODO: Directory size and checksum not yet implemented
         DRSChecksum drsChecksum = new DRSChecksum().type("crc32c").checksum("0");
         dirObject
             .size(0L)
             .addChecksumsItem(drsChecksum)
-            .contents(makeContentsList(fsDir, snapshotId));
+            .contents(makeContentsList(fsDir, datasetId));
 
         return dirObject;
     }
 
-    private DRSObject makeCommonDrsObject(FSObjectBase fsObject, String snapshotId) {
+    private DRSObject makeCommonDrsObject(FSObjectBase fsObject, String datasetId) {
         // Compute the time once; used for both created and updated times as per DRS spec for immutable objects
         String theTime = fsObject.getCreatedDate().toString();
-        DrsId drsId = drsIdService.makeDrsId(fsObject, snapshotId);
+        DrsId drsId = makeDrsId(fsObject, datasetId);
 
         return new DRSObject()
             .id(drsId.toDrsObjectId())
             .name(getLastNameFromPath(fsObject.getPath()))
-            .selfUri(drsId.toDrsUri())
             .createdTime(theTime)
             .updatedTime(theTime)
             .version(DRS_OBJECT_VERSION)
@@ -190,8 +146,8 @@
         return contentsList;
     }
 
-    private DRSContentsObject makeDrsContentsObject(FSObjectBase fsObject, String snapshotId) {
-        DrsId drsId = drsIdService.makeDrsId(fsObject, snapshotId);
+    private DRSContentsObject makeDrsContentsObject(FSObjectBase fsObject, String datasetId) {
+        DrsId drsId = makeDrsId(fsObject, datasetId);
 
         List<String> drsUris = new ArrayList<>();
         drsUris.add(drsId.toDrsUri());
@@ -204,28 +160,19 @@
         if (fsObject instanceof FSDir) {
             FSDir fsDir = (FSDir) fsObject;
             if (fsDir.isEnumerated()) {
-                contentsObject.contents(makeContentsList(fsDir, snapshotId));
+                contentsObject.contents(makeContentsList(fsDir, datasetId));
             }
         }
 
         return contentsObject;
     }
 
-    private String makeHttpsFromGs(String gspath) {
-        try {
-            URI gsuri = URI.create(gspath);
-            String gsBucket = gsuri.getAuthority();
-            String gsPath = StringUtils.removeStart(gsuri.getPath(), "/");
-            String encodedPath = URLEncoder.encode(gsPath, StandardCharsets.UTF_8.toString());
-            return String.format("https://www.googleapis.com/storage/v1/b/%s/o/%s?alt=media", gsBucket, encodedPath);
-        } catch (UnsupportedEncodingException ex) {
-            throw new InternalServerErrorException("Failed to urlencode file path", ex);
-        }
-    }
-
-    private List<String> makeAuthHeader(AuthenticatedUserRequest authUser) {
-        String hdr = String.format("Authorization: Bearer %s", authUser.getRequiredToken());
-        return Collections.singletonList(hdr);
+    private DrsId makeDrsId(FSObjectBase fsObject, String snapshotId) {
+        return DrsId.builder()
+            .datasetId(fsObject.getDatasetId().toString())
+            .snapshotId(snapshotId)
+            .fsObjectId(fsObject.getObjectId().toString())
+            .build();
     }
 
     private String getLastNameFromPath(String path) {

package bio.terra.service.dataset.flight.ingest;

import bio.terra.common.PdaoLoadStatistics;
import bio.terra.model.IngestRequestModel;
import bio.terra.service.dataset.Dataset;
import bio.terra.service.dataset.DatasetService;
import bio.terra.service.dataset.DatasetTable;
import bio.terra.service.dataset.exception.InvalidBlobURLException;
import bio.terra.service.dataset.exception.InvalidIngestStrategyException;
import bio.terra.service.dataset.exception.InvalidUriException;
import bio.terra.service.dataset.exception.TableNotFoundException;
import bio.terra.service.dataset.flight.DatasetWorkingMapKeys;
import bio.terra.service.job.JobMapKeys;
import bio.terra.service.resourcemanagement.azure.AzureStorageAccountResource;
import bio.terra.stairway.FlightContext;
import bio.terra.stairway.FlightMap;
import com.azure.storage.blob.BlobUrlParts;
import java.util.ArrayList;
import java.util.Arrays;
import java.util.List;
import java.util.Optional;
import java.util.Set;
import java.util.UUID;
import java.util.function.Predicate;
import org.apache.commons.lang3.StringUtils;
<<<<<<< HEAD
import org.slf4j.Logger;
import org.slf4j.LoggerFactory;
=======
import org.stringtemplate.v4.ST;
>>>>>>> f92d98d2

// Common code for the ingest steps
public final class IngestUtils {
  private static final String SOURCE_SCOPED_CREDENTIAL_PREFIX = "source_scoped_credential_";
  private static final String TARGET_SCOPED_CREDENTIAL_PREFIX = "target_scoped_credential_";
  private static final String SOURCE_DATA_SOURCE_PREFIX = "source_data_source_";
  private static final String TARGET_DATA_SOURCE_PREFIX = "target_data_source_";
  private static final String TABLE_NAME_PREFIX = "ingest_";

  private IngestUtils() {}

  public static class GsUrlParts {
    private String bucket;
    private String path;
    private boolean isWildcard;

    public String getBucket() {
      return bucket;
    }

    public GsUrlParts bucket(String bucket) {
      this.bucket = bucket;
      return this;
    }

    public String getPath() {
      return path;
    }

    public GsUrlParts path(String path) {
      this.path = path;
      return this;
    }

    public boolean getIsWildcard() {
      return isWildcard;
    }

    public GsUrlParts isWildcard(boolean isWildcard) {
      this.isWildcard = isWildcard;
      return this;
    }
  }

  public static Dataset getDataset(FlightContext context, DatasetService datasetService) {
    FlightMap inputParameters = context.getInputParameters();
    UUID datasetId =
        UUID.fromString(inputParameters.get(JobMapKeys.DATASET_ID.getKeyName(), String.class));
    return datasetService.retrieve(datasetId);
  }

  public static IngestRequestModel getIngestRequestModel(FlightContext context) {
    FlightMap inputParameters = context.getInputParameters();
    return inputParameters.get(JobMapKeys.REQUEST.getKeyName(), IngestRequestModel.class);
  }

  public static DatasetTable getDatasetTable(FlightContext context, Dataset dataset) {
    IngestRequestModel ingestRequest = getIngestRequestModel(context);
    Optional<DatasetTable> optTable = dataset.getTableByName(ingestRequest.getTable());
    if (!optTable.isPresent()) {
      throw new TableNotFoundException("Table not found: " + ingestRequest.getTable());
    }
    return optTable.get();
  }

  /**
   * We want to validate and sanitize the ingest source file We are looking for a url that matches
   * the following specification: https://{host}/{container}/{blobName}.csv or
   * https://{host}/{container}/{blobName}.json NOTE: this definition is probably going to be too
   * strict. There are valid blob urls that do not match this specification and we may be able to
   * expand this definition with more testing/requirement gathering
   *
   * @param URL
   * @return
   */
  public static BlobUrlParts validateBlobAzureBlobFileURL(String URL) {
    BlobUrlParts blobUrlParts;
    try {
      blobUrlParts = BlobUrlParts.parse(URL);
    } catch (IllegalArgumentException ex) {
      throw new InvalidBlobURLException("Blob URL parse failed due to malformed URL.", ex);
    }
    validateScheme(blobUrlParts.getScheme(), URL);
    validateHost(blobUrlParts.getHost(), URL);
    validateContainerAndBlobNames(
        blobUrlParts.getBlobContainerName(), blobUrlParts.getBlobName(), URL);
    return blobUrlParts;
  }

  private static void validateScheme(String scheme, String URL) {
    String expectedScheme = "https";
    if (!expectedScheme.equals(scheme)) {
      throw new InvalidBlobURLException(
          "Ingest source is not a valid blob url: '"
              + URL
              + "'."
              + "The url is required to use 'https'");
    }
  }

  private static void validateHost(String host, String URL) {
    int separator = StringUtils.indexOf(host, ".");
    String storageAccountName = StringUtils.substring(host, 0, separator);
    if (!storageAccountName.matches("^[a-z0-9]{3,24}")) {
      throw new InvalidBlobURLException(
          "Ingest source is not a valid blob url: '"
              + URL
              + "'. "
              + "The host is expected to take the following format: {storageAccountName}.blob.core.windows.net, "
              + "where the storageAccountName must be between 3 and 24 characters in length and "
              + "should consist only of numbers and lowercase letters.");
    }

    String expectedHostURL = ".blob.core.windows.net";
    String actualHostURL = StringUtils.substring(host, separator, host.length());
    if (!actualHostURL.equals(expectedHostURL)) {
      throw new InvalidBlobURLException(
          "Ingest source is not a valid blob url: '"
              + URL
              + "'. "
              + "The host is expected to take the following format: {storageAccountName}.blob.core.windows.net");
    }
  }

  private static void validateContainerAndBlobNames(
      String containerName, String blobName, String URL) {
    if (!blobName.endsWith(".csv") && !blobName.endsWith(".json")) {
      throw new InvalidBlobURLException(
          "Ingest source is not a valid blob url: '"
              + URL
              + "'. "
              + "The url must include a file name with an extension of either csv or json.");
    }
    String blobNameNoExtension = blobName.substring(0, blobName.lastIndexOf("."));
    List<String> blobNamesToCheck = new ArrayList<>();
    blobNamesToCheck.addAll(Arrays.asList(blobNameNoExtension.split("/")));
    blobNamesToCheck.add(containerName);
    String azureContainerRegex = "^[a-z0-9](?!.*--)[a-z0-9-]{1,61}[a-z0-9]$";
    blobNamesToCheck.forEach(
        b -> {
          if (!b.matches(azureContainerRegex)) {
            throw new InvalidBlobURLException(
                "Ingest source is not a valid blob url: '"
                    + URL
                    + "'. "
                    + " The container and each blob name must meet the following requirements: "
                    + "They must start and end with a letter or number. Valid characters include "
                    + "letters, numbers, and the dash (-) character. "
                    + "Every dash (-) character must be immediately preceded and followed by a letter or number; "
                    + "consecutive dashes are not permitted in container names.");
          }
        });
  }

  public static GsUrlParts parseBlobUri(String uri) {
    String protocol = "gs://";
    if (!StringUtils.startsWith(uri, protocol)) {
      throw new InvalidUriException("Ingest source is not a valid gs: URI: '" + uri + "'");
    }
    String noGsUri = StringUtils.substring(uri, protocol.length());
    int firstSlash = StringUtils.indexOf(uri, "/", protocol.length());
    if (firstSlash < 2) {
      throw new InvalidUriException(
          "Ingest source bucket name is not valid in gs: URI: '" + uri + "'");
    }
    if (noGsUri.length() < 4) {
      throw new InvalidUriException(
          "Ingest source file path is not valid in gs: URI: '" + uri + "'");
    }

    String bucket = StringUtils.substringBefore(noGsUri, "/");
    String path = StringUtils.substringAfter(noGsUri, "/");

    if (bucket.indexOf('*') > -1) {
      throw new InvalidUriException("Bucket wildcards are not supported: URI: '" + uri + "'");
    }
    int globIndex = path.indexOf('*');
    boolean isWildcard = globIndex > -1;
    if (isWildcard && path.lastIndexOf('*') != globIndex) {
      throw new InvalidUriException("Multi-wildcards are not supported: URI: '" + uri + "'");
    }

    return new GsUrlParts().bucket(bucket).path(path).isWildcard(isWildcard);
  }

  public static void putStagingTableName(FlightContext context, String name) {
    FlightMap workingMap = context.getWorkingMap();
    workingMap.put(IngestMapKeys.STAGING_TABLE_NAME, name);
  }

  public static String getStagingTableName(FlightContext context) {
    FlightMap workingMap = context.getWorkingMap();
    return workingMap.get(IngestMapKeys.STAGING_TABLE_NAME, String.class);
  }

  public static void putDatasetName(FlightContext context, String name) {
    FlightMap workingMap = context.getWorkingMap();
    workingMap.put(DatasetWorkingMapKeys.DATASET_NAME, name);
  }

  public static String getDatasetName(FlightContext context) {
    FlightMap workingMap = context.getWorkingMap();
    return workingMap.get(DatasetWorkingMapKeys.DATASET_NAME, String.class);
  }

  public static void putIngestStatistics(FlightContext context, PdaoLoadStatistics statistics) {
    FlightMap workingMap = context.getWorkingMap();
    workingMap.put(IngestMapKeys.INGEST_STATISTICS, statistics);
  }

  public static PdaoLoadStatistics getIngestStatistics(FlightContext context) {
    FlightMap workingMap = context.getWorkingMap();
    return workingMap.get(IngestMapKeys.INGEST_STATISTICS, PdaoLoadStatistics.class);
  }

<<<<<<< HEAD
  public static final Predicate<FlightContext> noFilesToIngest =
      flightContext -> {
        if (Optional.ofNullable(
                flightContext.getWorkingMap().get(IngestMapKeys.BULK_LOAD_FILE_MODELS, Set.class))
            .map(Set::isEmpty)
            .orElse(true)) {
          Logger logger = LoggerFactory.getLogger(flightContext.getFlightClassName());
          logger.info(
              "Skipping {} because there are no files to ingest", flightContext.getStepClassName());
          return true;
        }
        return false;
      };

  public static void checkForLargeIngestRequests(int numLines, int maxIngestRows) {
    if (numLines > maxIngestRows) {
      throw new InvalidIngestStrategyException(
          String.format(
              "The combined file ingest and metadata ingest workflow is limited to {} lines for ingest. This request had {} lines. For large requests, you should use the file ingest workflow and then the metadata ingest workflow.",
              maxIngestRows,
              numLines));
    }
=======
  public static String getParquetTargetLocationURL(
      AzureStorageAccountResource storageAccountResource) {
    String storageAccount = storageAccountResource.getName();
    String storageAccountURLTemplate = "https://<storageAccount>.blob.core.windows.net";

    ST storageAccountURL = new ST(storageAccountURLTemplate);
    storageAccountURL.add("storageAccount", storageAccount);
    return storageAccountURL.render();
  }

  public static String getParquetFilePath(String targetTableName, String flightId) {
    return "parquet/" + targetTableName + "/" + flightId + ".parquet";
  }

  public static String getIngestRequestDataSourceName(String flightId) {
    return SOURCE_DATA_SOURCE_PREFIX + flightId;
  }

  public static String getIngestRequestScopedCredentialName(String flightId) {
    return SOURCE_SCOPED_CREDENTIAL_PREFIX + flightId;
  }

  public static String getTargetDataSourceName(String flightId) {
    return TARGET_DATA_SOURCE_PREFIX + flightId;
  }

  public static String getTargetScopedCredentialName(String flightId) {
    return TARGET_SCOPED_CREDENTIAL_PREFIX + flightId;
  }

  public static String getSynapseTableName(String flightId) {
    return TABLE_NAME_PREFIX + flightId;
>>>>>>> f92d98d2
  }
}<|MERGE_RESOLUTION|>--- conflicted
+++ resolved
@@ -23,12 +23,9 @@
 import java.util.UUID;
 import java.util.function.Predicate;
 import org.apache.commons.lang3.StringUtils;
-<<<<<<< HEAD
 import org.slf4j.Logger;
 import org.slf4j.LoggerFactory;
-=======
 import org.stringtemplate.v4.ST;
->>>>>>> f92d98d2
 
 // Common code for the ingest steps
 public final class IngestUtils {
@@ -244,7 +241,6 @@
     return workingMap.get(IngestMapKeys.INGEST_STATISTICS, PdaoLoadStatistics.class);
   }
 
-<<<<<<< HEAD
   public static final Predicate<FlightContext> noFilesToIngest =
       flightContext -> {
         if (Optional.ofNullable(
@@ -267,7 +263,8 @@
               maxIngestRows,
               numLines));
     }
-=======
+  }
+
   public static String getParquetTargetLocationURL(
       AzureStorageAccountResource storageAccountResource) {
     String storageAccount = storageAccountResource.getName();
@@ -300,6 +297,5 @@
 
   public static String getSynapseTableName(String flightId) {
     return TABLE_NAME_PREFIX + flightId;
->>>>>>> f92d98d2
   }
 }
name: Update Perf Env and Run Nightly Test Runner Tests
env:
  GOOGLE_APPLICATION_CREDENTIALS: /tmp/jade-dev-account.json
  GOOGLE_CLOUD_PROJECT: broad-jade-perf
  GOOGLE_CLOUD_DATA_PROJECT: broad-jade-perf-data2
  TEST_RUNNER_SERVER_SPECIFICATION_FILE: perf.json
  GOOGLE_ZONE: us-central1
  K8_CLUSTER: jade-master-us-central1
on:
  workflow_dispatch: {}
  schedule:
    - cron: '0 4 * * *' # run at 4 AM UTC, 12PM EST.
jobs:
  test-runner-perf:
    runs-on: ubuntu-latest
    steps:
      - name: "Fetch latest image git hash from data-repo dev"
        id: "read_property"
        run: |
          CURRENT_VERSION=$(curl -X GET "https://jade-perf.datarepo-perf.broadinstitute.org/configuration" -H "accept: application/json" | jq -r '.semVer' | sed 's/-SNAPSHOT//')
          echo "Current Version: $CURRENT_VERSION" 
          LATEST_VERSION=$(curl -X GET "https://jade.datarepo-dev.broadinstitute.org/configuration" -H "accept: application/json" | jq -r '.semVer' | sed 's/-SNAPSHOT//')
          echo "Latest Version: $LATEST_VERSION"
          echo "::set-output name=LATEST_SEMVER::$LATEST_VERSION"  
      - name: "Checkout jade-data-repo ${{ steps.read_property.outputs.LATEST_SEMVER }} branch"
        uses: actions/checkout@v2
        with:
          ref: ${{ steps.read_property.outputs.LATEST_SEMVER }}
      - name: "Import Vault perf secrets"
        uses: hashicorp/vault-action@v2.0.1
        with:
          url: ${{ secrets.VAULT_ADDR }}
          method: approle
          roleId: ${{ secrets.PERF_ROLE_ID }}
          secretId: ${{ secrets.PERF_SECRET_ID }}
          secrets: |
            secret/dsde/datarepo/perf/datarepo-api-sa key | B64_APPLICATION_CREDENTIALS ;
      - name: "Perform IAM policy cleanup for perf"
        run: |
          # write vault tokens
          base64 --decode <<< ${B64_APPLICATION_CREDENTIALS} > ${GOOGLE_APPLICATION_CREDENTIALS}

          gcloud auth activate-service-account --key-file ${GOOGLE_APPLICATION_CREDENTIALS}

          ./tools/cleanupPolicies.sh ${GOOGLE_CLOUD_DATA_PROJECT}
      - name: "Import Vault dev secrets"
        uses: hashicorp/vault-action@v2.0.1
        with:
          url: ${{ secrets.VAULT_ADDR }}
          method: approle
          roleId: ${{ secrets.ROLE_ID }}
          secretId: ${{ secrets.SECRET_ID }}
          secrets: |
            secret/dsde/datarepo/dev/sa-key-b64 sa | B64_APPLICATION_CREDENTIALS ;
      - name: "Configure credentials"
        run: |
          # write vault tokens
          base64 --decode <<< ${B64_APPLICATION_CREDENTIALS} > ${GOOGLE_APPLICATION_CREDENTIALS}

          gcloud auth activate-service-account --key-file ${GOOGLE_APPLICATION_CREDENTIALS}

          # configure integration prerequisites
          gcloud config set compute/zone ${GOOGLE_ZONE} --quiet
          gcloud config set project ${GOOGLE_CLOUD_PROJECT} --quiet
          gcloud auth configure-docker --quiet
          #echo 'Set google sdk to SA user'
          if [[ -n "${K8_CLUSTER}" ]]; then
            gcloud container clusters get-credentials ${K8_CLUSTER} --zone ${GOOGLE_ZONE}
          fi
      - name: "Whitelist Runner IP"
        run: |
          CUR_IPS=$(gcloud container clusters describe ${K8_CLUSTER} --format json | \
            jq -r '[.masterAuthorizedNetworksConfig.cidrBlocks[] | .cidrBlock]')
            RUNNER_IP=$(curl 'https://api.ipify.org/?format=text' | xargs printf '[ "%s/32" ]')
            NEW_IPS=$(printf '%s\n' $CUR_IPS $RUNNER_IP | jq -s -r 'add | unique | join(",")')
          for i in {1..5}; do
            if gcloud container clusters update ${K8_CLUSTER} \
              --enable-master-authorized-networks \
              --master-authorized-networks ${NEW_IPS}; then
              echo "Successful whitelist"
              break
            else
              echo "Failed to whitelist - Retrying"
              sleep 15
              if [ i == 5 ]; then
                echo "Failed to whitelist - Terminating"
                exit 1
              fi
            fi
          done
<<<<<<< HEAD
=======
      - name: "Fetch latest image git hash from data-repo dev"
        id: "read_property"
        run: |
          echo "Current Version: " $(curl -s -X GET "https://jade-perf.datarepo-perf.broadinstitute.org/configuration" -H "accept: application/json" | jq -r '.gitHash')
          LATEST_VERSION=$(curl -s -X GET "https://jade.datarepo-dev.broadinstitute.org/configuration" -H "accept: application/json" | jq -r '.gitHash')
          echo "Latest Version: $LATEST_VERSION"
          echo "::set-output name=LATEST_GITHASH::$LATEST_VERSION"
>>>>>>> 8d12c62e
      - name: 'Checkout datarepo-helm-definitions repo'
        uses: actions/checkout@v2
        with:
          repository: 'broadinstitute/datarepo-helm-definitions'
          token: ${{ secrets.HELM_REPO_TOKEN }}
          path: datarepo-helm-definitions
      - name: "Update perf image tag with semVer"
        uses: docker://mikefarah/yq:latest
        with:
          args: yq w -i datarepo-helm-definitions/perf/datarepo-api.yaml image.tag ${{ steps.read_property.outputs.LATEST_SEMVER }}
      - name: "Create datarepo-helm-definition pull request with updated perf image tag"
        uses: broadinstitute/create-pull-request@v3 # forked from peter-evans/create-pull-request
        with:
          token: ${{ secrets.HELM_REPO_TOKEN }}
          path: datarepo-helm-definitions
          commit-message: "Perf Datarepo version update: ${{ steps.read_property.outputs.LATEST_SEMVER }}"
          committer: datarepo-bot <noreply@github.com>
          author: ${{ github.actor }} <${{ github.actor }}@users.noreply.github.com>
          title: "Perf Datarepo version update: ${{ steps.read_property.outputs.LATEST_SEMVER }}"
          branch: "version-update-${{ steps.read_property.outputs.LATEST_SEMVER }}"
          body: |
            Update versions in perf env to reflect image tag ${{ steps.read_property.outputs.LATEST_SEMVER }}.
            *Note: This PR was opened by the [test-runner-perf GitHub Actions workflow](https://github.com/${{ github.repository }}/actions/runs/${{ github.run_id }}).*
          labels: "broadbot,datarepo,automerge"
      - name: "Merge datarepo-helm-definition pull request"
        run: |
          cd ${GITHUB_WORKSPACE}/${workingDir}/datarepo-helm-definitions
          git checkout master
          git config pull.rebase false
          if git rev-parse --verify origin/version-update-${{ steps.read_property.outputs.LATEST_SEMVER }}; then
            git merge origin/version-update-${{ steps.read_property.outputs.LATEST_SEMVER }}
            git push
            git push origin --delete version-update-${{ steps.read_property.outputs.LATEST_SEMVER }}
          else
            echo "Branch version-update-${{ steps.read_property.outputs.LATEST_SEMVER }} not found."
          fi
          cd ${GITHUB_WORKSPACE}/${workingDir}
      - name: "Install Helmfile"
        uses: broadinstitute/setup-helmfile@v0.5.0 #Forked from mamezou-tech/setup-helmfile
      - name: "Use helmfile to apply image tag update to Perf yaml"
        run: |
          helmfile --version
          cd ${GITHUB_WORKSPACE}/${workingDir}/datarepo-helm-definitions/perf
          helmfile apply
          cd ${GITHUB_WORKSPACE}/${workingDir}
      - name: "Wait for Perf Cluster to come back up with correct version"
        run: |
<<<<<<< HEAD
          PERF_VERSION=$(curl -X GET "https://jade-perf.datarepo-perf.broadinstitute.org/configuration" -H "accept: application/json" | jq -r '.semVer' | sed 's/-SNAPSHOT//')
=======
          PERF_VERSION=$(curl -s -X GET "https://jade-perf.datarepo-perf.broadinstitute.org/configuration" -H "accept: application/json" | jq -r '.gitHash')
>>>>>>> 8d12c62e
          RETRY_COUNT=0
          until [[ "$PERF_VERSION" == "${{ steps.read_property.outputs.LATEST_SEMVER }}" ]]; do
            if [[ ${RETRY_COUNT} > 5 ]]; then
              echo "Failed to match perf $PERF_VERSION to dev version ${{ steps.read_property.outputs.LATEST_SEMVER }}"
              exit 1
            fi
<<<<<<< HEAD
            echo "Retry #${RETRY_COUNT}: Waiting for $PERF_VERSION to equal ${{ steps.read_property.outputs.LATEST_SEMVER }}"
            sleep 10
            PERF_VERSION=$(curl -X GET "https://jade-perf.datarepo-perf.broadinstitute.org/configuration" -H "accept: application/json" | jq -r '.semVer' | sed 's/-SNAPSHOT//')
=======
            echo "Retry #${RETRY_COUNT}: Waiting for $PERF_VERSION to equal ${{ steps.read_property.outputs.LATEST_GITHASH }}"
            sleep 15
            PERF_VERSION=$(curl -s -X GET "https://jade-perf.datarepo-perf.broadinstitute.org/configuration" -H "accept: application/json" | jq -r '.gitHash')
>>>>>>> 8d12c62e
            ((RETRY_COUNT=RETRY_COUNT+1))
          done;
          echo "Perf successfully running on new version: $PERF_VERSION"
      - name: "Build and run Test Runner"
        run: |
          cd ${GITHUB_WORKSPACE}/${workingDir}
          echo "Building Data Repo client library"
          export TEST_RUNNER_SERVER_SPECIFICATION_FILE="perf.json"
          ENABLE_SUBPROJECT_TASKS=1 ./gradlew :datarepo-client:clean :datarepo-client:assemble
          cd ${GITHUB_WORKSPACE}/${workingDir}/datarepo-clienttests
          export ORG_GRADLE_PROJECT_datarepoclientjar=$(find .. -type f -name "datarepo-client*.jar")
          echo "ORG_GRADLE_PROJECT_datarepoclientjar = ${ORG_GRADLE_PROJECT_datarepoclientjar}"

          echo "Running test suite"
          ./gradlew lockAndRunTest --args="suites/NightlyPerfWorkflow.json tmp/TestRunnerResults"

          echo "Collecting measurements"
          ./gradlew collectMeasurements --args="NightlyPerfWorkflow.json tmp/TestRunnerResults"

          echo "Uploading results"
          ./gradlew uploadResults --args="BroadJadeDev.json tmp/TestRunnerResults"

          cd ${GITHUB_WORKSPACE}/${workingDir}
      - name: "Clean whitelisted Runner IP"
        if: always()
        run: |
          # export the original IP list so it can be restored during cleanup
          CUR_IPS=$(gcloud container clusters describe ${K8_CLUSTER} --format json | \
            jq -r '[ .masterAuthorizedNetworksConfig.cidrBlocks[] | .cidrBlock ]')
          RUNNER_IP=$(curl 'https://api.ipify.org/?format=text' | xargs printf '[ "%s/32" ]')
          RUNNER_IP=$(echo ${RUNNER_IP}| jq -r '.[0]')
          RESTORE_IPS=$(printf '%s\n' $CUR_IPS | jq -r --arg RUNNER_IP "$RUNNER_IP" '. - [ $RUNNER_IP ] | unique | join(",")')
          # restore the original list of authorized IPs if they exist
          gcloud container clusters update ${K8_CLUSTER} \
            --enable-master-authorized-networks \
            --master-authorized-networks ${RESTORE_IPS}
      #- name: "Notify Jade Slack"
      #  if: always()
      #  uses: broadinstitute/action-slack@v2
      #  env:
      #    GITHUB_TOKEN: ${{ secrets.GITHUB_TOKEN }}
       #   SLACK_WEBHOOK_URL: ${{ secrets.SLACK_WEBHOOK_URL }}
       # with:
       #   status: ${{ job.status }}
       #   channel: "#jade-alerts"
       #   username: "Data Repo tests"
       #   text: "Perf tests"
      #- name: "Notify QA Slack"
      #  if: always()
      #  uses: broadinstitute/action-slack@v2
      #  env:
      #    GITHUB_TOKEN: ${{ secrets.GITHUB_TOKEN }}
      #    SLACK_WEBHOOK_URL: ${{ secrets.SLACK_WEBHOOK_URL }}
      #  with:
      #    status: ${{ job.status }}
      #    channel: "#dsde-qa"
      #    username: "Data Repo tests"
       #   text: "Perf tests"<|MERGE_RESOLUTION|>--- conflicted
+++ resolved
@@ -17,9 +17,9 @@
       - name: "Fetch latest image git hash from data-repo dev"
         id: "read_property"
         run: |
-          CURRENT_VERSION=$(curl -X GET "https://jade-perf.datarepo-perf.broadinstitute.org/configuration" -H "accept: application/json" | jq -r '.semVer' | sed 's/-SNAPSHOT//')
+          CURRENT_VERSION=$(curl -s -X GET "https://jade-perf.datarepo-perf.broadinstitute.org/configuration" -H "accept: application/json" | jq -r '.semVer' | sed 's/-SNAPSHOT//')
           echo "Current Version: $CURRENT_VERSION" 
-          LATEST_VERSION=$(curl -X GET "https://jade.datarepo-dev.broadinstitute.org/configuration" -H "accept: application/json" | jq -r '.semVer' | sed 's/-SNAPSHOT//')
+          LATEST_VERSION=$(curl -s -X GET "https://jade.datarepo-dev.broadinstitute.org/configuration" -H "accept: application/json" | jq -r '.semVer' | sed 's/-SNAPSHOT//')
           echo "Latest Version: $LATEST_VERSION"
           echo "::set-output name=LATEST_SEMVER::$LATEST_VERSION"  
       - name: "Checkout jade-data-repo ${{ steps.read_property.outputs.LATEST_SEMVER }} branch"
@@ -88,16 +88,6 @@
               fi
             fi
           done
-<<<<<<< HEAD
-=======
-      - name: "Fetch latest image git hash from data-repo dev"
-        id: "read_property"
-        run: |
-          echo "Current Version: " $(curl -s -X GET "https://jade-perf.datarepo-perf.broadinstitute.org/configuration" -H "accept: application/json" | jq -r '.gitHash')
-          LATEST_VERSION=$(curl -s -X GET "https://jade.datarepo-dev.broadinstitute.org/configuration" -H "accept: application/json" | jq -r '.gitHash')
-          echo "Latest Version: $LATEST_VERSION"
-          echo "::set-output name=LATEST_GITHASH::$LATEST_VERSION"
->>>>>>> 8d12c62e
       - name: 'Checkout datarepo-helm-definitions repo'
         uses: actions/checkout@v2
         with:
@@ -145,26 +135,16 @@
           cd ${GITHUB_WORKSPACE}/${workingDir}
       - name: "Wait for Perf Cluster to come back up with correct version"
         run: |
-<<<<<<< HEAD
-          PERF_VERSION=$(curl -X GET "https://jade-perf.datarepo-perf.broadinstitute.org/configuration" -H "accept: application/json" | jq -r '.semVer' | sed 's/-SNAPSHOT//')
-=======
-          PERF_VERSION=$(curl -s -X GET "https://jade-perf.datarepo-perf.broadinstitute.org/configuration" -H "accept: application/json" | jq -r '.gitHash')
->>>>>>> 8d12c62e
+          PERF_VERSION=$(curl -s -X GET "https://jade-perf.datarepo-perf.broadinstitute.org/configuration" -H "accept: application/json" | jq -r '.semVer' | sed 's/-SNAPSHOT//')
           RETRY_COUNT=0
           until [[ "$PERF_VERSION" == "${{ steps.read_property.outputs.LATEST_SEMVER }}" ]]; do
             if [[ ${RETRY_COUNT} > 5 ]]; then
               echo "Failed to match perf $PERF_VERSION to dev version ${{ steps.read_property.outputs.LATEST_SEMVER }}"
               exit 1
             fi
-<<<<<<< HEAD
             echo "Retry #${RETRY_COUNT}: Waiting for $PERF_VERSION to equal ${{ steps.read_property.outputs.LATEST_SEMVER }}"
-            sleep 10
-            PERF_VERSION=$(curl -X GET "https://jade-perf.datarepo-perf.broadinstitute.org/configuration" -H "accept: application/json" | jq -r '.semVer' | sed 's/-SNAPSHOT//')
-=======
-            echo "Retry #${RETRY_COUNT}: Waiting for $PERF_VERSION to equal ${{ steps.read_property.outputs.LATEST_GITHASH }}"
             sleep 15
-            PERF_VERSION=$(curl -s -X GET "https://jade-perf.datarepo-perf.broadinstitute.org/configuration" -H "accept: application/json" | jq -r '.gitHash')
->>>>>>> 8d12c62e
+            PERF_VERSION=$(curl -s -X GET "https://jade-perf.datarepo-perf.broadinstitute.org/configuration" -H "accept: application/json" | jq -r '.semVer' | sed 's/-SNAPSHOT//')
             ((RETRY_COUNT=RETRY_COUNT+1))
           done;
           echo "Perf successfully running on new version: $PERF_VERSION"

--- conflicted
+++ resolved
@@ -313,11 +313,7 @@
 
     // Need groovy on the class path for the logback config. Could use XML and skip this dependency,
     // but the groovy config is... well... groovy.
-<<<<<<< HEAD
-    runtimeOnly group: 'org.apache.groovy', name: 'groovy', version: '4.0.11'
-=======
-    runtimeOnly 'org.codehaus.groovy:groovy:3.0.7'
->>>>>>> 4babc09c
+    runtimeOnly 'org.apache.groovy:groovy:4.0.11'
 
     // Findbugs annotations, so we can selectively suppress findbugs findings
     compileOnly 'com.google.code.findbugs:annotations:3.0.1'

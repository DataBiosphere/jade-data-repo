package bio.terra.service.snapshotbuilder.utils;

import static bio.terra.service.snapshotbuilder.utils.SearchConceptsQueryBuilder.createSearchConceptClause;
import static org.hamcrest.MatcherAssert.assertThat;
import static org.hamcrest.Matchers.equalToCompressingWhiteSpace;

import bio.terra.common.CloudPlatformWrapper;
import bio.terra.common.category.Unit;
import bio.terra.model.CloudPlatform;
import bio.terra.model.SnapshotBuilderDomainOption;
import bio.terra.service.snapshotbuilder.query.TablePointer;
import bio.terra.service.snapshotbuilder.query.TableVariable;
import org.junit.jupiter.api.Tag;
import org.junit.jupiter.api.extension.ExtendWith;
import org.junit.jupiter.params.ParameterizedTest;
import org.junit.jupiter.params.provider.EnumSource;
import org.mockito.junit.jupiter.MockitoExtension;

@ExtendWith(MockitoExtension.class)
@Tag(Unit.TAG)
class SearchConceptsQueryBuilderTest {

  private SnapshotBuilderDomainOption createTestSnapshotBuilderDomainOption(
      String category, int id) {
    SnapshotBuilderDomainOption domainOption = new SnapshotBuilderDomainOption();
    domainOption.setCategory(category);
    domainOption.setId(id);
    return domainOption;
  }

  @ParameterizedTest
  @EnumSource(CloudPlatform.class)
  void buildSearchConceptsQuery(CloudPlatform platform) {
    CloudPlatformWrapper platformWrapper = CloudPlatformWrapper.of(platform);
    SnapshotBuilderDomainOption domainOption =
        createTestSnapshotBuilderDomainOption("observation", 27);
    String actual =
        SearchConceptsQueryBuilder.buildSearchConceptsQuery(
<<<<<<< HEAD
            domainOption, "cancer", s -> s, CloudPlatformWrapper.of(platform));
    String expected =
        formatSQLWithLimit(
            "SELECT c.concept_name, c.concept_id, COUNT(DISTINCT o.person_id) "
                + "FROM concept AS c  "
                + "JOIN observation AS o "
                + "ON o.observation_concept_id = c.concept_id "
                + "WHERE (c.domain_id = 'observation' "
                + "AND (CONTAINS_SUBSTR(c.concept_name, 'cancer') "
                + "OR CONTAINS_SUBSTR(c.concept_code, 'cancer')))",
            platformWrapper);
    assertThat(
        "generated SQL for search concepts query is correct",
        actual,
        equalToCompressingWhiteSpace(expected));
=======
            "condition", "cancer", s -> s, CloudPlatformWrapper.of(platform));
    if (platformWrapper.isGcp()) {
      assertThat(
          "generated SQL for GCP is correct",
          actual,
          equalToCompressingWhiteSpace(
              "SELECT c.concept_name, c.concept_id FROM concept AS c "
                  + "WHERE (c.domain_id = 'condition' "
                  + "AND (CONTAINS_SUBSTR(c.concept_name, 'cancer') "
                  + "OR CONTAINS_SUBSTR(c.concept_code, 'cancer'))) "
                  + "LIMIT 100"));
    }
    if (platformWrapper.isAzure()) {
      assertThat(
          "generated SQL for Azure is correct",
          actual,
          equalToCompressingWhiteSpace(
              "SELECT TOP 100 c.concept_name, c.concept_id FROM concept AS c "
                  + "WHERE (c.domain_id = 'condition' "
                  + "AND (CHARINDEX('cancer', c.concept_name) > 0 "
                  + "OR CHARINDEX('cancer', c.concept_code) > 0))"));
    }
>>>>>>> ff5855da
  }

  @ParameterizedTest
  @EnumSource(CloudPlatform.class)
  void buildSearchConceptsQueryEmpty(CloudPlatform platform) {
<<<<<<< HEAD
    CloudPlatformWrapper cloudPlatformWrapper = CloudPlatformWrapper.of(platform);
    SnapshotBuilderDomainOption domainOption =
        createTestSnapshotBuilderDomainOption("Condition", 19);
=======
    CloudPlatformWrapper platformWrapper = CloudPlatformWrapper.of(platform);
>>>>>>> ff5855da
    String actual =
        SearchConceptsQueryBuilder.buildSearchConceptsQuery(
            domainOption, "", s -> s, CloudPlatformWrapper.of(platform));
    String expected =
        "c.concept_name, c.concept_id FROM concept AS c " + "WHERE c.domain_id = 'Condition' ";
    if (platformWrapper.isAzure()) {
      assertThat(
          "generated SQL for Azure empty search string is correct",
          actual,
          equalToCompressingWhiteSpace("SELECT TOP 100 " + expected));
    }
    if (platformWrapper.isGcp()) {
      assertThat(
          "generated SQL for GCP empty search string is correct",
          actual,
          equalToCompressingWhiteSpace("SELECT " + expected + " LIMIT 100"));
    }
  }

  @ParameterizedTest
  @EnumSource(CloudPlatform.class)
  void testCreateSearchConceptClause(CloudPlatform platform) {
    CloudPlatformWrapper platformWrapper = CloudPlatformWrapper.of(platform);
    TablePointer conceptTablePointer = TablePointer.fromTableName("concept", s -> s);
    TableVariable conceptTableVariable = TableVariable.forPrimary(conceptTablePointer);
    String actual =
        createSearchConceptClause(
                conceptTablePointer, conceptTableVariable, "cancer", "concept_name")
            .renderSQL(CloudPlatformWrapper.of(platform));
    if (platformWrapper.isAzure()) {
      assertThat(
          "generated sql is as expected",
          actual,
          // table name is added when the Query is created
          equalToCompressingWhiteSpace("CHARINDEX('cancer', null.concept_name) > 0"));
    }
    if (platformWrapper.isGcp()) {
      assertThat(
          "generated sql is as expected",
          actual,
          // table name is added when the Query is created
          equalToCompressingWhiteSpace("CONTAINS_SUBSTR(null.concept_name, 'cancer')"));
    }
  }

  @ParameterizedTest
  @EnumSource(CloudPlatform.class)
  void testCreateDomainClause(CloudPlatform platform) {
    TablePointer conceptTablePointer = TablePointer.fromTableName("concept", s -> s);
    TableVariable conceptTableVariable = TableVariable.forPrimary(conceptTablePointer);

    assertThat(
        "generated sql is as expected",
        SearchConceptsQueryBuilder.createDomainClause(
                conceptTablePointer, conceptTableVariable, "cancer")
            .renderSQL(CloudPlatformWrapper.of(platform)),
        // table name is added when the Query is created
        equalToCompressingWhiteSpace("null.domain_id = 'cancer'"));
  }
}<|MERGE_RESOLUTION|>--- conflicted
+++ resolved
@@ -36,7 +36,6 @@
         createTestSnapshotBuilderDomainOption("observation", 27);
     String actual =
         SearchConceptsQueryBuilder.buildSearchConceptsQuery(
-<<<<<<< HEAD
             domainOption, "cancer", s -> s, CloudPlatformWrapper.of(platform));
     String expected =
         formatSQLWithLimit(
@@ -52,7 +51,6 @@
         "generated SQL for search concepts query is correct",
         actual,
         equalToCompressingWhiteSpace(expected));
-=======
             "condition", "cancer", s -> s, CloudPlatformWrapper.of(platform));
     if (platformWrapper.isGcp()) {
       assertThat(
@@ -75,19 +73,14 @@
                   + "AND (CHARINDEX('cancer', c.concept_name) > 0 "
                   + "OR CHARINDEX('cancer', c.concept_code) > 0))"));
     }
->>>>>>> ff5855da
   }
 
   @ParameterizedTest
   @EnumSource(CloudPlatform.class)
   void buildSearchConceptsQueryEmpty(CloudPlatform platform) {
-<<<<<<< HEAD
     CloudPlatformWrapper cloudPlatformWrapper = CloudPlatformWrapper.of(platform);
     SnapshotBuilderDomainOption domainOption =
         createTestSnapshotBuilderDomainOption("Condition", 19);
-=======
-    CloudPlatformWrapper platformWrapper = CloudPlatformWrapper.of(platform);
->>>>>>> ff5855da
     String actual =
         SearchConceptsQueryBuilder.buildSearchConceptsQuery(
             domainOption, "", s -> s, CloudPlatformWrapper.of(platform));

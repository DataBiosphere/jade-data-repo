--- conflicted
+++ resolved
@@ -6,24 +6,11 @@
 
 @Repository
 public class DatasetTableDao extends TableDaoBase {
-<<<<<<< HEAD
     private final DataRepoJdbcConfiguration dataRepoJdbcConfiguration;
 
     @Autowired
     public DatasetTableDao(DataRepoJdbcConfiguration dataRepoJdbcConfiguration) {
-        super(dataRepoJdbcConfiguration,
-            "dataset_table",
-            "dataset_column",
-            "parent_id");
+        super(dataRepoJdbcConfiguration, "dataset_table", "dataset_column", "dataset_id");
         this.dataRepoJdbcConfiguration = dataRepoJdbcConfiguration;
-=======
-
-    private final NamedParameterJdbcTemplate jdbcTemplate;
-
-    @Autowired
-    public DatasetTableDao(NamedParameterJdbcTemplate jdbcTemplate) {
-        super(jdbcTemplate, "dataset_table", "dataset_column", "dataset_id");
-        this.jdbcTemplate = jdbcTemplate;
->>>>>>> 16325bc0
     }
 }
package bio.terra.service.configuration;

import bio.terra.service.configuration.exception.ConfigNotFoundException;
import org.apache.commons.lang3.StringUtils;


/**
 * NOTE: the string form of the enumerations are used in tests. A simple IntelliJ rename will not work properly.
 */
// TODO: when we move to OpenAPI V3, we can put this an enum in the swagger and use the enums in the caller
public enum ConfigEnum {
    // -- parameters --
    SAM_RETRY_INITIAL_WAIT_SECONDS,
    SAM_RETRY_MAXIMUM_WAIT_SECONDS,
    SAM_OPERATION_TIMEOUT_SECONDS,
    LOAD_BULK_ARRAY_FILES_MAX,
    LOAD_BULK_FILES_MAX,
    LOAD_CONCURRENT_FILES,
    LOAD_CONCURRENT_INGESTS,
    LOAD_DRIVER_WAIT_SECONDS,
    LOAD_HISTORY_COPY_CHUNK_SIZE,

    // -- faults --
    SAM_TIMEOUT_FAULT,
    CREATE_ASSET_FAULT,
    // TODO: When we do DR-737 and attach data to faults, these two can be combined into one.
    LOAD_LOCK_CONFLICT_STOP_FAULT,
    LOAD_LOCK_CONFLICT_CONTINUE_FAULT,
    LOAD_SKIP_FILE_LOAD,

    BUCKET_LOCK_CONFLICT_STOP_FAULT,
    BUCKET_LOCK_CONFLICT_CONTINUE_FAULT,

    DATASET_DELETE_LOCK_CONFLICT_STOP_FAULT,
    DATASET_DELETE_LOCK_CONFLICT_CONTINUE_FAULT,

    SNAPSHOT_DELETE_LOCK_CONFLICT_STOP_FAULT,
    SNAPSHOT_DELETE_LOCK_CONFLICT_CONTINUE_FAULT,

    FILE_INGEST_LOCK_CONFLICT_STOP_FAULT,
    FILE_INGEST_LOCK_CONFLICT_CONTINUE_FAULT,

    FILE_DELETE_LOCK_CONFLICT_STOP_FAULT,
    FILE_DELETE_LOCK_CONFLICT_CONTINUE_FAULT,

<<<<<<< HEAD
    LOCK_DATASET_STOP_FAULT,
    LOCK_DATASET_CONTINUE_FAULT,
=======
    TABLE_INGEST_LOCK_CONFLICT_STOP_FAULT,
    TABLE_INGEST_LOCK_CONFLICT_CONTINUE_FAULT,
>>>>>>> 451ae0b7

    // Faults to test the fault system
    UNIT_TEST_SIMPLE_FAULT,
    UNIT_TEST_COUNTED_FAULT;

    public static ConfigEnum lookupByApiName(String apiName) {
        for (ConfigEnum config : values()) {
            if (StringUtils.equalsIgnoreCase(config.name(), apiName)) {
                return config;
            }
        }
        throw new ConfigNotFoundException("Configuration '" + apiName + "' was not found");
    }
}<|MERGE_RESOLUTION|>--- conflicted
+++ resolved
@@ -43,13 +43,11 @@
     FILE_DELETE_LOCK_CONFLICT_STOP_FAULT,
     FILE_DELETE_LOCK_CONFLICT_CONTINUE_FAULT,
 
-<<<<<<< HEAD
     LOCK_DATASET_STOP_FAULT,
     LOCK_DATASET_CONTINUE_FAULT,
-=======
+
     TABLE_INGEST_LOCK_CONFLICT_STOP_FAULT,
     TABLE_INGEST_LOCK_CONFLICT_CONTINUE_FAULT,
->>>>>>> 451ae0b7
 
     // Faults to test the fault system
     UNIT_TEST_SIMPLE_FAULT,

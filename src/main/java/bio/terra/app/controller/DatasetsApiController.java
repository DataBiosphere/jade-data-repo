--- conflicted
+++ resolved
@@ -352,45 +352,45 @@
   }
 
   @Override
-<<<<<<< HEAD
-  public ResponseEntity<JobModel> openTransaction(UUID id, TransactionCreateModel body) {
-    AuthenticatedUserRequest userReq = getAuthenticatedInfo();
-    iamService.verifyAuthorization(
-        userReq, IamResourceType.DATASET, id.toString(), IamAction.INGEST_DATA);
-    String jobId = datasetService.openTransaction(id, body, userReq);
-    return jobToResponse(jobService.retrieveJob(jobId, userReq));
-  }
-
-  @Override
-  public ResponseEntity<JobModel> closeTransaction(
-      UUID id, UUID xactId, TransactionCloseModel body) {
-    AuthenticatedUserRequest userReq = getAuthenticatedInfo();
-    iamService.verifyAuthorization(
-        userReq, IamResourceType.DATASET, id.toString(), IamAction.INGEST_DATA);
-    String jobId = datasetService.closeTransaction(id, xactId, userReq, body.getMode());
-    return jobToResponse(jobService.retrieveJob(jobId, userReq));
-  }
-
-  @Override
-  public ResponseEntity<List<TransactionModel>> enumerateTransactions(
-      UUID id, Integer offset, Integer limit) {
-    iamService.verifyAuthorization(
-        getAuthenticatedInfo(), IamResourceType.DATASET, id.toString(), IamAction.INGEST_DATA);
-    return new ResponseEntity<>(
-        datasetService.enumerateTransactions(id, offset, limit), HttpStatus.OK);
-  }
-
-  @Override
-  public ResponseEntity<TransactionModel> retrieveTransaction(UUID id, UUID xactId) {
-    iamService.verifyAuthorization(
-        getAuthenticatedInfo(), IamResourceType.DATASET, id.toString(), IamAction.INGEST_DATA);
-    return new ResponseEntity<>(datasetService.retrieveTransaction(id, xactId), HttpStatus.OK);
-=======
   public ResponseEntity<List<String>> retrieveUserDatasetRoles(UUID id) {
     List<String> roles =
         iamService.retrieveUserRoles(getAuthenticatedInfo(), IamResourceType.DATASET, id);
     return new ResponseEntity<>(roles, HttpStatus.OK);
->>>>>>> 50c343dc
+  }
+
+  @Override
+  public ResponseEntity<JobModel> openTransaction(UUID id, TransactionCreateModel body) {
+    AuthenticatedUserRequest userReq = getAuthenticatedInfo();
+    iamService.verifyAuthorization(
+        userReq, IamResourceType.DATASET, id.toString(), IamAction.INGEST_DATA);
+    String jobId = datasetService.openTransaction(id, body, userReq);
+    return jobToResponse(jobService.retrieveJob(jobId, userReq));
+  }
+
+  @Override
+  public ResponseEntity<JobModel> closeTransaction(
+      UUID id, UUID xactId, TransactionCloseModel body) {
+    AuthenticatedUserRequest userReq = getAuthenticatedInfo();
+    iamService.verifyAuthorization(
+        userReq, IamResourceType.DATASET, id.toString(), IamAction.INGEST_DATA);
+    String jobId = datasetService.closeTransaction(id, xactId, userReq, body.getMode());
+    return jobToResponse(jobService.retrieveJob(jobId, userReq));
+  }
+
+  @Override
+  public ResponseEntity<List<TransactionModel>> enumerateTransactions(
+      UUID id, Integer offset, Integer limit) {
+    iamService.verifyAuthorization(
+        getAuthenticatedInfo(), IamResourceType.DATASET, id.toString(), IamAction.INGEST_DATA);
+    return new ResponseEntity<>(
+        datasetService.enumerateTransactions(id, offset, limit), HttpStatus.OK);
+  }
+
+  @Override
+  public ResponseEntity<TransactionModel> retrieveTransaction(UUID id, UUID xactId) {
+    iamService.verifyAuthorization(
+        getAuthenticatedInfo(), IamResourceType.DATASET, id.toString(), IamAction.INGEST_DATA);
+    return new ResponseEntity<>(datasetService.retrieveTransaction(id, xactId), HttpStatus.OK);
   }
 
   private void validateIngestParams(IngestRequestModel ingestRequestModel, UUID datasetId) {

--- conflicted
+++ resolved
@@ -19,7 +19,6 @@
 
 public class SearchConceptsQueryBuilder {
 
-<<<<<<< HEAD
   public static final String CONCEPT_ID = "concept_id";
   public static final String CONCEPT = "concept";
   public static final String CONCEPT_ANCESTOR = "concept_ancestor";
@@ -66,14 +65,7 @@
     var conceptAncestorPointer = TablePointer.fromTableName(CONCEPT_ANCESTOR, tableNameGenerator);
     var domainOccurrencePointer =
         TablePointer.fromTableName(domainOption.getTableName(), tableNameGenerator);
-=======
-  private SearchConceptsQueryBuilder() {}
 
-  public static Query buildSearchConceptsQuery(
-      SnapshotBuilderDomainOption domainOption, String searchText) {
-    var conceptTablePointer = TablePointer.fromTableName("concept");
-    var domainOccurrencePointer = TablePointer.fromTableName(domainOption.getTableName());
->>>>>>> 109beee9
     var conceptTableVariable = TableVariable.forPrimary(conceptTablePointer);
     var nameField = conceptTableVariable.makeFieldVariable(CONCEPT_NAME);
     var idField = conceptTableVariable.makeFieldVariable(CONCEPT_ID);
@@ -146,15 +138,6 @@
               BooleanAndOrFilterVariable.LogicalOperator.AND, allFilters);
     }
 
-<<<<<<< HEAD
-=======
-    // SELECT concept_name, concept_id, COUNT(DISTINCT person_id) as count
-    // FROM concept JOIN domain_occurrence ON domain_occurrence.concept_id =
-    // concept.concept_id
-    // WHERE concept.name CONTAINS {{name}} GROUP BY c.name, c.concept_id
-    // ORDER BY count DESC
-
->>>>>>> 109beee9
     return new Query(select, tables, where, groupBy, orderBy, 100);
   }
 

/*
 * Data Repository Building Notes
 *
 * USING SWAGGER-CODEGEN
 * We use swagger-codegen to generate our model classes and controller interfaces with default methods.
 * The swagger YAML file is the primary implementation and documentation of the Data Repository API.
 *
 * The gradle technique for running codegen as part of the build is written up here:
 *   https://blog.jcore.com/2017/05/22/automatically-generating-api-using-swagger-and-gradle/
 * It relies on the behavior of the Java plugin, described here:
 *   https://docs.gradle.org/current/userguide/java_plugin.html#sec:java_source_sets
 */

import io.swagger.codegen.config.CodegenConfigurator
import io.swagger.codegen.DefaultGenerator

buildscript {
    ext {
        springBootVersion = '2.3.4.RELEASE'
    }
    repositories {
        mavenCentral()
    }
    dependencies {
        classpath("org.springframework.boot:spring-boot-gradle-plugin:${springBootVersion}")
        classpath('io.swagger:swagger-codegen:2.4.11')
        classpath('gradle.plugin.com.srcclr:gradle:3.1.0')
    }
}

plugins {
  id "com.google.cloud.tools.jib" version "1.6.1"
  id 'org.liquibase.gradle' version '2.0.1'
  id 'antlr'
  id 'com.github.spotbugs' version '4.5.1'
}

allprojects {
    group 'bio.terra'
    version '1.0.146-SNAPSHOT'
}

// skip subproject tasks by default when building jade-data-repo
subprojects.each { s ->
    s.tasks.all {
        task -> task.enabled = (System.getenv("ENABLE_SUBPROJECT_TASKS") != null)
    }
}

sourceCompatibility = 1.8

apply plugin: 'java'
apply plugin: 'idea'
apply plugin: 'org.springframework.boot'
apply plugin: 'io.spring.dependency-management'
apply plugin: 'antlr'

apply plugin: 'checkstyle'
apply plugin: 'jacoco'
apply plugin: 'com.github.spotbugs'

apply plugin: 'com.srcclr.gradle'

if (hasProperty('buildScan')) {
    buildScan {
        termsOfServiceUrl = 'https://gradle.com/terms-of-service'
        termsOfServiceAgree = 'yes'
        def project = ""; def cluster = ""; def nschunk = "";
        if (System.getenv("NAMESPACEINUSE")) {
            project = "broad-jade-integration"
            cluster = "integration-master"
            def ns = System.getenv("NAMESPACEINUSE")
            nschunk = "%0Aresource.labels.namespace_name%3D%22${ns}%22%0Alabels.k8s-pod%2Fcomponent%3D%22${ns}-jade-datarepo-api%22"
        } else {
            project = System.getenv("GOOGLE_CLOUD_PROJECT")
            cluster = "jade-master-us-central1"
            nschunk = ""
        }
        def startTest = new Date().format("yyyy-MM-dd'T'HH:mm:ss'Z'", TimeZone.getTimeZone("UTC"))
        buildFinished { ->
            def endTest = new Date().format("yyyy-MM-dd'T'HH:mm:ss'Z'", TimeZone.getTimeZone("UTC"))
            link "Jump to StackDriver Logs 🔗 ", "https://console.cloud.google.com/logs/viewer?interval=CUSTOM&project=${project}&folder&organizationId&minLogLevel=0&expandAll=false&customFacets=&limitCustomFacetWidth=true&scrollTimestamp=${startTest}&dateRangeStart=${startTest}&dateRangeEnd=${endTest}&advancedFilter=resource.type%3D%22k8s_container%22%0Aresource.labels.project_id%3D%22${project}%22%0Aresource.labels.location%3D%22us-central1%22%0Aresource.labels.cluster_name%3D%22${cluster}%22${nschunk}"
        }
    }
}

spotbugs {
    effort = 'max'
    // This makes the "html" reports come out in plain text so you can just open the file in IntelliJ
    // and look at your bugs instead of having to switch to a browser.
    extraArgs = [ '-emacs']
}
spotbugsMain {
    reports {
        html {
            enabled = true
            destination = file("$buildDir/reports/spotbugs/main.html")
            excludeFilter = file("config/spotbugs/excludeFilter.xml")
        }
    }
}
spotbugsTest {
    reports {
        html {
            enabled = true
            destination = file("$buildDir/reports/spotbugs/test.html")
            excludeFilter = file("config/spotbugs/excludeFilter.xml")
        }
    }
}

tasks.withType(JacocoReport) {
    reports {
        xml.enabled false
        csv.enabled false
        html.destination file("${buildDir}/jacocoHtml")
    }
}

jacocoTestCoverageVerification {
    violationRules {
        rule {
            limit {
                counter = 'BRANCH'
                value = 'COVEREDRATIO'
                minimum = 0.2
            }
        }
    }
}
check.dependsOn jacocoTestCoverageVerification

repositories {
    mavenCentral()
    maven {
        url 'https://broadinstitute.jfrog.io/broadinstitute/libs-release-local/'
    }
    maven {
        url 'https://broadinstitute.jfrog.io/broadinstitute/libs-snapshot-local/'
    }
}

configurations {
    generatedCompile
    runtimeClasspath
}

// Exclude the Spring logger, so everything will use SLF4J
configurations.all {
    exclude group: "commons-logging", module: "commons-logging"
}

dependencies {
    // TODO: Unpack the "starter" and include just what we use
    compile 'ch.qos.logback:logback-classic:1.2.3'       // Logger
<<<<<<< HEAD
    compile 'com.google.apis:google-api-services-cloudbilling:v1-rev20190805-1.30.1'
    compile 'com.google.apis:google-api-services-cloudresourcemanager:v2-rev20191206-1.30.3'
=======
    compile 'com.google.apis:google-api-services-cloudbilling:v1-rev20200106-1.30.3'
    compile 'com.google.apis:google-api-services-cloudresourcemanager:v1-rev549-1.25.0'
>>>>>>> cb7b4162
    compile 'com.google.apis:google-api-services-serviceusage:v1beta1-rev206-1.25.0'
    compile 'com.google.cloud:google-cloud-bigquery:1.108.1'
    compile 'com.google.cloud:google-cloud-storage:1.108.0'
    compile 'com.google.cloud:google-cloud-firestore:1.22.0'
    compile group: 'com.google.cloud', name: 'google-cloud-pubsub', version: '1.104.1'
    compile 'io.springfox:springfox-swagger-ui:2.10.0'
    compile 'io.springfox:springfox-swagger2:2.9.2'
    compile 'org.apache.commons:commons-dbcp2:2.7.0'     // For database connection support
    compile 'org.apache.commons:commons-lang3:3.9'
    compile group: 'org.apache.commons', name: 'commons-collections4', version: '4.4'
    compile 'org.apache.directory.studio:org.apache.commons.io:2.4'
    compile 'org.liquibase:liquibase-core:3.8.0'         // For upgrade
    compile 'org.postgresql:postgresql:42.2.8'           // Postgres jdbc driver
    compile 'org.slf4j:slf4j-api:1.7.28'                 // Logging facade
    compile "org.springframework.boot:spring-boot-starter-web:2.2.6.RELEASE"

    compile 'org.springframework:spring-jdbc:5.1.9.RELEASE'
    compile 'org.broadinstitute.dsde.workbench:sam-client_2.12:0.1-9435410-SNAP'
    compile 'org.antlr:ST4:4.3'                          // String templating
    compile group: 'io.kubernetes', name: 'client-java', version: '8.0.2'

    // This allows you to build with a local Stairway JAR file, instead of the one from the repository
    // For example, ./gradlew -Pstairwayjar=/Users/dd/code/stairway/build/libs/stairway-0.0.4-SNAPSHOT.jar
    // Or define the environment variable ORG_GRADLE_PROJECT_stairwayjar
    if (project.hasProperty("stairwayjar")) {
        implementation files(project.ext.get("stairwayjar"))
        implementation group: 'org.apache.commons', name: 'commons-collections4', version: '4.4'
        implementation group: 'org.openapitools', name: 'jackson-databind-nullable', version: '0.2.1'
    } else {
        implementation 'bio.terra:stairway:0.0.24-SNAPSHOT'
    }
    implementation 'org.springframework.boot:spring-boot-starter-actuator'

    // Forcing this due to vulnerability issues
    compile ('com.fasterxml.jackson.core:jackson-databind:2.11.0.rc1') {
        force = true
    }
    compile ('com.fasterxml.jackson.core:jackson-core:2.10.2') {
        force = true
    }

    antlr "org.antlr:antlr4:4.8"

    // Need groovy on the class path for the logback config. Could use XML and skip this dependency,
    // but the groovy config is... well... groovy.
    runtime group: 'org.codehaus.groovy', name: 'groovy', version: '2.5.7'

    // Findbugs annotations, so we can selectively suppress findbugs findings
    compileOnly 'com.google.code.findbugs:annotations:3.0.1'

    liquibaseRuntime 'org.liquibase:liquibase-core:3.8.0'
    liquibaseRuntime 'org.postgresql:postgresql:42.2.7'
    liquibaseRuntime 'ch.qos.logback:logback-classic:1.2.3'

    testCompile group: 'junit', name: 'junit', version: '4.12'
    testCompile group: 'org.hamcrest', name: 'hamcrest', version: '2.1'
    testCompile "org.springframework.boot:spring-boot-starter-test"
    testCompile 'org.postgresql:postgresql:42.2.8'
    testCompile 'com.google.code.findbugs:annotations:3.0.1'

    generatedCompile 'org.springframework.boot:spring-boot-starter-web'
    // boot-starter-validation required for javax.validation.Valid references, @Valid tags
    generatedCompile 'org.springframework.boot:spring-boot-starter-validation'
    generatedCompile 'io.springfox:springfox-swagger2:2.7.0'
    generatedCompile 'io.springfox:springfox-swagger-ui:2.7.0'

    annotationProcessor "org.springframework.boot:spring-boot-configuration-processor"
}

def getGitHash = { ->
    def stdout = new ByteArrayOutputStream()
    exec {
        commandLine 'git', 'rev-parse', '--short', 'HEAD'
        standardOutput = stdout
    }
    return stdout.toString().trim()
}

def openapiSourceFile = 'src/main/resources/data-repository-openapi.yaml'
def generatedOutputDir = 'src/generated/java'

task generateApi {
    // specify the task inputs and outputs so gradle knows what to rebuild based on what has changed
    inputs.file("$projectDir/$openapiSourceFile")
    outputs.dir("$projectDir/$generatedOutputDir")
    doLast {
        def config = new CodegenConfigurator()
        config.setInputSpec("file:///$projectDir/$openapiSourceFile")
        config.setOutputDir("$projectDir")
        config.setLang('spring')
        // These properties are not well documented. The only way I've found to figure them out is to
        // locally install the swagger-codegen tool and invoke it to get the specific help for the
        // spring boot options.
        config.setAdditionalProperties([
                'interfaceOnly' : 'true',                  // only generate the model and API interfaces
                'useTags'       : 'true',                  // organize the swagger ui page by tags
                'library'       : 'spring-boot',           // do spring-boot code generation
                'dateLibrary'   : 'java8',                 // do java8 code generation
                'apiPackage'    : 'bio.terra.controller',
                'modelPackage'  : 'bio.terra.model',
                'invokerPackage': 'bio.terra',
                'sourceFolder'  : generatedOutputDir
        ])
        new DefaultGenerator().opts(config.toClientOptInput()).generate()
    }
}

task generateVersionFile {
    def properties = new Properties()
    def versionFile = file "src/main/resources/version.properties"
    properties.setProperty("semVer", project.version)
    properties.setProperty("gitHash", getGitHash())
    Writer writer = new FileWriter(versionFile, false)
    properties.store(writer, "DO NOT EDIT. Autogenerated by build.gradle.")
    writer.close()
}

generateGrammarSource {
    arguments += ["-visitor", "-long-messages"]
}

task unpack(type: Copy) {
    dependsOn bootJar
    from(zipTree(tasks.bootJar.outputs.files.singleFile))
    into("build/dependency")
}

clean.doFirst {
    delete("${projectDir}/$generatedOutputDir")
}

def excludePattern = 'generated-src/antlr/main/bio/terra/grammar/'
def excludeGrammarPattern = '${buildDir}/' + excludePattern + '*'


tasks.withType(Checkstyle) {
    exclude excludeGrammarPattern
    exclude "${buildDir}/generated-src/antlr/main/bio/terra/grammar/*"
}

sourceSets {
    generated {
        compileClasspath = configurations.generatedCompile
    }
    main {
        compileClasspath += generated.output
        runtimeClasspath += generated.output
    }
    test {
        compileClasspath += generated.output
        runtimeClasspath += generated.output
    }
    checkstyle {
        toolVersion '7.8.1'
        checkstyleGenerated.enabled = false // Don't check generated code
        configFile file("config/checkstyle/checkstyle.xml")
    }
    jacoco {
        toolVersion '0.8.2'
    }
}

bootRun {
    classpath += sourceSets.generated.output
}

jar {
    from sourceSets.generated.output
}

jib {
    extraDirectories.paths = ['build/gen-expanded']
    to {
        image = "gcr.io/broad-jade-dev/jade-data-repo:"+(System.env.GCR_TAG ?: getGitHash())
    }
}
// jib expects all classes to be under app/classes in the resulting image. this, combined with the extraDirectories
// setting above will ensure that the generated classes end up in the right place when jib builds.
task setupGeneratedDir(type: Copy) {
    from file('build/classes/java/generated')
    into file('build/gen-expanded/app/classes')
}
tasks.jib.dependsOn setupGeneratedDir

liquibase {
    activities {
        datarepo {
            changeLogFile project.ext.dbDatarepoChangesetFile
            url project.ext.dbDatarepoUri
            username project.ext.dbDatarepoUsername
            password project.ext.dbDatarepoPassword
            logLevel 'debug'
        }
    }
}


// -- Test tasks --
// The default 'test' task runs all of the unit tests.
// There are separate tasks for running just the unit tests and just the connected tests.
// connected tests and running all of the tests.
test {
    useJUnit {
        includeCategories 'bio.terra.common.category.Unit'
    }
    outputs.upToDateWhen { false }
}

task testConnected(type: Test) {
    useJUnit {
        includeCategories 'bio.terra.common.category.Connected'
    }
    testLogging {
        events = ["passed", "failed", "skipped", "started", "standard_out"]
    }
    outputs.upToDateWhen { false }
    maxHeapSize = "2g"
}

task testIntegration(type: Test) {
    useJUnit {
        includeCategories 'bio.terra.common.category.Integration'
    }
    testLogging {
        events = ["passed", "failed", "skipped", "started", "standard_out"]
    }
    outputs.upToDateWhen { false }
}

task testUnit(type: Test) {
    useJUnit {
        includeCategories 'bio.terra.common.category.Unit'
    }
    outputs.upToDateWhen { false }
}

task testAll(type: Test) {
    useJUnit {
        includeCategories 'bio.terra.common.category.Connected', 'bio.terra.common.category.Unit'
    }
    outputs.upToDateWhen { false }
}

compileGeneratedJava.dependsOn generateApi
compileGeneratedJava.dependsOn generateGrammarSource
classes.dependsOn generatedClasses
compileJava.dependsOn compileGeneratedJava
ideaModule.dependsOn generateApi<|MERGE_RESOLUTION|>--- conflicted
+++ resolved
@@ -153,13 +153,8 @@
 dependencies {
     // TODO: Unpack the "starter" and include just what we use
     compile 'ch.qos.logback:logback-classic:1.2.3'       // Logger
-<<<<<<< HEAD
-    compile 'com.google.apis:google-api-services-cloudbilling:v1-rev20190805-1.30.1'
-    compile 'com.google.apis:google-api-services-cloudresourcemanager:v2-rev20191206-1.30.3'
-=======
     compile 'com.google.apis:google-api-services-cloudbilling:v1-rev20200106-1.30.3'
     compile 'com.google.apis:google-api-services-cloudresourcemanager:v1-rev549-1.25.0'
->>>>>>> cb7b4162
     compile 'com.google.apis:google-api-services-serviceusage:v1beta1-rev206-1.25.0'
     compile 'com.google.cloud:google-cloud-bigquery:1.108.1'
     compile 'com.google.cloud:google-cloud-storage:1.108.0'

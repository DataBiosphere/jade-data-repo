--- conflicted
+++ resolved
@@ -830,37 +830,6 @@
   }
 
   @Test
-<<<<<<< HEAD
-  public void getSnapshotIds() {
-    assertThat(
-        "No snapshots in DB yield an empty UUID list", snapshotDao.getSnapshotIds(), empty());
-
-    snapshotIdList = new ArrayList<>();
-    String snapshotName = snapshotRequest.getName() + UUID.randomUUID();
-    String flightId = "getSnapshotIds_flightId";
-    for (int i = 0; i < 3; i++) {
-      snapshotRequest.name(makeName(snapshotName, i));
-      UUID tempSnapshotId = UUID.randomUUID();
-      Snapshot snapshot =
-          snapshotService
-              .makeSnapshotFromSnapshotRequest(snapshotRequest)
-              .projectResourceId(projectId)
-              .id(tempSnapshotId);
-      snapshotDao.createAndLock(snapshot, flightId, TEST_USER);
-      snapshotIdList.add(tempSnapshotId);
-    }
-
-    assertThat(
-        "Locked snapshot UUIDs are returned",
-        snapshotDao.getSnapshotIds(),
-        containsInAnyOrder(snapshotIdList.toArray()));
-
-    snapshotIdList.stream().forEach(id -> snapshotDao.unlock(id, flightId));
-    assertThat(
-        "Unlocked snapshot UUIDs are returned",
-        snapshotDao.getSnapshotIds(),
-        containsInAnyOrder(snapshotIdList.toArray()));
-=======
   public void recordDrsIds() {
     // This test runs through a couple of scenarios.  It's in one method to avoid the setup overhead
     // Initialize test
@@ -942,6 +911,37 @@
         "all 150 entries removed when deleting the second snapshot",
         drsIdDao.deleteDrsIdToSnapshotsBySnapshot(snapshot2.getId()),
         equalTo(150L));
->>>>>>> e4ebd6f4
-  }
+  }
+
+  @Test
+  public void getSnapshotIds() {
+    assertThat(
+        "No snapshots in DB yield an empty UUID list", snapshotDao.getSnapshotIds(), empty());
+
+    snapshotIdList = new ArrayList<>();
+    String snapshotName = snapshotRequest.getName() + UUID.randomUUID();
+    String flightId = "getSnapshotIds_flightId";
+    for (int i = 0; i < 3; i++) {
+      snapshotRequest.name(makeName(snapshotName, i));
+      UUID tempSnapshotId = UUID.randomUUID();
+      Snapshot snapshot =
+          snapshotService
+              .makeSnapshotFromSnapshotRequest(snapshotRequest)
+              .projectResourceId(projectId)
+              .id(tempSnapshotId);
+      snapshotDao.createAndLock(snapshot, flightId, TEST_USER);
+      snapshotIdList.add(tempSnapshotId);
+    }
+
+    assertThat(
+        "Locked snapshot UUIDs are returned",
+        snapshotDao.getSnapshotIds(),
+        containsInAnyOrder(snapshotIdList.toArray()));
+
+    snapshotIdList.stream().forEach(id -> snapshotDao.unlock(id, flightId));
+    assertThat(
+        "Unlocked snapshot UUIDs are returned",
+        snapshotDao.getSnapshotIds(),
+        containsInAnyOrder(snapshotIdList.toArray()));
+    }
 }
--- conflicted
+++ resolved
@@ -33,7 +33,6 @@
 @Tag(Unit.TAG)
 class SnapshotBuilderServiceTest {
   @Mock private SnapshotRequestDao snapshotRequestDao;
-  @Mock private SnapshotBuilderSettingsDao snapshotBuilderSettingsDao;
   private SnapshotBuilderService snapshotBuilderService;
   @Mock private DatasetService datasetService;
   @Mock private BigQueryDatasetPdao bigQueryDatasetPdao;
@@ -42,12 +41,8 @@
   @BeforeEach
   public void beforeEach() {
     snapshotBuilderService =
-<<<<<<< HEAD
-        new SnapshotBuilderService(snapshotRequestDao);
-=======
         new SnapshotBuilderService(
             snapshotRequestDao, datasetService, bigQueryDatasetPdao, azureSynapsePdao);
->>>>>>> 0b47060d
   }
 
   @Test

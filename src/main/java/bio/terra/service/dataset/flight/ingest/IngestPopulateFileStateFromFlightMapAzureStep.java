--- conflicted
+++ resolved
@@ -24,15 +24,9 @@
       AzureBlobStorePdao azureBlobStorePdao,
       ObjectMapper objectMapper,
       Dataset dataset,
-<<<<<<< HEAD
-      int batchSize) {
+      int batchSize,
+      AuthenticatedUserRequest userRequest) {
     super(loadService, fileService, objectMapper, dataset, batchSize);
-=======
-      int batchSize,
-      AuthenticatedUserRequest userRequest,
-      Predicate<FlightContext> doCondition) {
-    super(loadService, fileService, objectMapper, dataset, batchSize, doCondition);
->>>>>>> 29c8aadc
     this.azureBlobStorePdao = azureBlobStorePdao;
     this.userRequest = userRequest;
   }

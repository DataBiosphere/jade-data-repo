--- conflicted
+++ resolved
@@ -350,22 +350,17 @@
         .collect(Collectors.toList());
   }
 
-<<<<<<< HEAD
-  public UUID getFirstSourceDatasetIdFromSnapshotId(UUID snapshotId) {
-    SnapshotModel snapshotModel = retrieveAvailableSnapshotModel(snapshotId);
+  public UUID getFirstSourceDatasetIdFromSnapshotId(UUID snapshotId, , AuthenticatedUserRequest userRequest) {
+    SnapshotModel snapshotModel = retrieveAvailableSnapshotModel(snapshotId, userRequest);
     return snapshotModel.getSource().stream()
         .map(s -> s.getDataset().getId())
         .findFirst()
         .orElseThrow(() -> new DatasetNotFoundException("Source dataset for snapshot not found"));
   }
 
-  public List<UUID> getSourceDatasetIdsFromSnapshotId(UUID snapshotId) {
-    SnapshotModel snapshotModel = retrieveAvailableSnapshotModel(snapshotId);
-=======
   public List<UUID> getSourceDatasetIdsFromSnapshotId(
       UUID snapshotId, AuthenticatedUserRequest userRequest) {
     SnapshotModel snapshotModel = retrieveAvailableSnapshotModel(snapshotId, userRequest);
->>>>>>> 284da959
     return snapshotModel.getSource().stream()
         .map(s -> s.getDataset().getId())
         .collect(Collectors.toList());

package bio.terra.filesystem;

import bio.terra.category.Connected;
import bio.terra.configuration.ConnectedTestConfiguration;
import bio.terra.dao.SnapshotDao;
import bio.terra.fixtures.ConnectedOperations;
import bio.terra.metadata.Snapshot;
import bio.terra.metadata.SnapshotDataProject;
import bio.terra.model.BillingProfileModel;
<<<<<<< HEAD
import bio.terra.model.DatasetSummaryModel;
=======
import bio.terra.model.DRSBundle;
import bio.terra.model.SnapshotSummaryModel;
>>>>>>> e082780b
import bio.terra.model.ErrorModel;
import bio.terra.model.FSObjectModel;
import bio.terra.model.FileLoadModel;
import bio.terra.model.IngestRequestModel;
import bio.terra.model.DatasetSummaryModel;
import bio.terra.pdao.bigquery.BigQueryProject;
import bio.terra.pdao.exception.PdaoException;
import bio.terra.resourcemanagement.service.google.GoogleResourceConfiguration;
import bio.terra.service.SamClientService;
import bio.terra.service.dataproject.DataProjectService;
import com.fasterxml.jackson.databind.ObjectMapper;
import com.google.cloud.WriteChannel;
import com.google.cloud.bigquery.FieldValue;
import com.google.cloud.bigquery.FieldValueList;
import com.google.cloud.bigquery.QueryJobConfiguration;
import com.google.cloud.bigquery.TableResult;
import com.google.cloud.storage.Blob;
import com.google.cloud.storage.BlobId;
import com.google.cloud.storage.BlobInfo;
import com.google.cloud.storage.Storage;
import org.apache.commons.lang3.StringUtils;
import org.junit.After;
import org.junit.Before;
import org.junit.Test;
import org.junit.experimental.categories.Category;
import org.junit.runner.RunWith;
import org.slf4j.Logger;
import org.slf4j.LoggerFactory;
import org.springframework.beans.factory.annotation.Autowired;
import org.springframework.boot.test.autoconfigure.web.servlet.AutoConfigureMockMvc;
import org.springframework.boot.test.context.SpringBootTest;
import org.springframework.boot.test.mock.mockito.MockBean;
import org.springframework.http.HttpStatus;
import org.springframework.http.MediaType;
import org.springframework.mock.web.MockHttpServletResponse;
import org.springframework.test.context.ActiveProfiles;
import org.springframework.test.context.junit4.SpringRunner;
import org.springframework.test.web.servlet.MockMvc;
import org.springframework.test.web.servlet.MvcResult;

import java.io.BufferedReader;
import java.net.URI;
import java.nio.ByteBuffer;
import java.nio.channels.Channels;
import java.util.List;
import java.util.UUID;

import static org.hamcrest.CoreMatchers.containsString;
import static org.hamcrest.CoreMatchers.endsWith;
import static org.hamcrest.CoreMatchers.equalTo;
import static org.junit.Assert.assertNotNull;
import static org.junit.Assert.assertThat;
import static org.springframework.test.web.servlet.request.MockMvcRequestBuilders.delete;
import static org.springframework.test.web.servlet.request.MockMvcRequestBuilders.post;

@RunWith(SpringRunner.class)
@SpringBootTest
@AutoConfigureMockMvc
@ActiveProfiles({"google", "connectedtest"})
@Category(Connected.class)
public class EncodeFileTest {
    private static final Logger logger = LoggerFactory.getLogger(EncodeFileTest.class);

    @Autowired private MockMvc mvc;
    @Autowired private ObjectMapper objectMapper;
    @Autowired private Storage storage;
    @Autowired private ConnectedTestConfiguration testConfig;
    @Autowired private DataProjectService dataProjectService;
    @Autowired private SnapshotDao snapshotDao;
    @Autowired private GoogleResourceConfiguration googleResourceConfiguration;
    @Autowired private ConnectedOperations connectedOperations;

    private static final String ID_GARBAGE = "GARBAGE";

    @MockBean
    private SamClientService samService;

    private BillingProfileModel profileModel;

    @Before
    public void setup() throws Exception {
        // Setup mock sam service
        connectedOperations.stubOutSamCalls(samService);
        String coreBillingAccountId = googleResourceConfiguration.getCoreBillingAccount();
        profileModel = connectedOperations.getOrCreateProfileForAccount(coreBillingAccountId);
    }

    @After
    public void teardown() throws Exception {
        connectedOperations.teardown();
    }

    // NOTES ABOUT THIS TEST: this test requires create access to the jade-testdata bucket in order to
    // re-write the json source data replacing the gs paths with the Jade object id.
    @Test
    public void encodeFileTest() throws Exception {
        DatasetSummaryModel datasetSummary = connectedOperations.createDatasetWithFlight(profileModel,
            "encodefiletest-dataset.json");
        String targetPath = loadFiles(datasetSummary.getId(), false, false);
        String gsPath = "gs://" + testConfig.getIngestbucket() + "/" + targetPath;

        IngestRequestModel ingestRequest = new IngestRequestModel()
            .format(IngestRequestModel.FormatEnum.JSON)
            .table("file")
            .path(gsPath);

        connectedOperations.ingestTableSuccess(datasetSummary.getId(), ingestRequest);

        // Delete the scratch blob
        Blob scratchBlob = storage.get(BlobId.of(testConfig.getIngestbucket(), targetPath));
        if (scratchBlob != null) {
            scratchBlob.delete();
        }

        // Load donor success
        ingestRequest
            .table("donor")
            .path("gs://" + testConfig.getIngestbucket() + "/encodetest/donor.json");

        connectedOperations.ingestTableSuccess(datasetSummary.getId(), ingestRequest);

        // At this point, we have files and tabular data. Let's make a snapshot!

        MockHttpServletResponse response = connectedOperations.launchCreateSnapshot(
            datasetSummary, "encodefiletest-snapshot.json", "");
        SnapshotSummaryModel snapshotSummary = connectedOperations.handleCreateSnapshotSuccessCase(response);

        String snapshotFileId = getFileRefIdFromSnapshot(snapshotSummary);

        // Try to delete a file with a dependency
        MvcResult result = mvc.perform(
            delete("/api/repository/v1/datasets/" + datasetSummary.getId() + "/files/" + snapshotFileId))
            .andReturn();
        response = connectedOperations.validateJobModelAndWait(result);
        assertThat(response.getStatus(), equalTo(HttpStatus.BAD_REQUEST.value()));

        ErrorModel errorModel = connectedOperations.handleAsyncFailureCase(response);
        assertThat("correct dependency error message",
            errorModel.getMessage(), containsString("used by at least one snapshot"));
    }

    @Test
    public void encodeFileBadFileId() throws Exception {
        DatasetSummaryModel datasetSummary = connectedOperations.createDatasetWithFlight(profileModel,
            "encodefiletest-dataset.json");
        String targetPath = loadFiles(datasetSummary.getId(), true, false);
        String gsPath = "gs://" + testConfig.getIngestbucket() + "/" + targetPath;

        IngestRequestModel ingestRequest = new IngestRequestModel()
            .format(IngestRequestModel.FormatEnum.JSON)
            .table("file")
            .path(gsPath);

        String jsonRequest = objectMapper.writeValueAsString(ingestRequest);
        String url = "/api/repository/v1/datasets/" + datasetSummary.getId() + "/ingest";

        MvcResult result = mvc.perform(post(url)
            .contentType(MediaType.APPLICATION_JSON)
            .content(jsonRequest))
            .andReturn();
        MockHttpServletResponse response = connectedOperations.validateJobModelAndWait(result);

        ErrorModel ingestError = connectedOperations.handleAsyncFailureCase(response);
        assertThat("correctly found bad file id",
            ingestError.getMessage(), containsString("Invalid file ids found"));

        List<String> errorDetails = ingestError.getErrorDetail();
        assertNotNull("Error details were returned", errorDetails);
        assertThat("Bad id was returned in details", errorDetails.get(0), endsWith(ID_GARBAGE));

        // Delete the scratch blob
        Blob scratchBlob = storage.get(BlobId.of(testConfig.getIngestbucket(), targetPath));
        if (scratchBlob != null) {
            scratchBlob.delete();
        }
    }

    @Test
    public void encodeFileBadRowTest() throws Exception {
        DatasetSummaryModel datasetSummary = connectedOperations.createDatasetWithFlight(profileModel,
            "encodefiletest-dataset.json");
        String targetPath = loadFiles(datasetSummary.getId(), false, true);
        String gsPath = "gs://" + testConfig.getIngestbucket() + "/" + targetPath;

        IngestRequestModel ingestRequest = new IngestRequestModel()
            .format(IngestRequestModel.FormatEnum.JSON)
            .table("file")
            .path(gsPath);

        String jsonRequest = objectMapper.writeValueAsString(ingestRequest);
        String url = "/api/repository/v1/datasets/" + datasetSummary.getId() + "/ingest";

        MvcResult result = mvc.perform(post(url)
            .contentType(MediaType.APPLICATION_JSON)
            .content(jsonRequest))
            .andReturn();
        MockHttpServletResponse response = connectedOperations.validateJobModelAndWait(result);

        ErrorModel ingestError = connectedOperations.handleAsyncFailureCase(response);
        // NB: this used to return 2 errors. It seems like the BQ API changed recently and now returns 3, except two of
        // them are the same error with one word changed.
        assertThat("correctly found bad row",
            ingestError.getMessage(), equalTo("Ingest failed with 3 errors - see error details"));

        List<String> errorDetails = ingestError.getErrorDetail();
        assertNotNull("Error details were returned", errorDetails);
        assertThat("Big query returned in details 0", errorDetails.get(0),
            equalTo("BigQueryError: reason=invalid message=Error while reading data, error message: " +
                "JSON table encountered too many errors, giving up. Rows: 1; errors: 1. Please look into the " +
                "errors[] collection for more details."));
        assertThat("Big query returned in details 1", errorDetails.get(1),
            equalTo("BigQueryError: reason=invalid message=Error while reading data, error message: " +
                "JSON processing encountered too many errors, giving up. " +
                "Rows: 1; errors: 1; max bad: 0; error percent: 0"));
        assertThat("Big query returned in details 2", errorDetails.get(2),
            equalTo("BigQueryError: reason=invalid message=Error while reading data, error message: " +
                "JSON parsing error in row starting at position 0: Parser terminated before end of string"));

        // Delete the scratch blob
        Blob scratchBlob = storage.get(BlobId.of(testConfig.getIngestbucket(), targetPath));
        if (scratchBlob != null) {
            scratchBlob.delete();
        }
    }

<<<<<<< HEAD
    private String loadFiles(String studyId, boolean insertBadId, boolean insertBadRow) throws Exception {
=======
    // TODO: Bundle testing - complete when we have a method for getting a bundle id
    private void getOneBundle(String bundleId) throws Exception {
        String url = "/ga4gh/drs/v1/bundles/" + bundleId;
        MvcResult result = mvc.perform(get(url)).andReturn();
        MockHttpServletResponse response = result.getResponse();
        if (response.getStatus() == 200) {
            DRSBundle bundle = objectMapper.readValue(response.getContentAsString(), DRSBundle.class);
            System.out.println(bundle);
        }
    }

    private String loadFiles(String datasetId, boolean insertBadId, boolean insertBadRow) throws Exception {
>>>>>>> e082780b
        // Open the source data from the bucket
        // Open target data in bucket
        // Read one line at a time - unpack into pojo
        // Ingest the files, substituting the file ids
        // Generate JSON and write the line to scratch
        String targetPath = "scratch/file" + UUID.randomUUID().toString() + ".json";

        // For a bigger test use encodetest/file.json (1000+ files)
        // For normal testing encodetest/file_small.json (10 files)
        Blob sourceBlob = storage.get(
            BlobId.of(testConfig.getIngestbucket(), "encodetest/file_small.json"));
        assertNotNull("source blob not null", sourceBlob);

        BlobInfo targetBlobInfo = BlobInfo
            .newBuilder(BlobId.of(testConfig.getIngestbucket(), targetPath))
            .build();

        try (WriteChannel writer = storage.writer(targetBlobInfo);
             BufferedReader reader = new BufferedReader(Channels.newReader(sourceBlob.reader(), "UTF-8"))) {

            boolean badIdInserted = false;
            boolean badRowInserted = false;
            String line = null;
            while ((line = reader.readLine()) != null) {
                EncodeFileIn encodeFileIn = objectMapper.readValue(line, EncodeFileIn.class);

                String bamFileId = null;
                String bamiFileId = null;

                if (encodeFileIn.getFile_gs_path() != null) {
                    FileLoadModel fileLoadModel = makeFileLoadModel(encodeFileIn.getFile_gs_path());
                    FSObjectModel bamFile = connectedOperations.ingestFileSuccess(datasetId, fileLoadModel);
                    // Fault insertion on request: we corrupt one id if requested to do so.
                    if (insertBadId && !badIdInserted) {
                        bamFileId = bamFile.getObjectId() + ID_GARBAGE;
                        badIdInserted = true;
                    } else {
                        bamFileId = bamFile.getObjectId();
                    }
                }

                if (encodeFileIn.getFile_index_gs_path() != null) {
                    FileLoadModel fileLoadModel = makeFileLoadModel(encodeFileIn.getFile_index_gs_path());
                    FSObjectModel bamiFile = connectedOperations.ingestFileSuccess(datasetId, fileLoadModel);
                    bamiFileId = bamiFile.getObjectId();
                }

                EncodeFileOut encodeFileOut = new EncodeFileOut(encodeFileIn, bamFileId, bamiFileId);
                String fileLine;
                if (insertBadRow && !badRowInserted) {
                    fileLine = "{\"fribbitz\";\"ABCDEFG\"}\n";
                } else {
                    fileLine = objectMapper.writeValueAsString(encodeFileOut) + "\n";
                }
                writer.write(ByteBuffer.wrap(fileLine.getBytes("UTF-8")));
            }
        }

        return targetPath;
    }

    private String getFileRefIdFromSnapshot(SnapshotSummaryModel snapshotSummary) {
        Snapshot snapshot = snapshotDao.retrieveSnapshotByName(snapshotSummary.getName());
        SnapshotDataProject dataProject = dataProjectService.getProjectForSnapshot(snapshot);
        BigQueryProject bigQueryProject = BigQueryProject.get(dataProject.getGoogleProjectId());

        StringBuilder builder = new StringBuilder()
            .append("SELECT file_ref FROM `")
            .append(dataProject.getGoogleProjectId())
            .append('.')
            .append(snapshot.getName())
            .append(".file` AS T")
            .append(" WHERE T.file_ref IS NOT NULL LIMIT 1");

        String sql = builder.toString();
        try {
            QueryJobConfiguration queryConfig = QueryJobConfiguration.newBuilder(sql).build();
            TableResult result = bigQueryProject.getBigQuery().query(queryConfig);
            FieldValueList row = result.iterateAll().iterator().next();
            FieldValue idValue = row.get(0);
            String drsUri = idValue.getStringValue();
            // Simple-minded way to grab the file id.
            String[] drsParts = StringUtils.split(drsUri, '_');
            return drsParts[drsParts.length - 1];
        } catch (InterruptedException ie) {
            throw new PdaoException("get file ref id from snapshot unexpectedly interrupted", ie);
        }
    }

    private FileLoadModel makeFileLoadModel(String gspath) throws Exception {
        URI uri = URI.create(gspath);
        FileLoadModel fileLoadModel = new FileLoadModel()
            .sourcePath(gspath)
            .description(null)
            .mimeType("application/octet-string")
            .targetPath(uri.getPath());

        return fileLoadModel;
    }

}<|MERGE_RESOLUTION|>--- conflicted
+++ resolved
@@ -7,12 +7,7 @@
 import bio.terra.metadata.Snapshot;
 import bio.terra.metadata.SnapshotDataProject;
 import bio.terra.model.BillingProfileModel;
-<<<<<<< HEAD
-import bio.terra.model.DatasetSummaryModel;
-=======
-import bio.terra.model.DRSBundle;
 import bio.terra.model.SnapshotSummaryModel;
->>>>>>> e082780b
 import bio.terra.model.ErrorModel;
 import bio.terra.model.FSObjectModel;
 import bio.terra.model.FileLoadModel;
@@ -238,22 +233,7 @@
         }
     }
 
-<<<<<<< HEAD
-    private String loadFiles(String studyId, boolean insertBadId, boolean insertBadRow) throws Exception {
-=======
-    // TODO: Bundle testing - complete when we have a method for getting a bundle id
-    private void getOneBundle(String bundleId) throws Exception {
-        String url = "/ga4gh/drs/v1/bundles/" + bundleId;
-        MvcResult result = mvc.perform(get(url)).andReturn();
-        MockHttpServletResponse response = result.getResponse();
-        if (response.getStatus() == 200) {
-            DRSBundle bundle = objectMapper.readValue(response.getContentAsString(), DRSBundle.class);
-            System.out.println(bundle);
-        }
-    }
-
     private String loadFiles(String datasetId, boolean insertBadId, boolean insertBadRow) throws Exception {
->>>>>>> e082780b
         // Open the source data from the bucket
         // Open target data in bucket
         // Read one line at a time - unpack into pojo

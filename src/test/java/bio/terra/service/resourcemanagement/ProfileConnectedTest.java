--- conflicted
+++ resolved
@@ -80,11 +80,6 @@
 
     @Test
     public void testAzureBillingProfile() throws Exception {
-<<<<<<< HEAD
-        var tenant = UUID.randomUUID();
-        var subscription = UUID.randomUUID();
-        var resourceGroup = "resourceGroupName";
-=======
         if (!ValidationUtils.isValidEmail(applicationConfiguration.getUserEmail())) {
             logger.info("Skipping test since default user was not set");
         }
@@ -92,12 +87,11 @@
         var subscription = testConfig.getTargetSubscriptionId();
         var resourceGroup = testConfig.getTargetResourceGroupName();
         var applicationName = testConfig.getTargetApplicationName();
->>>>>>> 2dcb2a57
         var requestModel = ProfileFixtures.randomBillingProfileRequest()
             .billingAccountId(testConfig.getGoogleBillingAccountId())
             .cloudPlatform(CloudPlatform.AZURE)
-            .tenantId(tenant.toString())
-            .subscriptionId(subscription.toString())
+            .tenantId(tenant)
+            .subscriptionId(subscription)
             .resourceGroupName(resourceGroup)
             .applicationDeploymentName(applicationName);
 

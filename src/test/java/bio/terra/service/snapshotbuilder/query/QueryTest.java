--- conflicted
+++ resolved
@@ -11,7 +11,6 @@
 import bio.terra.grammar.google.BigQueryVisitor;
 import bio.terra.model.CloudPlatform;
 import bio.terra.model.DatasetModel;
-import bio.terra.service.resourcemanagement.azure.AzureStorageAccountResource;
 import bio.terra.service.snapshotbuilder.query.filtervariable.BinaryFilterVariable;
 import bio.terra.service.snapshotbuilder.query.filtervariable.BooleanAndOrFilterVariable;
 import bio.terra.service.snapshotbuilder.query.filtervariable.SubQueryFilterVariable;
@@ -134,11 +133,7 @@
   void renderSQLWithDatasetModelGCP() {
     DatasetModel dataset =
         new DatasetModel().name("name").dataProject("project").cloudPlatform(CloudPlatform.GCP);
-<<<<<<< HEAD
     Query query = buildGetConceptsQuery(100, BigQueryVisitor.bqTableName(dataset));
-=======
-    Query query = buildGetConceptsQuery(100, generateTableNameGCP(dataset));
->>>>>>> b63a3b10
     String sql = query.renderSQL();
     assertThat(
         sql,
@@ -152,11 +147,7 @@
   @Test
   void renderSQLWithDatasetModelAzure() {
     String datasetSource = "source_dataset_data_source_0";
-<<<<<<< HEAD
     Query query = buildGetConceptsQuery(100, SynapseVisitor.azureTableName(datasetSource));
-=======
-    Query query = buildGetConceptsQuery(100, generateTableNameAzure(datasetSource));
->>>>>>> b63a3b10
     String sql = query.renderSQL();
     assertThat(
         sql,
@@ -169,21 +160,8 @@
                 + "AS c WHERE c.ancestor_concept_id = 100)"));
   }
 
-<<<<<<< HEAD
   private Query buildGetConceptsQuery(
       Integer conceptId, TableNameGenerator generateTableName) {
-=======
-  public static Function<String, String> generateTableNameGCP(DatasetModel dataset) {
-    return (tableName) -> {
-      String dataProjectId = dataset.getDataProject();
-      String bqDatasetName = PdaoConstant.PDAO_PREFIX + dataset.getName();
-      return String.format("`%s.%s.%s`", dataProjectId, bqDatasetName, tableName);
-    };
-  }
-
-  private Query buildGetConceptsQuery(
-      Integer conceptId, Function<String, String> generateTableName) {
->>>>>>> b63a3b10
     TablePointer conceptTablePointer = new TablePointer("concept", null, null, generateTableName);
     TableVariable conceptTableVariable = TableVariable.forPrimary(conceptTablePointer);
     FieldPointer nameFieldPointer = new FieldPointer(conceptTablePointer, "concept_name");

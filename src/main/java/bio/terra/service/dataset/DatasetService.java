package bio.terra.service.dataset;

import bio.terra.app.controller.DatasetsApiController;
import bio.terra.common.CloudPlatformWrapper;
import bio.terra.common.MetadataEnumeration;
import bio.terra.model.AssetModel;
import bio.terra.model.BillingProfileModel;
import bio.terra.model.BulkLoadHistoryModel;
import bio.terra.model.CloudPlatform;
import bio.terra.model.DataDeletionRequest;
import bio.terra.model.DatasetModel;
import bio.terra.model.DatasetRequestAccessIncludeModel;
import bio.terra.model.DatasetRequestModel;
import bio.terra.model.DatasetSummaryModel;
import bio.terra.model.EnumerateDatasetModel;
import bio.terra.model.EnumerateSortByParam;
import bio.terra.model.IngestRequestModel;
import bio.terra.model.SqlSortDirection;
import bio.terra.service.configuration.ConfigEnum;
import bio.terra.service.configuration.ConfigurationService;
import bio.terra.service.dataset.exception.DatasetNotFoundException;
import bio.terra.service.dataset.flight.create.AddAssetSpecFlight;
import bio.terra.service.dataset.flight.create.DatasetCreateFlight;
import bio.terra.service.dataset.flight.datadelete.DatasetDataDeleteFlight;
import bio.terra.service.dataset.flight.delete.DatasetDeleteFlight;
import bio.terra.service.dataset.flight.delete.RemoveAssetSpecFlight;
import bio.terra.service.dataset.flight.ingest.DatasetIngestFlight;
import bio.terra.service.iam.AuthenticatedUserRequest;
import bio.terra.service.job.JobMapKeys;
import bio.terra.service.job.JobService;
import bio.terra.service.load.LoadService;
import bio.terra.service.load.flight.LoadMapKeys;
import bio.terra.service.profile.ProfileDao;
import bio.terra.service.profile.exception.ProfileNotFoundException;
import bio.terra.service.snapshot.exception.AssetNotFoundException;
import bio.terra.service.tabulardata.azure.StorageTableService;
import bio.terra.service.tabulardata.google.BigQueryPdao;
import java.util.Arrays;
import java.util.Collections;
import java.util.List;
import java.util.UUID;
import java.util.stream.Collectors;
import org.apache.commons.lang3.StringUtils;
import org.springframework.beans.factory.annotation.Autowired;
import org.springframework.stereotype.Component;

@Component
public class DatasetService {
  private final DatasetDao datasetDao;
  private final JobService jobService; // for handling flight response
  private final LoadService loadService;
  private final ProfileDao profileDao;
  private final StorageTableService storageTableService;
  private final BigQueryPdao bigQueryPdao;
  private final ConfigurationService configurationService;

  @Autowired
  public DatasetService(
      DatasetDao datasetDao,
      JobService jobService,
      LoadService loadService,
      ProfileDao profileDao,
      StorageTableService storageTableService,
      BigQueryPdao bigQueryPdao,
      ConfigurationService configurationService) {
    this.datasetDao = datasetDao;
    this.jobService = jobService;
    this.loadService = loadService;
    this.profileDao = profileDao;
    this.storageTableService = storageTableService;
    this.bigQueryPdao = bigQueryPdao;
    this.configurationService = configurationService;
  }

  public String createDataset(
      DatasetRequestModel datasetRequest, AuthenticatedUserRequest userReq) {
    String description = "Create dataset " + datasetRequest.getName();
    return jobService
        .newJob(description, DatasetCreateFlight.class, datasetRequest, userReq)
        .submit();
  }

  /**
   * Fetch existing Dataset object.
   *
   * @param id in UUID format
   * @return a Dataset object
   */
  public Dataset retrieve(UUID id) {
    return datasetDao.retrieve(id);
  }

  /**
   * Fetch existing Dataset object that is NOT exclusively locked.
   *
   * @param id in UUID format
   * @return a Dataset object
   */
  public Dataset retrieveAvailable(UUID id) {
    return datasetDao.retrieveAvailable(id);
  }

  /**
   * Fetch existing Dataset object using the name.
   *
   * @param name
   * @return a Dataset object
   */
  public Dataset retrieveByName(String name) {
    return datasetDao.retrieveByName(name);
  }

  /**
   * Convenience wrapper around fetching an existing Dataset object and converting it to a Model
   * object. Unlike the Dataset object, the Model object includes a reference to the associated
   * cloud project.
   *
   * <p>Note that this method will only return a dataset if it is NOT exclusively locked. It is
   * intended for user-facing calls (e.g. from RepositoryApiController), not internal calls that may
   * require an exclusively locked dataset to be returned (e.g. dataset deletion).
   *
   * @param id in UUID format
   * @return a DatasetModel = API output-friendly representation of the Dataset
   */
  public DatasetModel retrieveAvailableDatasetModel(
      UUID id, List<DatasetRequestAccessIncludeModel> include) {
    Dataset dataset = retrieveAvailable(id);
    return retrieveModel(dataset, include);
  }

  /**
   * Convenience wrapper to grab the dataset model from the dataset object, avoids having to
   * retrieve the dataset a second time if you already have it
   *
   * @param dataset the dataset being passed in
   * @return a DatasetModel = API output-friendly representation of the Dataset
   */
  public DatasetModel retrieveModel(Dataset dataset) {
    return retrieveModel(dataset, getDefaultIncludes());
  }

  public DatasetModel retrieveModel(
      Dataset dataset, List<DatasetRequestAccessIncludeModel> include) {
    return DatasetJsonConversion.populateDatasetModelFromDataset(dataset, include);
  }

  public EnumerateDatasetModel enumerate(
      int offset,
      int limit,
      EnumerateSortByParam sort,
      SqlSortDirection direction,
      String filter,
      String region,
      List<UUID> resources) {
    if (resources.isEmpty()) {
      return new EnumerateDatasetModel().total(0).items(Collections.emptyList());
    }
    MetadataEnumeration<DatasetSummary> datasetEnum =
        datasetDao.enumerate(offset, limit, sort, direction, filter, region, resources);
    List<DatasetSummaryModel> summaries =
        datasetEnum.getItems().stream()
            .map(DatasetJsonConversion::datasetSummaryModelFromDatasetSummary)
            .collect(Collectors.toList());
    return new EnumerateDatasetModel()
        .items(summaries)
        .total(datasetEnum.getTotal())
        .filteredTotal(datasetEnum.getFilteredTotal());
  }

  public String delete(String id, AuthenticatedUserRequest userReq) {
    String description = "Delete dataset " + id;
    CloudPlatform platform;
    try {
      Dataset dataset = retrieve(UUID.fromString(id));
      BillingProfileModel profileModel =
          profileDao.getBillingProfileById(dataset.getDefaultProfileId());
      platform = profileModel.getCloudPlatform();
    } catch (DatasetNotFoundException | ProfileNotFoundException e) {
      // Catching these exceptions allows for idempotent operations on delete
      // We may eventually want to change the behavior to throw on dataset not found
      platform = CloudPlatformWrapper.DEFAULT;
    }
    return jobService
        .newJob(description, DatasetDeleteFlight.class, null, userReq)
        .addParameter(JobMapKeys.DATASET_ID.getKeyName(), id)
        .addParameter(JobMapKeys.CLOUD_PLATFORM.getKeyName(), platform.name())
        .submit();
  }

  public String ingestDataset(
      String id, IngestRequestModel ingestRequestModel, AuthenticatedUserRequest userReq) {
    // Fill in a default load id if the caller did not provide one in the ingest request.
    String loadTag = loadService.computeLoadTag(ingestRequestModel.getLoadTag());
    ingestRequestModel.setLoadTag(loadTag);
    String description =
        "Ingest from "
            + ingestRequestModel.getPath()
            + " to "
            + ingestRequestModel.getTable()
            + " in dataset id "
            + id;
    return jobService
        .newJob(description, DatasetIngestFlight.class, ingestRequestModel, userReq)
        .addParameter(JobMapKeys.DATASET_ID.getKeyName(), id)
        .addParameter(LoadMapKeys.LOAD_TAG, loadTag)
<<<<<<< HEAD
        .addParameter(
            LoadMapKeys.LOAD_HISTORY_COPY_CHUNK_SIZE,
            configurationService.getParameterValue(ConfigEnum.LOAD_HISTORY_COPY_CHUNK_SIZE))
        .addParameter(
            LoadMapKeys.LOAD_HISTORY_WAIT_SECONDS,
            configurationService.getParameterValue(ConfigEnum.LOAD_HISTORY_WAIT_SECONDS))
=======
>>>>>>> 92c7d10b
        .submit();
  }

  public String addDatasetAssetSpecifications(
      String datasetId, AssetModel assetModel, AuthenticatedUserRequest userReq) {
    String description = "Add dataset asset specification " + assetModel.getName();
    return jobService
        .newJob(description, AddAssetSpecFlight.class, assetModel, userReq)
        .addParameter(JobMapKeys.DATASET_ID.getKeyName(), datasetId)
        .submit();
  }

  public String removeDatasetAssetSpecifications(
      String datasetId, String assetName, AuthenticatedUserRequest userReq) {
    Dataset dataset = retrieve(UUID.fromString(datasetId));
    AssetSpecification asset =
        dataset
            .getAssetSpecificationByName(assetName)
            .orElseThrow(
                () ->
                    new AssetNotFoundException(
                        "This dataset does not have an asset specification with name: "
                            + assetName));
    String description = "Remove dataset asset specification " + assetName;
    String assetId = asset.getId().toString();

    return jobService
        .newJob(description, RemoveAssetSpecFlight.class, assetId, userReq)
        .addParameter(JobMapKeys.ASSET_ID.getKeyName(), assetId)
        .submit();
  }

  public String deleteTabularData(
      String datasetId, DataDeletionRequest dataDeletionRequest, AuthenticatedUserRequest userReq) {
    String description = "Deleting tabular data from dataset " + datasetId;
    return jobService
        .newJob(description, DatasetDataDeleteFlight.class, dataDeletionRequest, userReq)
        .addParameter(JobMapKeys.DATASET_ID.getKeyName(), datasetId)
        .submit();
  }

  public List<BulkLoadHistoryModel> getLoadHistory(
      UUID datasetId, String loadTag, int offset, int limit) {
    var dataset = retrieve(datasetId);
    var platformWrapper =
        CloudPlatformWrapper.of(dataset.getDatasetSummary().getStorageCloudPlatform());
    if (platformWrapper.isAzure()) {
      return storageTableService.getLoadHistory(dataset, loadTag, offset, limit);
    } else if (platformWrapper.isGcp()) {
      return bigQueryPdao.getLoadHistory(dataset, loadTag, offset, limit);
    } else {
      throw new IllegalArgumentException("Unrecognized cloud platform");
    }
  }

  private static List<DatasetRequestAccessIncludeModel> getDefaultIncludes() {
    return Arrays.stream(
            StringUtils.split(DatasetsApiController.RETRIEVE_INCLUDE_DEFAULT_VALUE, ','))
        .map(DatasetRequestAccessIncludeModel::fromValue)
        .collect(Collectors.toList());
  }
}<|MERGE_RESOLUTION|>--- conflicted
+++ resolved
@@ -16,8 +16,6 @@
 import bio.terra.model.EnumerateSortByParam;
 import bio.terra.model.IngestRequestModel;
 import bio.terra.model.SqlSortDirection;
-import bio.terra.service.configuration.ConfigEnum;
-import bio.terra.service.configuration.ConfigurationService;
 import bio.terra.service.dataset.exception.DatasetNotFoundException;
 import bio.terra.service.dataset.flight.create.AddAssetSpecFlight;
 import bio.terra.service.dataset.flight.create.DatasetCreateFlight;
@@ -52,7 +50,6 @@
   private final ProfileDao profileDao;
   private final StorageTableService storageTableService;
   private final BigQueryPdao bigQueryPdao;
-  private final ConfigurationService configurationService;
 
   @Autowired
   public DatasetService(
@@ -61,15 +58,13 @@
       LoadService loadService,
       ProfileDao profileDao,
       StorageTableService storageTableService,
-      BigQueryPdao bigQueryPdao,
-      ConfigurationService configurationService) {
+      BigQueryPdao bigQueryPdao) {
     this.datasetDao = datasetDao;
     this.jobService = jobService;
     this.loadService = loadService;
     this.profileDao = profileDao;
     this.storageTableService = storageTableService;
     this.bigQueryPdao = bigQueryPdao;
-    this.configurationService = configurationService;
   }
 
   public String createDataset(
@@ -203,15 +198,6 @@
         .newJob(description, DatasetIngestFlight.class, ingestRequestModel, userReq)
         .addParameter(JobMapKeys.DATASET_ID.getKeyName(), id)
         .addParameter(LoadMapKeys.LOAD_TAG, loadTag)
-<<<<<<< HEAD
-        .addParameter(
-            LoadMapKeys.LOAD_HISTORY_COPY_CHUNK_SIZE,
-            configurationService.getParameterValue(ConfigEnum.LOAD_HISTORY_COPY_CHUNK_SIZE))
-        .addParameter(
-            LoadMapKeys.LOAD_HISTORY_WAIT_SECONDS,
-            configurationService.getParameterValue(ConfigEnum.LOAD_HISTORY_WAIT_SECONDS))
-=======
->>>>>>> 92c7d10b
         .submit();
   }
 

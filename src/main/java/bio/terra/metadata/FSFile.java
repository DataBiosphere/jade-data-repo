--- conflicted
+++ resolved
@@ -11,7 +11,6 @@
     private UUID datasetId;
     private String gspath;
     private String mimeType;
-<<<<<<< HEAD
     private String bucketResourceId;
 
     public UUID getDatasetId() {
@@ -29,36 +28,6 @@
 
     public FSFile gspath(String gspath) {
         this.gspath = gspath;
-=======
-    private String profileId;
-    private String region;
-    private String bucketResourceId;
-
-    public String getGspath() {
-        return gspath;
-    }
-
-    public FSFile gspath(String gspath) {
-        this.gspath = gspath;
-        return this;
-    }
-
-    public String getMimeType() {
-        return mimeType;
-    }
-
-    public FSFile mimeType(String mimeType) {
-        this.mimeType = mimeType;
-        return this;
-    }
-
-    public String getProfileId() {
-        return profileId;
-    }
-
-    public FSFile profileId(String profileId) {
-        this.profileId = profileId;
->>>>>>> 3cb845a0
         return this;
     }
 
@@ -86,13 +55,8 @@
         return this;
     }
 
-<<<<<<< HEAD
     public FSFile collectionId(UUID collectionId) {
         super.collectionId(collectionId);
-=======
-    public FSFile datasetId(UUID datasetId) {
-        super.datasetId(datasetId);
->>>>>>> 3cb845a0
         return this;
     }
 
@@ -138,11 +102,6 @@
             .appendSuper(super.equals(o))
             .append(gspath, fsFile.gspath)
             .append(mimeType, fsFile.mimeType)
-<<<<<<< HEAD
-=======
-            .append(profileId, fsFile.profileId)
-            .append(region, fsFile.region)
->>>>>>> 3cb845a0
             .append(bucketResourceId, fsFile.bucketResourceId)
             .isEquals();
     }
@@ -153,11 +112,6 @@
             .appendSuper(super.hashCode())
             .append(gspath)
             .append(mimeType)
-<<<<<<< HEAD
-=======
-            .append(profileId)
-            .append(region)
->>>>>>> 3cb845a0
             .append(bucketResourceId)
             .toHashCode();
     }
@@ -167,11 +121,6 @@
         return new ToStringBuilder(this)
             .append("gspath", gspath)
             .append("mimeType", mimeType)
-<<<<<<< HEAD
-=======
-            .append("profileId", profileId)
-            .append("region", region)
->>>>>>> 3cb845a0
             .append("bucketResourceId", bucketResourceId)
             .toString();
     }

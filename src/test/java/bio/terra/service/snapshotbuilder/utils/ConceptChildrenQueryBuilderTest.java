--- conflicted
+++ resolved
@@ -40,8 +40,8 @@
        ON c0.ancestor_concept_id = c.concept_id
        JOIN condition_occurrence AS c1
        ON c1.condition_concept_id = c0.descendant_concept_id
-       WHERE c.concept_id IN
-       (SELECT c.descendant_concept_id FROM concept_ancestor AS c WHERE (c.ancestor_concept_id = 101 AND c.descendant_concept_id != 101))
+       WHERE (c.concept_id IN
+       (SELECT c.concept_id_2 FROM concept_relationship AS c WHERE (c.concept_id_1 = 101 AND c.relationship_id = 'Subsumes')) AND c.standard_concept = 'S')
        GROUP BY c.concept_name, c.concept_id
        ORDER BY c.concept_name ASC
         """;
@@ -60,13 +60,7 @@
         """
         SELECT c.domain_id
         FROM concept AS c
-<<<<<<< HEAD
-        WHERE (c.concept_id IN
-          (SELECT c.concept_id_2 FROM concept_relationship AS c
-          WHERE (c.concept_id_1 = 101 AND c.relationship_id = 'Subsumes')) AND c.standard_concept = 'S')""";
-=======
         WHERE c.concept_id = 101""";
->>>>>>> 044a8c2a
     assertThat(sql, Matchers.equalToCompressingWhiteSpace(expected));
   }
 }
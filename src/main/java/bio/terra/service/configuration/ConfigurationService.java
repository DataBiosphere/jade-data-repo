--- conflicted
+++ resolved
@@ -27,14 +27,7 @@
 import static bio.terra.service.configuration.ConfigEnum.LOAD_CONCURRENT_FILES;
 import static bio.terra.service.configuration.ConfigEnum.LOAD_CONCURRENT_INGESTS;
 import static bio.terra.service.configuration.ConfigEnum.LOAD_DRIVER_WAIT_SECONDS;
-<<<<<<< HEAD
-=======
-import static bio.terra.service.configuration.ConfigEnum.LOAD_LOCK_CONFLICT_CONTINUE_FAULT;
-import static bio.terra.service.configuration.ConfigEnum.LOAD_LOCK_CONFLICT_STOP_FAULT;
-import static bio.terra.service.configuration.ConfigEnum.BUCKET_LOCK_CONFLICT_CONTINUE_FAULT;
-import static bio.terra.service.configuration.ConfigEnum.BUCKET_LOCK_CONFLICT_STOP_FAULT;
 import static bio.terra.service.configuration.ConfigEnum.LOAD_SKIP_FILE_LOAD;
->>>>>>> fba5ce87
 import static bio.terra.service.configuration.ConfigEnum.SAM_OPERATION_TIMEOUT_SECONDS;
 import static bio.terra.service.configuration.ConfigEnum.SAM_RETRY_INITIAL_WAIT_SECONDS;
 import static bio.terra.service.configuration.ConfigEnum.SAM_RETRY_MAXIMUM_WAIT_SECONDS;
@@ -192,19 +185,12 @@
         addFaultSimple(CREATE_ASSET_FAULT);
         addFaultCounted(SAM_TIMEOUT_FAULT, 0, -1, 25, ConfigFaultCountedModel.RateStyleEnum.FIXED);
 
-<<<<<<< HEAD
-=======
-        // Load Lock faults: these next two go together and are used by LoadDaoUnitTest
-        addFaultCounted(LOAD_LOCK_CONFLICT_STOP_FAULT, 0, 1, 100, ConfigFaultCountedModel.RateStyleEnum.FIXED);
-        addFaultSimple(LOAD_LOCK_CONFLICT_CONTINUE_FAULT);
-
         // Skip File Load fault is intended for bulk load infrastructure testing. It executes the bulk
         // load without copying any files. There is code in IngestFilePrimaryDataStep that
         // skips the copy and makes a dummy FSFileInfo. There is also code in DeleteDatasetPrimaryDataStep
         // that skips deleting files.
         addFaultSimple(LOAD_SKIP_FILE_LOAD);
 
->>>>>>> fba5ce87
         // Bucket resource lock faults. These are used by ResourceLockTest
         addFaultCounted(BUCKET_LOCK_CONFLICT_STOP_FAULT, 0, 1, 100, ConfigFaultCountedModel.RateStyleEnum.FIXED);
         addFaultSimple(BUCKET_LOCK_CONFLICT_CONTINUE_FAULT);

--- conflicted
+++ resolved
@@ -84,12 +84,9 @@
 
     // TODO: When we support more than one dataset per snapshot, all uses of this will need refactoring.
     public SnapshotSource getFirstSnapshotSource() {
-<<<<<<< HEAD
-=======
         if (snapshotSources.isEmpty()) {
             throw new CorruptMetadataException("Snapshot sources should never be empty!");
         }
->>>>>>> 23c1fc86
         return snapshotSources.get(0);
     }
 

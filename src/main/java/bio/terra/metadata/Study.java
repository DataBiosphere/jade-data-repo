--- conflicted
+++ resolved
@@ -15,11 +15,7 @@
     private Map<String, AssetSpecification> assetSpecifications = new HashMap<>();
 
     public Study(StudyRequestModel studyRequest) {
-<<<<<<< HEAD
-        this(studyRequest.getName(), studyRequest.getDescription(), new HashMap<>(), new HashMap<>());
-=======
         this(studyRequest.getName(), studyRequest.getDescription());
->>>>>>> 5fb6651e
 
         StudySpecificationModel studySpecification = studyRequest.getSchema();
         studySpecification.getTables().forEach(tableModel ->
@@ -30,13 +26,7 @@
             assetSpecifications.put(asset.getName(), new AssetSpecification(asset, tables, relationships)));
     }
 
-<<<<<<< HEAD
-    // Constructor for building studies in unit tests.
-    public Study(String name, String description, Map<String, StudyTable> tables,
-                 Map<String, StudyRelationship> relationships) {
-=======
     public Study(String name, String description) {
->>>>>>> 5fb6651e
         this.name = name;
         this.description = description;
     }

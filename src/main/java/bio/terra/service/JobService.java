package bio.terra.service;

import bio.terra.model.ErrorModel;
import bio.terra.model.JobModel;
import bio.terra.stairway.FlightMap;
import bio.terra.stairway.FlightState;
import bio.terra.stairway.FlightStatus;
import bio.terra.stairway.Stairway;
import org.apache.commons.lang3.time.FastDateFormat;
import org.springframework.beans.factory.annotation.Autowired;
import org.springframework.http.HttpStatus;
import org.springframework.http.ResponseEntity;
import org.springframework.stereotype.Component;

import java.util.ArrayList;
import java.util.List;

@Component
public class JobService {

    private final Stairway stairway;
    private final FastDateFormat modelDateFormat;

    @Autowired
    public JobService(
            Stairway stairway,
            FastDateFormat modelDateFormat
    ) {
        this.stairway = stairway;
        this.modelDateFormat = modelDateFormat;
    }

    public JobModel mapFlightStateToJobModel(FlightState flightState) {
        FlightMap inputParameters = flightState.getInputParameters();
        String description = inputParameters.get(JobMapKeys.DESCRIPTION.getKeyName(), String.class);
        FlightStatus flightStatus = flightState.getFlightStatus();
        String submittedDate = modelDateFormat.format(flightState.getSubmitted());
        JobModel.JobStatusEnum jobStatus = getJobStatus(flightStatus);

        String completedDate = null;
        HttpStatus statusCode = HttpStatus.ACCEPTED;

        if (flightState.getCompleted().isPresent()) {
            completedDate = modelDateFormat.format(flightState.getCompleted().get());
            statusCode = HttpStatus.OK;
        }

        JobModel jobModel = new JobModel()
                .id(flightState.getFlightId())
                .description(description)
                .jobStatus(jobStatus)
                .statusCode(statusCode.value())
                .submitted(submittedDate)
                .completed(completedDate);

        return jobModel;
    }

    private JobModel.JobStatusEnum getJobStatus(FlightStatus flightStatus) {
        switch (flightStatus) {
            case ERROR:
                return JobModel.JobStatusEnum.FAILED;
            case FATAL:
                return JobModel.JobStatusEnum.FAILED;
            case RUNNING:
                return JobModel.JobStatusEnum.RUNNING;
            case SUCCESS:
                return JobModel.JobStatusEnum.SUCCEEDED;
        }
        return JobModel.JobStatusEnum.FAILED;
    }

    public ResponseEntity<List<JobModel>> enumerateJobs(int offset, int limit) {
        List<FlightState> flightStateList = stairway.getFlights(offset, limit);
        List<JobModel> jobModelList = new ArrayList<>();
        for (FlightState flightState : flightStateList) {
            JobModel jobModel = mapFlightStateToJobModel(flightState);
            jobModelList.add(jobModel);
        }
        return new ResponseEntity<>(jobModelList, HttpStatus.OK);
    }

    public ResponseEntity<JobModel> retrieveJob(String jobId) {
        FlightState flightState = stairway.getFlightState(jobId);
        JobModel jobModel = mapFlightStateToJobModel(flightState);
        HttpStatus status;
        String locationHeader;

        if (flightState.getCompleted().isPresent()) {
            status = HttpStatus.OK;
            locationHeader = String.format("/api/repository/v1/jobs/%s/result", jobId);

        } else {
            status = HttpStatus.ACCEPTED;
<<<<<<< HEAD
            locationHeader = String.format("/api/repository/v1/jobs/%s", jobId);
=======
            locationHeader  = String.format("/api/repository/v1/jobs/%s", jobId);
>>>>>>> 30bf7333
        }
        ResponseEntity responseEntity = ResponseEntity
                .status(status)
                .header("Location", locationHeader)
                .body(jobModel);

        return responseEntity;
    }

    public ResponseEntity<Object> retrieveJobResult(String jobId) {
        FlightState flightState = stairway.getFlightState(jobId);

        // If the flight isn't done, we call that a bad request.
        if (!flightState.getCompleted().isPresent()) {
            ErrorModel errorRunning = new ErrorModel()
                    .message("Attempt to retrieve job result before job is complete; job id: " + jobId);
            HttpStatus statusRunning = HttpStatus.BAD_REQUEST;
            return new ResponseEntity<>(errorRunning, statusRunning);
        }

        FlightMap resultMap = flightState.getResultMap().get();
        HttpStatus returnedStatus = resultMap.get(JobMapKeys.STATUS_CODE.getKeyName(), HttpStatus.class);
        Object returnedModel = resultMap.get(JobMapKeys.RESPONSE.getKeyName(), Object.class);

        ResponseEntity<Object> responseEntity;
        switch (flightState.getFlightStatus()) {
            case FATAL:
            case ERROR:
                // If the flight failed without supplying a status code and response, then we generate one
                // from the flight error. This handles the case of thrown errors that the step code does
                // not handle.
                if (returnedStatus == null) {
                    returnedStatus = HttpStatus.INTERNAL_SERVER_ERROR;
                }
                if (returnedModel == null) {
                    String msg = flightState.getErrorMessage().orElse("Job failed with no error message!");
                    ErrorModel errorModel = new ErrorModel().message(msg);
                    responseEntity = new ResponseEntity<>(errorModel, returnedStatus);
                } else {
                    responseEntity = new ResponseEntity<>(returnedModel, returnedStatus);
                }
                return responseEntity;

            case RUNNING:
                // This should never happen
                throw new IllegalStateException("Job marked running but has completion time");

            case SUCCESS:

                if (returnedStatus == null) {
                    // Error: this is a flight coding bug where the status code
                    // was not filled in properly.
                    throw new IllegalStateException("No status code returned from flight");
                }
                if (returnedModel == null) {
                    // Flights do not have to set the return model. We return an empty response body
                    responseEntity = new ResponseEntity<>(returnedStatus);
                } else {
                    responseEntity = new ResponseEntity<>(returnedModel, returnedStatus);
                }
                return responseEntity;

            default:
                throw new IllegalStateException("Switch default should never be taken");
        }
    }

}<|MERGE_RESOLUTION|>--- conflicted
+++ resolved
@@ -92,11 +92,8 @@
 
         } else {
             status = HttpStatus.ACCEPTED;
-<<<<<<< HEAD
+
             locationHeader = String.format("/api/repository/v1/jobs/%s", jobId);
-=======
-            locationHeader  = String.format("/api/repository/v1/jobs/%s", jobId);
->>>>>>> 30bf7333
         }
         ResponseEntity responseEntity = ResponseEntity
                 .status(status)

--- conflicted
+++ resolved
@@ -206,19 +206,15 @@
 
     String sql =
         """
-<<<<<<< HEAD
             INSERT INTO snapshot
             (name, description, profile_id, project_resource_id, id, consent_code, flightid,
-              creation_information, properties, global_file_ids, compact_id_prefix, tags)
+              creation_information, properties, global_file_ids, compact_id_prefix,
+              duos_firecloud_group_id, tags)
             VALUES
             (:name, :description, :profile_id, :project_resource_id, :id, :consent_code, :flightid,
-              :creation_information::jsonb, :properties::jsonb, :global_file_ids, :compact_id_prefix, :tags)
+              :creation_information::jsonb, :properties::jsonb, :global_file_ids, :compact_id_prefix,
+              :duos_firecloud_group_id, :tags)
             """;
-=======
-        INSERT INTO snapshot (name, description, profile_id, project_resource_id, id, consent_code, flightid, creation_information, properties, global_file_ids, compact_id_prefix, duos_firecloud_group_id)
-        VALUES (:name, :description, :profile_id, :project_resource_id, :id, :consent_code, :flightid, :creation_information::jsonb, :properties::jsonb, :global_file_ids, :compact_id_prefix, :duos_firecloud_group_id)
-        """;
->>>>>>> 7ad262c0
     String creationInfo;
     try {
       creationInfo = objectMapper.writeValueAsString(snapshot.getCreationInformation());
@@ -246,12 +242,9 @@
                 "properties", DaoUtils.propertiesToString(objectMapper, snapshot.getProperties()))
             .addValue("global_file_ids", snapshot.hasGlobalFileIds())
             .addValue("compact_id_prefix", snapshot.getCompactIdPrefix())
-<<<<<<< HEAD
+            .addValue("duos_firecloud_group_id", snapshot.getDuosFirecloudGroupId())
             .addValue("tags", tags);
 
-=======
-            .addValue("duos_firecloud_group_id", snapshot.getDuosFirecloudGroupId());
->>>>>>> 7ad262c0
     try {
       jdbcTemplate.update(sql, params);
     } catch (DuplicateKeyException dkEx) {

--- conflicted
+++ resolved
@@ -1,16 +1,4 @@
 package bio.terra.service.dataset;
-
-import static org.hamcrest.CoreMatchers.containsString;
-import static org.hamcrest.core.StringStartsWith.startsWith;
-import static org.junit.Assert.assertEquals;
-import static org.junit.Assert.assertFalse;
-import static org.junit.Assert.assertNotNull;
-import static org.junit.Assert.assertNull;
-import static org.junit.Assert.assertThat;
-import static org.junit.Assert.assertTrue;
-import static org.springframework.test.web.servlet.request.MockMvcRequestBuilders.delete;
-import static org.springframework.test.web.servlet.request.MockMvcRequestBuilders.get;
-import static org.springframework.test.web.servlet.request.MockMvcRequestBuilders.post;
 
 import bio.terra.app.configuration.ConnectedTestConfiguration;
 import bio.terra.common.PdaoConstant;
@@ -42,14 +30,6 @@
 import com.google.cloud.storage.BlobInfo;
 import com.google.cloud.storage.Storage;
 import com.google.cloud.storage.StorageOptions;
-import java.net.URI;
-import java.nio.charset.Charset;
-import java.util.ArrayList;
-import java.util.Arrays;
-import java.util.Collections;
-import java.util.List;
-import java.util.UUID;
-import java.util.concurrent.TimeUnit;
 import org.apache.commons.io.IOUtils;
 import org.junit.After;
 import org.junit.Before;
@@ -70,8 +50,6 @@
 import org.springframework.test.web.servlet.MockMvc;
 import org.springframework.test.web.servlet.MvcResult;
 
-<<<<<<< HEAD
-=======
 import java.net.URI;
 import java.nio.charset.Charset;
 import java.util.ArrayList;
@@ -93,1100 +71,983 @@
 import static org.springframework.test.web.servlet.request.MockMvcRequestBuilders.get;
 import static org.springframework.test.web.servlet.request.MockMvcRequestBuilders.post;
 
->>>>>>> 2f6383ff
 @RunWith(SpringRunner.class)
 @SpringBootTest
 @AutoConfigureMockMvc
 @ActiveProfiles({"google", "connectedtest"})
 @Category(Connected.class)
 public class DatasetConnectedTest {
-  @Autowired private MockMvc mvc;
-  @Autowired private JsonLoader jsonLoader;
-  @Autowired private GoogleResourceConfiguration googleResourceConfiguration;
-  @Autowired private ConnectedOperations connectedOperations;
-  @Autowired private BigQueryPdao bigQueryPdao;
-  @Autowired private ResourceService dataLocationService;
-  @Autowired private DatasetDao datasetDao;
-  @Autowired private ConfigurationService configService;
-  @Autowired private ConnectedTestConfiguration testConfig;
-  @MockBean private IamProviderInterface samService;
-
-  private BillingProfileModel billingProfile;
-  private DatasetRequestModel datasetRequest;
-  private DatasetSummaryModel summaryModel;
-  private static Logger logger = LoggerFactory.getLogger(DatasetConnectedTest.class);
-
-  @Before
-  public void setup() throws Exception {
-    connectedOperations.stubOutSamCalls(samService);
-    configService.reset();
-    billingProfile =
-        connectedOperations.createProfileForAccount(testConfig.getGoogleBillingAccountId());
-    // create a dataset and check that it succeeds
-    String resourcePath = "snapshot-test-dataset.json";
-    datasetRequest = jsonLoader.loadObject(resourcePath, DatasetRequestModel.class);
-    datasetRequest
-        .name(Names.randomizeName(datasetRequest.getName()))
-        .defaultProfileId(billingProfile.getId());
-    summaryModel = connectedOperations.createDataset(datasetRequest);
-    logger.info("--------begin test---------");
-  }
-
-  @After
-  public void tearDown() throws Exception {
-    logger.info("--------start of tear down---------");
-
-    configService.reset();
-    connectedOperations.teardown();
-  }
-
-  @Test
-  public void testDuplicateName() throws Exception {
-    assertNotNull("created dataset successfully the first time", summaryModel);
-
-    // fetch the dataset and confirm the metadata matches the request
-    DatasetModel datasetModel = connectedOperations.getDataset(summaryModel.getId());
-    assertNotNull("fetched dataset successfully after creation", datasetModel);
-    assertEquals(
-        "fetched dataset name matches request", datasetRequest.getName(), datasetModel.getName());
-
-    // check that the dataset metadata row is unlocked
-    String exclusiveLock = datasetDao.getExclusiveLock(summaryModel.getId());
-    assertNull("dataset row is unlocked", exclusiveLock);
-
-    // try to create the same dataset again and check that it fails
-    datasetRequest.description("Make sure nothing is getting overwritten");
-    ErrorModel errorModel =
-        connectedOperations.createDatasetExpectError(datasetRequest, HttpStatus.BAD_REQUEST);
-    assertThat(
-        "error message includes name conflict",
-        errorModel.getMessage(),
-        containsString("Dataset name or id already exists"));
-
-    // fetch the dataset and confirm the metadata still matches the original
-    DatasetModel origModel = connectedOperations.getDataset(summaryModel.getId());
-    assertEquals("fetched dataset remains unchanged", datasetModel, origModel);
-
-    // delete the dataset and check that it succeeds
-    connectedOperations.deleteTestDatasetAndCleanup(summaryModel.getId());
-
-    // try to fetch the dataset again and confirm nothing is returned
-    connectedOperations.getDatasetExpectError(summaryModel.getId(), HttpStatus.NOT_FOUND);
-  }
-
-  @Test
-  public void testOverlappingDeletes() throws Exception {
-    // NO ASSERTS inside the block below where hang is enabled to reduce chance of failing before
-    // disabling the hang
-    // ====================================================
-    // enable hang in DeleteDatasetPrimaryDataStep
-    configService.setFault(ConfigEnum.DATASET_DELETE_LOCK_CONFLICT_STOP_FAULT.name(), true);
-
-    // try to delete the dataset
-    MvcResult result1 =
-        mvc.perform(delete("/api/repository/v1/datasets/" + summaryModel.getId())).andReturn();
-    TimeUnit.SECONDS.sleep(5); // give the flight time to launch
-
-    // try to delete the dataset again
-    MvcResult result2 =
-        mvc.perform(delete("/api/repository/v1/datasets/" + summaryModel.getId())).andReturn();
-    TimeUnit.SECONDS.sleep(5); // give the flight time to launch
-
-    // disable hang in DeleteDatasetPrimaryDataStep
-    configService.setFault(ConfigEnum.DATASET_DELETE_LOCK_CONFLICT_CONTINUE_FAULT.name(), true);
-    // ====================================================
-
-    // check the response from the first delete request
-    MockHttpServletResponse response1 = connectedOperations.validateJobModelAndWait(result1);
-    DeleteResponseModel deleteResponseModel =
-        connectedOperations.handleSuccessCase(response1, DeleteResponseModel.class);
-    assertEquals(
-        "First delete returned successfully",
-        DeleteResponseModel.ObjectStateEnum.DELETED,
-        deleteResponseModel.getObjectState());
-
-    // check that the second delete failed with a lock exception
-    MockHttpServletResponse response2 = connectedOperations.validateJobModelAndWait(result2);
-    ErrorModel errorModel2 =
-        connectedOperations.handleFailureCase(response2, HttpStatus.INTERNAL_SERVER_ERROR);
-    assertThat(
-        "delete failed on lock exception",
-        errorModel2.getMessage(),
-        startsWith("Failed to lock the dataset"));
-
-    // try to fetch the dataset again and confirm nothing is returned
-    connectedOperations.getDatasetExpectError(summaryModel.getId(), HttpStatus.NOT_FOUND);
-  }
-
-  @Test
-  public void testSharedLockFileIngest() throws Exception {
-    // NO ASSERTS inside the block below where hang is enabled to reduce chance of failing before
-    // disabling the hang
-    // ====================================================
-    // enable hang in IngestFileIdStep
-    configService.setFault(ConfigEnum.FILE_INGEST_LOCK_CONFLICT_STOP_FAULT.name(), true);
-
-    // try to ingest a file
-    URI sourceUri = new URI("gs", "jade-testdata", "/fileloadprofiletest/1KBfile.txt", null, null);
-    String targetPath1 = "/mm/" + Names.randomizeName("testdir") + "/testfile1.txt";
-    FileLoadModel fileLoadModel1 =
-        new FileLoadModel()
+    @Autowired
+    private MockMvc mvc;
+    @Autowired
+    private JsonLoader jsonLoader;
+    @Autowired
+    private GoogleResourceConfiguration googleResourceConfiguration;
+    @Autowired
+    private ConnectedOperations connectedOperations;
+    @Autowired
+    private BigQueryPdao bigQueryPdao;
+    @Autowired
+    private ResourceService dataLocationService;
+    @Autowired
+    private DatasetDao datasetDao;
+    @Autowired
+    private ConfigurationService configService;
+    @Autowired
+    private ConnectedTestConfiguration testConfig;
+    @MockBean
+    private IamProviderInterface samService;
+
+    private BillingProfileModel billingProfile;
+    private DatasetRequestModel datasetRequest;
+    private DatasetSummaryModel summaryModel;
+    private static Logger logger = LoggerFactory.getLogger(DatasetConnectedTest.class);
+
+    @Before
+    public void setup() throws Exception {
+        connectedOperations.stubOutSamCalls(samService);
+        configService.reset();
+        billingProfile =
+            connectedOperations.createProfileForAccount(testConfig.getGoogleBillingAccountId());
+        // create a dataset and check that it succeeds
+        String resourcePath = "snapshot-test-dataset.json";
+        datasetRequest =
+            jsonLoader.loadObject(resourcePath, DatasetRequestModel.class);
+        datasetRequest
+            .name(Names.randomizeName(datasetRequest.getName()))
+            .defaultProfileId(billingProfile.getId());
+        summaryModel = connectedOperations.createDataset(datasetRequest);
+        logger.info("--------begin test---------");
+    }
+
+    @After
+    public void tearDown() throws Exception {
+        logger.info("--------start of tear down---------");
+
+        configService.reset();
+        connectedOperations.teardown();
+
+    }
+
+    @Test
+    public void testDuplicateName() throws Exception {
+        assertNotNull("created dataset successfully the first time", summaryModel);
+
+        // fetch the dataset and confirm the metadata matches the request
+        DatasetModel datasetModel = connectedOperations.getDataset(summaryModel.getId());
+        assertNotNull("fetched dataset successfully after creation", datasetModel);
+        assertEquals("fetched dataset name matches request", datasetRequest.getName(), datasetModel.getName());
+
+        // check that the dataset metadata row is unlocked
+        String exclusiveLock = datasetDao.getExclusiveLock(summaryModel.getId());
+        assertNull("dataset row is unlocked", exclusiveLock);
+
+        // try to create the same dataset again and check that it fails
+        datasetRequest.description("Make sure nothing is getting overwritten");
+        ErrorModel errorModel =
+            connectedOperations.createDatasetExpectError(datasetRequest, HttpStatus.BAD_REQUEST);
+        assertThat("error message includes name conflict",
+            errorModel.getMessage(), containsString("Dataset name or id already exists"));
+
+        // fetch the dataset and confirm the metadata still matches the original
+        DatasetModel origModel = connectedOperations.getDataset(summaryModel.getId());
+        assertEquals("fetched dataset remains unchanged", datasetModel, origModel);
+
+        // delete the dataset and check that it succeeds
+        connectedOperations.deleteTestDatasetAndCleanup(summaryModel.getId());
+
+        // try to fetch the dataset again and confirm nothing is returned
+        connectedOperations.getDatasetExpectError(summaryModel.getId(), HttpStatus.NOT_FOUND);
+    }
+
+    @Test
+    public void testOverlappingDeletes() throws Exception {
+        // NO ASSERTS inside the block below where hang is enabled to reduce chance of failing before disabling the hang
+        // ====================================================
+        // enable hang in DeleteDatasetPrimaryDataStep
+        configService.setFault(ConfigEnum.DATASET_DELETE_LOCK_CONFLICT_STOP_FAULT.name(), true);
+
+        // try to delete the dataset
+        MvcResult result1 = mvc.perform(delete("/api/repository/v1/datasets/" + summaryModel.getId())).andReturn();
+        TimeUnit.SECONDS.sleep(5); // give the flight time to launch
+
+        // try to delete the dataset again
+        MvcResult result2 = mvc.perform(delete("/api/repository/v1/datasets/" + summaryModel.getId())).andReturn();
+        TimeUnit.SECONDS.sleep(5); // give the flight time to launch
+
+        // disable hang in DeleteDatasetPrimaryDataStep
+        configService.setFault(ConfigEnum.DATASET_DELETE_LOCK_CONFLICT_CONTINUE_FAULT.name(), true);
+        // ====================================================
+
+        // check the response from the first delete request
+        MockHttpServletResponse response1 = connectedOperations.validateJobModelAndWait(result1);
+        DeleteResponseModel deleteResponseModel =
+            connectedOperations.handleSuccessCase(response1, DeleteResponseModel.class);
+        assertEquals("First delete returned successfully",
+            DeleteResponseModel.ObjectStateEnum.DELETED, deleteResponseModel.getObjectState());
+
+        // check that the second delete failed with a lock exception
+        MockHttpServletResponse response2 = connectedOperations.validateJobModelAndWait(result2);
+        ErrorModel errorModel2 = connectedOperations.handleFailureCase(response2, HttpStatus.INTERNAL_SERVER_ERROR);
+        assertThat("delete failed on lock exception", errorModel2.getMessage(),
+            startsWith("Failed to lock the dataset"));
+
+        // try to fetch the dataset again and confirm nothing is returned
+        connectedOperations.getDatasetExpectError(summaryModel.getId(), HttpStatus.NOT_FOUND);
+    }
+
+    @Test
+    public void testSharedLockFileIngest() throws Exception {
+        // NO ASSERTS inside the block below where hang is enabled to reduce chance of failing before disabling the hang
+        // ====================================================
+        // enable hang in IngestFileIdStep
+        configService.setFault(ConfigEnum.FILE_INGEST_LOCK_CONFLICT_STOP_FAULT.name(), true);
+
+        // try to ingest a file
+        URI sourceUri = new URI("gs", "jade-testdata", "/fileloadprofiletest/1KBfile.txt",
+            null, null);
+        String targetPath1 = "/mm/" + Names.randomizeName("testdir") + "/testfile1.txt";
+        FileLoadModel fileLoadModel1 = new FileLoadModel()
             .sourcePath(sourceUri.toString())
             .description("file 1")
             .mimeType("text/plain")
             .targetPath(targetPath1)
             .profileId(billingProfile.getId());
-    MvcResult result1 =
-        mvc.perform(
-                post("/api/repository/v1/datasets/" + summaryModel.getId() + "/files")
-                    .contentType(MediaType.APPLICATION_JSON)
-                    .content(TestUtils.mapToJson(fileLoadModel1)))
+        MvcResult result1 = mvc.perform(post("/api/repository/v1/datasets/" + summaryModel.getId() + "/files")
+            .contentType(MediaType.APPLICATION_JSON)
+            .content(TestUtils.mapToJson(fileLoadModel1)))
             .andReturn();
-    TimeUnit.SECONDS.sleep(5); // give the flight time to launch
-
-    // check that the dataset metadata row has a shared lock
-    // note: asserts are below outside the hang block
-    UUID datasetId = UUID.fromString(summaryModel.getId().toString());
-    String exclusiveLock1 = datasetDao.getExclusiveLock(datasetId);
-    String[] sharedLocks1 = datasetDao.getSharedLocks(datasetId);
-
-    // try to ingest a separate file
-    String targetPath2 = "/mm/" + Names.randomizeName("testdir") + "/testfile2.txt";
-    FileLoadModel fileLoadModel2 =
-        new FileLoadModel()
+        TimeUnit.SECONDS.sleep(5); // give the flight time to launch
+
+        // check that the dataset metadata row has a shared lock
+        // note: asserts are below outside the hang block
+        UUID datasetId = UUID.fromString(summaryModel.getId().toString());
+        String exclusiveLock1 = datasetDao.getExclusiveLock(datasetId);
+        String[] sharedLocks1 = datasetDao.getSharedLocks(datasetId);
+
+        // try to ingest a separate file
+        String targetPath2 = "/mm/" + Names.randomizeName("testdir") + "/testfile2.txt";
+        FileLoadModel fileLoadModel2 = new FileLoadModel()
             .sourcePath(sourceUri.toString())
             .description("file 2")
             .mimeType("text/plain")
             .targetPath(targetPath2)
             .profileId(billingProfile.getId());
-    MvcResult result2 =
-        mvc.perform(
-                post("/api/repository/v1/datasets/" + summaryModel.getId() + "/files")
-                    .contentType(MediaType.APPLICATION_JSON)
-                    .content(TestUtils.mapToJson(fileLoadModel2)))
+        MvcResult result2 = mvc.perform(post("/api/repository/v1/datasets/" + summaryModel.getId() + "/files")
+            .contentType(MediaType.APPLICATION_JSON)
+            .content(TestUtils.mapToJson(fileLoadModel2)))
             .andReturn();
-    TimeUnit.SECONDS.sleep(5); // give the flight time to launch
-
-    // check that the dataset metadata row has two shared locks
-    // note: asserts are below outside the hang block
-    String exclusiveLock2 = datasetDao.getExclusiveLock(datasetId);
-    String[] sharedLocks2 = datasetDao.getSharedLocks(datasetId);
-
-    // try to delete the dataset, this should fail with a lock exception
-    // note: asserts are below outside the hang block
-    MvcResult result3 =
-        mvc.perform(delete("/api/repository/v1/datasets/" + summaryModel.getId())).andReturn();
-    TimeUnit.SECONDS.sleep(5); // give the flight time to launch
-
-    // disable hang in IngestFileIdStep
-    configService.setFault(ConfigEnum.FILE_INGEST_LOCK_CONFLICT_CONTINUE_FAULT.name(), true);
-    // ====================================================
-
-    // check that the dataset metadata row has a shared lock during the first ingest request
-    assertNull("dataset row has no exclusive lock", exclusiveLock1);
-    assertNotNull("dataset row has a shared lock taken out", sharedLocks1);
-    assertEquals("dataset row has one shared lock", 1, sharedLocks1.length);
-
-    // check that the dataset metadata row has two shared locks while both ingests are running
-    assertNull("dataset row has no exclusive lock", exclusiveLock2);
-    assertNotNull("dataset row has a shared lock taken out", sharedLocks2);
-    assertEquals("dataset row has two shared locks", 2, sharedLocks2.length);
-
-    // check the response from the first ingest request
-    MockHttpServletResponse response1 = connectedOperations.validateJobModelAndWait(result1);
-    FileModel fileModel1 = connectedOperations.handleSuccessCase(response1, FileModel.class);
-    assertEquals(
-        "file description 1 correct", fileLoadModel1.getDescription(), fileModel1.getDescription());
-
-    // check the response from the second ingest request
-    MockHttpServletResponse response2 = connectedOperations.validateJobModelAndWait(result2);
-    FileModel fileModel2 = connectedOperations.handleSuccessCase(response2, FileModel.class);
-    assertEquals(
-        "file description 2 correct", fileLoadModel2.getDescription(), fileModel2.getDescription());
-
-    // check the response from the delete request, confirm fails with a lock exception
-    MockHttpServletResponse response3 = connectedOperations.validateJobModelAndWait(result3);
-    ErrorModel errorModel3 =
-        connectedOperations.handleFailureCase(response3, HttpStatus.INTERNAL_SERVER_ERROR);
-    assertThat(
-        "delete failed on lock exception",
-        errorModel3.getMessage(),
-        startsWith("Failed to lock the dataset"));
-
-    // delete the dataset again and check that it succeeds now that there are no outstanding locks
-    connectedOperations.deleteTestDatasetAndCleanup(summaryModel.getId());
-
-    // try to fetch the dataset again and confirm nothing is returned
-    connectedOperations.getDatasetExpectError(summaryModel.getId(), HttpStatus.NOT_FOUND);
-  }
-
-  @Test
-  public void testSharedLockFileDelete() throws Exception {
-    // ingest two files
-    URI sourceUri = new URI("gs", "jade-testdata", "/fileloadprofiletest/1KBfile.txt", null, null);
-    String targetPath1 = "/mm/" + Names.randomizeName("testdir") + "/testfile1.txt";
-    FileLoadModel fileLoadModel1 =
-        new FileLoadModel()
+        TimeUnit.SECONDS.sleep(5); // give the flight time to launch
+
+        // check that the dataset metadata row has two shared locks
+        // note: asserts are below outside the hang block
+        String exclusiveLock2 = datasetDao.getExclusiveLock(datasetId);
+        String[] sharedLocks2 = datasetDao.getSharedLocks(datasetId);
+
+        // try to delete the dataset, this should fail with a lock exception
+        // note: asserts are below outside the hang block
+        MvcResult result3 = mvc.perform(delete("/api/repository/v1/datasets/" + summaryModel.getId())).andReturn();
+        TimeUnit.SECONDS.sleep(5); // give the flight time to launch
+
+        // disable hang in IngestFileIdStep
+        configService.setFault(ConfigEnum.FILE_INGEST_LOCK_CONFLICT_CONTINUE_FAULT.name(), true);
+        // ====================================================
+
+        // check that the dataset metadata row has a shared lock during the first ingest request
+        assertNull("dataset row has no exclusive lock", exclusiveLock1);
+        assertNotNull("dataset row has a shared lock taken out", sharedLocks1);
+        assertEquals("dataset row has one shared lock", 1, sharedLocks1.length);
+
+        // check that the dataset metadata row has two shared locks while both ingests are running
+        assertNull("dataset row has no exclusive lock", exclusiveLock2);
+        assertNotNull("dataset row has a shared lock taken out", sharedLocks2);
+        assertEquals("dataset row has two shared locks", 2, sharedLocks2.length);
+
+        // check the response from the first ingest request
+        MockHttpServletResponse response1 = connectedOperations.validateJobModelAndWait(result1);
+        FileModel fileModel1 = connectedOperations.handleSuccessCase(response1, FileModel.class);
+        assertEquals("file description 1 correct", fileLoadModel1.getDescription(), fileModel1.getDescription());
+
+        // check the response from the second ingest request
+        MockHttpServletResponse response2 = connectedOperations.validateJobModelAndWait(result2);
+        FileModel fileModel2 = connectedOperations.handleSuccessCase(response2, FileModel.class);
+        assertEquals("file description 2 correct", fileLoadModel2.getDescription(), fileModel2.getDescription());
+
+        // check the response from the delete request, confirm fails with a lock exception
+        MockHttpServletResponse response3 = connectedOperations.validateJobModelAndWait(result3);
+        ErrorModel errorModel3 = connectedOperations.handleFailureCase(response3, HttpStatus.INTERNAL_SERVER_ERROR);
+        assertThat("delete failed on lock exception", errorModel3.getMessage(),
+            startsWith("Failed to lock the dataset"));
+
+        // delete the dataset again and check that it succeeds now that there are no outstanding locks
+        connectedOperations.deleteTestDatasetAndCleanup(summaryModel.getId());
+
+        // try to fetch the dataset again and confirm nothing is returned
+        connectedOperations.getDatasetExpectError(summaryModel.getId(), HttpStatus.NOT_FOUND);
+    }
+
+    @Test
+    public void testSharedLockFileDelete() throws Exception {
+        // ingest two files
+        URI sourceUri = new URI("gs", "jade-testdata", "/fileloadprofiletest/1KBfile.txt",
+            null, null);
+        String targetPath1 = "/mm/" + Names.randomizeName("testdir") + "/testfile1.txt";
+        FileLoadModel fileLoadModel1 = new FileLoadModel()
             .sourcePath(sourceUri.toString())
             .description("file 1")
             .mimeType("text/plain")
             .targetPath(targetPath1)
             .profileId(billingProfile.getId());
-    FileModel fileModel1 =
-        connectedOperations.ingestFileSuccess(summaryModel.getId(), fileLoadModel1);
-
-    String targetPath2 = "/mm/" + Names.randomizeName("testdir") + "/testfile2.txt";
-    FileLoadModel fileLoadModel2 =
-        new FileLoadModel()
+        FileModel fileModel1 = connectedOperations.ingestFileSuccess(summaryModel.getId(), fileLoadModel1);
+
+        String targetPath2 = "/mm/" + Names.randomizeName("testdir") + "/testfile2.txt";
+        FileLoadModel fileLoadModel2 = new FileLoadModel()
             .sourcePath(sourceUri.toString())
             .description("file 2")
             .mimeType("text/plain")
             .targetPath(targetPath2)
             .profileId(billingProfile.getId());
-    FileModel fileModel2 =
-        connectedOperations.ingestFileSuccess(summaryModel.getId(), fileLoadModel2);
-
-    // NO ASSERTS inside the block below where hang is enabled to reduce chance of failing before
-    // disabling the hang
-    // ====================================================
-    // enable hang in DeleteFileLookupStep
-    configService.setFault(ConfigEnum.FILE_DELETE_LOCK_CONFLICT_STOP_FAULT.name(), true);
-
-    // try to delete the first file
-    MvcResult result1 =
-        mvc.perform(
-                delete(
-                    "/api/repository/v1/datasets/"
-                        + summaryModel.getId()
-                        + "/files/"
-                        + fileModel1.getFileId()))
+        FileModel fileModel2 = connectedOperations.ingestFileSuccess(summaryModel.getId(), fileLoadModel2);
+
+        // NO ASSERTS inside the block below where hang is enabled to reduce chance of failing before disabling the hang
+        // ====================================================
+        // enable hang in DeleteFileLookupStep
+        configService.setFault(ConfigEnum.FILE_DELETE_LOCK_CONFLICT_STOP_FAULT.name(), true);
+
+        // try to delete the first file
+        MvcResult result1 = mvc.perform(
+            delete("/api/repository/v1/datasets/" + summaryModel.getId() + "/files/" + fileModel1.getFileId()))
             .andReturn();
-    TimeUnit.SECONDS.sleep(5); // give the flight time to launch
-
-    // check that the dataset metadata row has a shared lock
-    // note: asserts are below outside the hang block
-    UUID datasetId = summaryModel.getId();
-    String exclusiveLock1 = datasetDao.getExclusiveLock(datasetId);
-    String[] sharedLocks1 = datasetDao.getSharedLocks(datasetId);
-
-    // try to delete the second file
-    MvcResult result2 =
-        mvc.perform(
-                delete(
-                    "/api/repository/v1/datasets/"
-                        + summaryModel.getId()
-                        + "/files/"
-                        + fileModel2.getFileId()))
+        TimeUnit.SECONDS.sleep(5); // give the flight time to launch
+
+        // check that the dataset metadata row has a shared lock
+        // note: asserts are below outside the hang block
+        UUID datasetId = summaryModel.getId();
+        String exclusiveLock1 = datasetDao.getExclusiveLock(datasetId);
+        String[] sharedLocks1 = datasetDao.getSharedLocks(datasetId);
+
+        // try to delete the second file
+        MvcResult result2 = mvc.perform(
+            delete("/api/repository/v1/datasets/" + summaryModel.getId() + "/files/" + fileModel2.getFileId()))
             .andReturn();
-    TimeUnit.SECONDS.sleep(5); // give the flight time to launch
-
-    // check that the dataset metadata row has two shared locks
-    // note: asserts are below outside the hang block
-    String exclusiveLock2 = datasetDao.getExclusiveLock(datasetId);
-    String[] sharedLocks2 = datasetDao.getSharedLocks(datasetId);
-
-    // try to delete the dataset, this should fail with a lock exception
-    // note: asserts are below outside the hang block
-    MvcResult result3 =
-        mvc.perform(delete("/api/repository/v1/datasets/" + summaryModel.getId())).andReturn();
-    TimeUnit.SECONDS.sleep(5); // give the flight time to launch
-
-    // disable hang in DeleteFileLookupStep
-    configService.setFault(ConfigEnum.FILE_DELETE_LOCK_CONFLICT_CONTINUE_FAULT.name(), true);
-    // ====================================================
-
-    // check that the dataset metadata row has a shared lock during the first file delete
-    assertNull("dataset row has no exclusive lock", exclusiveLock1);
-    assertNotNull("dataset row has a shared lock taken out", sharedLocks1);
-    assertEquals("dataset row has one shared lock", 1, sharedLocks1.length);
-
-    // check that the dataset metadata row has two shared locks while both file deletes are running
-    assertNull("dataset row has no exclusive lock", exclusiveLock2);
-    assertNotNull("dataset row has a shared lock taken out", sharedLocks2);
-    assertEquals("dataset row has two shared locks", 2, sharedLocks2.length);
-
-    // check the response from the first delete file request
-    MockHttpServletResponse response1 = connectedOperations.validateJobModelAndWait(result1);
-    assertEquals(response1.getStatus(), HttpStatus.OK.value());
-    connectedOperations.checkDeleteResponse(response1);
-    connectedOperations.removeFile(summaryModel.getId(), fileModel1.getFileId());
-
-    // check the response from the second delete file request
-    MockHttpServletResponse response2 = connectedOperations.validateJobModelAndWait(result2);
-    assertEquals(response2.getStatus(), HttpStatus.OK.value());
-    connectedOperations.checkDeleteResponse(response2);
-    connectedOperations.removeFile(summaryModel.getId(), fileModel2.getFileId());
-
-    // check that the delete request launched while the dataset had shared locks on it, failed with
-    // a lock exception
-    MockHttpServletResponse response3 = connectedOperations.validateJobModelAndWait(result3);
-    ErrorModel errorModel3 =
-        connectedOperations.handleFailureCase(response3, HttpStatus.INTERNAL_SERVER_ERROR);
-    assertThat(
-        "delete failed on lock exception",
-        errorModel3.getMessage(),
-        startsWith("Failed to lock the dataset"));
-
-    // delete the dataset again and check that it succeeds now that there are no outstanding locks
-    connectedOperations.deleteTestDatasetAndCleanup(summaryModel.getId());
-
-    // try to fetch the dataset again and confirm nothing is returned
-    connectedOperations.getDatasetExpectError(summaryModel.getId(), HttpStatus.NOT_FOUND);
-  }
-
-  @Test
-  public void testSharedLockTableIngest() throws Exception {
-    // load a JSON file that contains the table rows to load into the test bucket
-    String resourceFileName = "snapshot-test-dataset-data-without-rowids.json";
-    String dirInCloud = "scratch/testSharedLockTableIngest/" + UUID.randomUUID().toString();
-    BlobInfo ingestTableBlob =
-        BlobInfo.newBuilder(testConfig.getIngestbucket(), dirInCloud + "/" + resourceFileName)
+        TimeUnit.SECONDS.sleep(5); // give the flight time to launch
+
+        // check that the dataset metadata row has two shared locks
+        // note: asserts are below outside the hang block
+        String exclusiveLock2 = datasetDao.getExclusiveLock(datasetId);
+        String[] sharedLocks2 = datasetDao.getSharedLocks(datasetId);
+
+        // try to delete the dataset, this should fail with a lock exception
+        // note: asserts are below outside the hang block
+        MvcResult result3 = mvc.perform(delete("/api/repository/v1/datasets/" + summaryModel.getId())).andReturn();
+        TimeUnit.SECONDS.sleep(5); // give the flight time to launch
+
+        // disable hang in DeleteFileLookupStep
+        configService.setFault(ConfigEnum.FILE_DELETE_LOCK_CONFLICT_CONTINUE_FAULT.name(), true);
+        // ====================================================
+
+        // check that the dataset metadata row has a shared lock during the first file delete
+        assertNull("dataset row has no exclusive lock", exclusiveLock1);
+        assertNotNull("dataset row has a shared lock taken out", sharedLocks1);
+        assertEquals("dataset row has one shared lock", 1, sharedLocks1.length);
+
+        // check that the dataset metadata row has two shared locks while both file deletes are running
+        assertNull("dataset row has no exclusive lock", exclusiveLock2);
+        assertNotNull("dataset row has a shared lock taken out", sharedLocks2);
+        assertEquals("dataset row has two shared locks", 2, sharedLocks2.length);
+
+        // check the response from the first delete file request
+        MockHttpServletResponse response1 = connectedOperations.validateJobModelAndWait(result1);
+        assertEquals(response1.getStatus(), HttpStatus.OK.value());
+        connectedOperations.checkDeleteResponse(response1);
+        connectedOperations.removeFile(summaryModel.getId(), fileModel1.getFileId());
+
+        // check the response from the second delete file request
+        MockHttpServletResponse response2 = connectedOperations.validateJobModelAndWait(result2);
+        assertEquals(response2.getStatus(), HttpStatus.OK.value());
+        connectedOperations.checkDeleteResponse(response2);
+        connectedOperations.removeFile(summaryModel.getId(), fileModel2.getFileId());
+
+        // check that the delete request launched while the dataset had shared locks on it, failed with a lock exception
+        MockHttpServletResponse response3 = connectedOperations.validateJobModelAndWait(result3);
+        ErrorModel errorModel3 = connectedOperations.handleFailureCase(response3, HttpStatus.INTERNAL_SERVER_ERROR);
+        assertThat("delete failed on lock exception", errorModel3.getMessage(),
+            startsWith("Failed to lock the dataset"));
+
+        // delete the dataset again and check that it succeeds now that there are no outstanding locks
+        connectedOperations.deleteTestDatasetAndCleanup(summaryModel.getId());
+
+        // try to fetch the dataset again and confirm nothing is returned
+        connectedOperations.getDatasetExpectError(summaryModel.getId(), HttpStatus.NOT_FOUND);
+    }
+
+    @Test
+    public void testSharedLockTableIngest() throws Exception {
+        // load a JSON file that contains the table rows to load into the test bucket
+        String resourceFileName = "snapshot-test-dataset-data-without-rowids.json";
+        String dirInCloud = "scratch/testSharedLockTableIngest/" + UUID.randomUUID().toString();
+        BlobInfo ingestTableBlob = BlobInfo
+            .newBuilder(testConfig.getIngestbucket(), dirInCloud + "/" + resourceFileName)
             .build();
-    Storage storage = StorageOptions.getDefaultInstance().getService();
-    storage.create(
-        ingestTableBlob,
-        IOUtils.toByteArray(getClass().getClassLoader().getResource(resourceFileName)));
-
-    // make sure the JSON file gets cleaned up on test teardown
-    connectedOperations.addScratchFile(dirInCloud + "/" + resourceFileName);
-
-    // NO ASSERTS inside the block below where hang is enabled to reduce chance of failing before
-    // disabling the hang
-    // ====================================================
-    // enable hang in IngestSetupStep
-    configService.setFault(ConfigEnum.TABLE_INGEST_LOCK_CONFLICT_STOP_FAULT.name(), true);
-
-    // kick off the first table ingest. it should hang in the cleanup step.
-    String gsPath =
-        "gs://" + testConfig.getIngestbucket() + "/" + dirInCloud + "/" + resourceFileName;
-    IngestRequestModel ingestRequest1 =
-        new IngestRequestModel()
+        Storage storage = StorageOptions.getDefaultInstance().getService();
+        storage.create(ingestTableBlob,
+            IOUtils.toByteArray(getClass().getClassLoader().getResource(resourceFileName)));
+
+        // make sure the JSON file gets cleaned up on test teardown
+        connectedOperations.addScratchFile(dirInCloud + "/" + resourceFileName);
+
+        // NO ASSERTS inside the block below where hang is enabled to reduce chance of failing before disabling the hang
+        // ====================================================
+        // enable hang in IngestSetupStep
+        configService.setFault(ConfigEnum.TABLE_INGEST_LOCK_CONFLICT_STOP_FAULT.name(), true);
+
+        // kick off the first table ingest. it should hang in the cleanup step.
+        String gsPath = "gs://" + testConfig.getIngestbucket() + "/" + dirInCloud + "/" + resourceFileName;
+        IngestRequestModel ingestRequest1 = new IngestRequestModel()
             .format(IngestRequestModel.FormatEnum.JSON)
             .table("thetable")
             .path(gsPath);
-    MvcResult result1 = connectedOperations.ingestTableRaw(summaryModel.getId(), ingestRequest1);
-    TimeUnit.SECONDS.sleep(5); // give the flight time to launch
-
-    // check that the dataset metadata row has a shared lock
-    // note: asserts are below outside the hang block
-    UUID datasetId = summaryModel.getId();
-    String exclusiveLock1 = datasetDao.getExclusiveLock(datasetId);
-    String[] sharedLocks1 = datasetDao.getSharedLocks(datasetId);
-
-    // kick off the second table ingest. it should hang in the cleanup step.
-    IngestRequestModel ingestRequest2 =
-        new IngestRequestModel()
+        MvcResult result1 = connectedOperations.ingestTableRaw(summaryModel.getId(), ingestRequest1);
+        TimeUnit.SECONDS.sleep(5); // give the flight time to launch
+
+        // check that the dataset metadata row has a shared lock
+        // note: asserts are below outside the hang block
+        UUID datasetId = summaryModel.getId();
+        String exclusiveLock1 = datasetDao.getExclusiveLock(datasetId);
+        String[] sharedLocks1 = datasetDao.getSharedLocks(datasetId);
+
+        // kick off the second table ingest. it should hang in the cleanup step.
+        IngestRequestModel ingestRequest2 = new IngestRequestModel()
             .format(IngestRequestModel.FormatEnum.JSON)
             .table("thetable")
             .path(gsPath);
-    MvcResult result2 = connectedOperations.ingestTableRaw(summaryModel.getId(), ingestRequest2);
-    TimeUnit.SECONDS.sleep(5); // give the flight time to launch
-
-    // check that the dataset metadata row has two shared locks
-    // note: asserts are below outside the hang block
-    String exclusiveLock2 = datasetDao.getExclusiveLock(datasetId);
-    String[] sharedLocks2 = datasetDao.getSharedLocks(datasetId);
-
-    // try to delete the dataset, this should fail with a lock exception
-    // note: asserts are below outside the hang block
-    MvcResult result3 =
-        mvc.perform(delete("/api/repository/v1/datasets/" + summaryModel.getId())).andReturn();
-    TimeUnit.SECONDS.sleep(5); // give the flight time to launch
-
-    // disable hang in IngestSetupStep
-    configService.setFault(ConfigEnum.TABLE_INGEST_LOCK_CONFLICT_CONTINUE_FAULT.name(), true);
-    // ====================================================
-
-    // check that the dataset metadata row has a shared lock during the first table ingest
-    assertNull("dataset row has no exclusive lock", exclusiveLock1);
-    assertEquals("dataset row has one shared lock", 1, sharedLocks1.length);
-
-    // check that the dataset metadata row has two shared locks while both table ingests are running
-    assertNull("dataset row has no exclusive lock", exclusiveLock2);
-    assertEquals("dataset row has two shared locks", 2, sharedLocks2.length);
-
-    // check the response from the first table ingest
-    MockHttpServletResponse response1 = connectedOperations.validateJobModelAndWait(result1);
-    connectedOperations.checkIngestTableResponse(response1);
-
-    // check the response from the second delete table ingest
-    MockHttpServletResponse response2 = connectedOperations.validateJobModelAndWait(result2);
-    connectedOperations.checkIngestTableResponse(response2);
-
-    // check that the delete launched while both the table ingests had shared locks taken out,
-    // failed with a lock exception
-    MockHttpServletResponse response3 = connectedOperations.validateJobModelAndWait(result3);
-    ErrorModel errorModel3 =
-        connectedOperations.handleFailureCase(response3, HttpStatus.INTERNAL_SERVER_ERROR);
-    assertThat(
-        "delete failed on lock exception",
-        errorModel3.getMessage(),
-        startsWith("Failed to lock the dataset"));
-
-    // delete the dataset again and check that it succeeds now that there are no outstanding locks
-    connectedOperations.deleteTestDatasetAndCleanup(summaryModel.getId());
-
-    // try to fetch the dataset again and confirm nothing is returned
-    connectedOperations.getDatasetExpectError(summaryModel.getId(), HttpStatus.NOT_FOUND);
-  }
-
-  // todo known flaky test - documented in DR-1102
-  @Test
-  public void testRepeatedSoftDelete() throws Exception {
-    // load a CSV file that contains the table rows to load into the test bucket
-    String resourceFileName = "snapshot-test-dataset-data.csv";
-    String dirInCloud = "scratch/testRepeatedSoftDelete/" + UUID.randomUUID().toString();
-    BlobInfo ingestTableBlob =
-        BlobInfo.newBuilder(testConfig.getIngestbucket(), dirInCloud + "/" + resourceFileName)
+        MvcResult result2 = connectedOperations.ingestTableRaw(summaryModel.getId(), ingestRequest2);
+        TimeUnit.SECONDS.sleep(5); // give the flight time to launch
+
+        // check that the dataset metadata row has two shared locks
+        // note: asserts are below outside the hang block
+        String exclusiveLock2 = datasetDao.getExclusiveLock(datasetId);
+        String[] sharedLocks2 = datasetDao.getSharedLocks(datasetId);
+
+        // try to delete the dataset, this should fail with a lock exception
+        // note: asserts are below outside the hang block
+        MvcResult result3 = mvc.perform(delete("/api/repository/v1/datasets/" + summaryModel.getId())).andReturn();
+        TimeUnit.SECONDS.sleep(5); // give the flight time to launch
+
+        // disable hang in IngestSetupStep
+        configService.setFault(ConfigEnum.TABLE_INGEST_LOCK_CONFLICT_CONTINUE_FAULT.name(), true);
+        // ====================================================
+
+        // check that the dataset metadata row has a shared lock during the first table ingest
+        assertNull("dataset row has no exclusive lock", exclusiveLock1);
+        assertEquals("dataset row has one shared lock", 1, sharedLocks1.length);
+
+        // check that the dataset metadata row has two shared locks while both table ingests are running
+        assertNull("dataset row has no exclusive lock", exclusiveLock2);
+        assertEquals("dataset row has two shared locks", 2, sharedLocks2.length);
+
+        // check the response from the first table ingest
+        MockHttpServletResponse response1 = connectedOperations.validateJobModelAndWait(result1);
+        connectedOperations.checkIngestTableResponse(response1);
+
+        // check the response from the second delete table ingest
+        MockHttpServletResponse response2 = connectedOperations.validateJobModelAndWait(result2);
+        connectedOperations.checkIngestTableResponse(response2);
+
+        // check that the delete launched while both the table ingests had shared locks taken out,
+        // failed with a lock exception
+        MockHttpServletResponse response3 = connectedOperations.validateJobModelAndWait(result3);
+        ErrorModel errorModel3 = connectedOperations.handleFailureCase(response3, HttpStatus.INTERNAL_SERVER_ERROR);
+        assertThat("delete failed on lock exception", errorModel3.getMessage(),
+            startsWith("Failed to lock the dataset"));
+
+        // delete the dataset again and check that it succeeds now that there are no outstanding locks
+        connectedOperations.deleteTestDatasetAndCleanup(summaryModel.getId());
+
+        // try to fetch the dataset again and confirm nothing is returned
+        connectedOperations.getDatasetExpectError(summaryModel.getId(), HttpStatus.NOT_FOUND);
+    }
+
+    // todo known flaky test - documented in DR-1102
+    @Test
+    public void testRepeatedSoftDelete() throws Exception {
+        // load a CSV file that contains the table rows to load into the test bucket
+        String resourceFileName = "snapshot-test-dataset-data.csv";
+        String dirInCloud = "scratch/testRepeatedSoftDelete/" + UUID.randomUUID().toString();
+        BlobInfo ingestTableBlob = BlobInfo
+            .newBuilder(testConfig.getIngestbucket(), dirInCloud + "/" + resourceFileName)
             .build();
-    Storage storage = StorageOptions.getDefaultInstance().getService();
-    storage.create(
-        ingestTableBlob,
-        IOUtils.toByteArray(getClass().getClassLoader().getResource(resourceFileName)));
-    String tableIngestInputFilePath =
-        "gs://" + testConfig.getIngestbucket() + "/" + dirInCloud + "/" + resourceFileName;
-
-    // ingest the table
-    String tableName = "thetable";
-    IngestRequestModel ingestRequest =
-        new IngestRequestModel()
+        Storage storage = StorageOptions.getDefaultInstance().getService();
+        storage.create(ingestTableBlob,
+            IOUtils.toByteArray(getClass().getClassLoader().getResource(resourceFileName)));
+        String tableIngestInputFilePath =
+            "gs://" + testConfig.getIngestbucket() + "/" + dirInCloud + "/" + resourceFileName;
+
+        // ingest the table
+        String tableName = "thetable";
+        IngestRequestModel ingestRequest = new IngestRequestModel()
             .table(tableName)
             .format(IngestRequestModel.FormatEnum.CSV)
             .csvSkipLeadingRows(1)
             .path(tableIngestInputFilePath);
-    connectedOperations.ingestTableSuccess(summaryModel.getId(), ingestRequest);
-
-    // make sure the JSON file gets cleaned up on test teardown
-    connectedOperations.addScratchFile(dirInCloud + "/" + resourceFileName);
-
-    // load a CSV file that contains the table rows to soft delete into the test bucket
-    String softDeleteRowId = "8c52c63e-8d9f-4cfc-82d0-0f916b2404c1";
-    List<String> softDeleteRowIds = new ArrayList<>();
-    softDeleteRowIds.add(softDeleteRowId); // add the same rowid twice
-    softDeleteRowIds.add(softDeleteRowId);
-    DataDeletionRequest softDeleteRequest =
-        uploadInputFileAndBuildSoftDeleteRequest(
+        connectedOperations.ingestTableSuccess(summaryModel.getId(), ingestRequest);
+
+        // make sure the JSON file gets cleaned up on test teardown
+        connectedOperations.addScratchFile(dirInCloud + "/" + resourceFileName);
+
+        // load a CSV file that contains the table rows to soft delete into the test bucket
+        String softDeleteRowId = "8c52c63e-8d9f-4cfc-82d0-0f916b2404c1";
+        List<String> softDeleteRowIds = new ArrayList<>();
+        softDeleteRowIds.add(softDeleteRowId); // add the same rowid twice
+        softDeleteRowIds.add(softDeleteRowId);
+        DataDeletionRequest softDeleteRequest = uploadInputFileAndBuildSoftDeleteRequest(
             dirInCloud, "testRepeatedSoftDelete.csv", tableName, softDeleteRowIds);
 
-    // make the soft delete request and wait for it to return
-    connectedOperations.softDeleteSuccess(summaryModel.getId(), softDeleteRequest);
-
-    // check that the size of the live table matches what we expect
-    List<String> liveTableRowIds1 = getRowIdsFromBQTable(summaryModel.getName(), tableName);
-    assertEquals("Size of live table is 3", 3, liveTableRowIds1.size());
-    assertFalse(
-        "Soft deleted row id is not in live table", liveTableRowIds1.contains(softDeleteRowId));
-
-    // note: the soft delete table name is not exposed to end users, so to check that the state of
-    // the
-    // soft delete table is correct, I'm reaching into our internals to fetch the table name
-    Dataset internalDatasetObj = datasetDao.retrieve(summaryModel.getId());
-    DatasetTable internalDatasetTableObj = internalDatasetObj.getTableByName(tableName).get();
-    String internalSoftDeleteTableName = internalDatasetTableObj.getSoftDeleteTableName();
-
-    // check that the size of the soft delete table matches what we expect
-    List<String> softDeleteRowIds1 =
-        getRowIdsFromBQTable(summaryModel.getName(), internalSoftDeleteTableName);
-    assertEquals("Size of soft delete table is 1", 1, softDeleteRowIds1.size());
-    assertTrue(
-        "Soft deleted row id is in soft delete table", softDeleteRowIds1.contains(softDeleteRowId));
-
-    // repeat the same soft delete request and wait for it to return
-    connectedOperations.softDeleteSuccess(summaryModel.getId(), softDeleteRequest);
-
-    // check that the size of the live table has not changed
-    List<String> liveTableRowIds2 = getRowIdsFromBQTable(summaryModel.getName(), tableName);
-    assertEquals("Size of live table is still 3", 3, liveTableRowIds2.size());
-    assertFalse(
-        "Soft deleted row id is still not in live table",
-        liveTableRowIds2.contains(softDeleteRowId));
-
-    // check that the size of the soft delete table has not changed
-    List<String> softDeleteRowIds2 =
-        getRowIdsFromBQTable(summaryModel.getName(), internalSoftDeleteTableName);
-    assertEquals("Size of soft delete table is still 1", 1, softDeleteRowIds2.size());
-    assertTrue(
-        "Soft deleted row id is still in soft delete table",
-        softDeleteRowIds2.contains(softDeleteRowId));
-
-    // delete the dataset and check that it succeeds
-    connectedOperations.deleteTestDatasetAndCleanup(summaryModel.getId());
-
-    // try to fetch the dataset again and confirm nothing is returned
-    connectedOperations.getDatasetExpectError(summaryModel.getId(), HttpStatus.NOT_FOUND);
-  }
-
-  @Test
-  public void testConcurrentSoftDeletes() throws Exception {
-    // load a CSV file that contains the table rows to load into the test bucket
-    String resourceFileName = "snapshot-test-dataset-data.csv";
-    String dirInCloud = "scratch/testConcurrentSoftDeletes/" + UUID.randomUUID().toString();
-    BlobInfo ingestTableBlob =
-        BlobInfo.newBuilder(testConfig.getIngestbucket(), dirInCloud + "/" + resourceFileName)
+        // make the soft delete request and wait for it to return
+        connectedOperations.softDeleteSuccess(summaryModel.getId(), softDeleteRequest);
+
+        // check that the size of the live table matches what we expect
+        List<String> liveTableRowIds1 = getRowIdsFromBQTable(summaryModel.getName(), tableName);
+        assertEquals("Size of live table is 3", 3, liveTableRowIds1.size());
+        assertFalse("Soft deleted row id is not in live table", liveTableRowIds1.contains(softDeleteRowId));
+
+        // note: the soft delete table name is not exposed to end users, so to check that the state of the
+        // soft delete table is correct, I'm reaching into our internals to fetch the table name
+        Dataset internalDatasetObj = datasetDao.retrieve(summaryModel.getId());
+        DatasetTable internalDatasetTableObj = internalDatasetObj.getTableByName(tableName).get();
+        String internalSoftDeleteTableName = internalDatasetTableObj.getSoftDeleteTableName();
+
+        // check that the size of the soft delete table matches what we expect
+        List<String> softDeleteRowIds1 = getRowIdsFromBQTable(summaryModel.getName(), internalSoftDeleteTableName);
+        assertEquals("Size of soft delete table is 1", 1, softDeleteRowIds1.size());
+        assertTrue("Soft deleted row id is in soft delete table", softDeleteRowIds1.contains(softDeleteRowId));
+
+        // repeat the same soft delete request and wait for it to return
+        connectedOperations.softDeleteSuccess(summaryModel.getId(), softDeleteRequest);
+
+        // check that the size of the live table has not changed
+        List<String> liveTableRowIds2 = getRowIdsFromBQTable(summaryModel.getName(), tableName);
+        assertEquals("Size of live table is still 3", 3, liveTableRowIds2.size());
+        assertFalse("Soft deleted row id is still not in live table", liveTableRowIds2.contains(softDeleteRowId));
+
+        // check that the size of the soft delete table has not changed
+        List<String> softDeleteRowIds2 = getRowIdsFromBQTable(summaryModel.getName(), internalSoftDeleteTableName);
+        assertEquals("Size of soft delete table is still 1", 1, softDeleteRowIds2.size());
+        assertTrue("Soft deleted row id is still in soft delete table", softDeleteRowIds2.contains(softDeleteRowId));
+
+        // delete the dataset and check that it succeeds
+        connectedOperations.deleteTestDatasetAndCleanup(summaryModel.getId());
+
+        // try to fetch the dataset again and confirm nothing is returned
+        connectedOperations.getDatasetExpectError(summaryModel.getId(), HttpStatus.NOT_FOUND);
+    }
+
+    @Test
+    public void testConcurrentSoftDeletes() throws Exception {
+        // load a CSV file that contains the table rows to load into the test bucket
+        String resourceFileName = "snapshot-test-dataset-data.csv";
+        String dirInCloud = "scratch/testConcurrentSoftDeletes/" + UUID.randomUUID().toString();
+        BlobInfo ingestTableBlob = BlobInfo
+            .newBuilder(testConfig.getIngestbucket(), dirInCloud + "/" + resourceFileName)
             .build();
-    Storage storage = StorageOptions.getDefaultInstance().getService();
-    storage.create(
-        ingestTableBlob,
-        IOUtils.toByteArray(getClass().getClassLoader().getResource(resourceFileName)));
-    String tableIngestInputFilePath =
-        "gs://" + testConfig.getIngestbucket() + "/" + dirInCloud + "/" + resourceFileName;
-
-    // ingest the table
-    String tableName = "thetable";
-    IngestRequestModel ingestRequest =
-        new IngestRequestModel()
+        Storage storage = StorageOptions.getDefaultInstance().getService();
+        storage.create(ingestTableBlob,
+            IOUtils.toByteArray(getClass().getClassLoader().getResource(resourceFileName)));
+        String tableIngestInputFilePath =
+            "gs://" + testConfig.getIngestbucket() + "/" + dirInCloud + "/" + resourceFileName;
+
+        // ingest the table
+        String tableName = "thetable";
+        IngestRequestModel ingestRequest = new IngestRequestModel()
             .table(tableName)
             .format(IngestRequestModel.FormatEnum.CSV)
             .csvSkipLeadingRows(1)
             .path(tableIngestInputFilePath);
-    connectedOperations.ingestTableSuccess(summaryModel.getId(), ingestRequest);
-
-    // make sure the JSON file gets cleaned up on test teardown
-    connectedOperations.addScratchFile(dirInCloud + "/" + resourceFileName);
-
-    // load CSV file #1 that contains the table rows to soft delete into the test bucket
-    String softDeleteRowId1 = "8c52c63e-8d9f-4cfc-82d0-0f916b2404c1";
-    DataDeletionRequest softDeleteRequest1 =
-        uploadInputFileAndBuildSoftDeleteRequest(
-            dirInCloud,
-            "testConcurrentSoftDeletes1.csv",
-            tableName,
-            Collections.singletonList(softDeleteRowId1));
-
-    // load CSV file #1 that contains the table rows to soft delete into the test bucket
-    String softDeleteRowId2 = "13ae488a-e33f-4ee6-ba30-c1fca4d96b63";
-    DataDeletionRequest softDeleteRequest2 =
-        uploadInputFileAndBuildSoftDeleteRequest(
-            dirInCloud,
-            "testConcurrentSoftDeletes2.csv",
-            tableName,
-            Collections.singletonList(softDeleteRowId2));
-
-    // NO ASSERTS inside the block below where hang is enabled to reduce chance of failing before
-    // disabling the hang
-    // ====================================================
-    // enable hang in DataDeletionStep
-    configService.setFault(ConfigEnum.SOFT_DELETE_LOCK_CONFLICT_STOP_FAULT.name(), true);
-
-    // kick off the first soft delete request, it should hang just before updating the soft delete
-    // table
-    MvcResult softDeleteResult1 =
-        connectedOperations.softDeleteRaw(summaryModel.getId(), softDeleteRequest1);
-    TimeUnit.SECONDS.sleep(5); // give the flight time to launch
-
-    // check that the dataset metadata row has a shared lock
-    // note: asserts are below outside the hang block
-    UUID datasetId = summaryModel.getId();
-    String exclusiveLock1 = datasetDao.getExclusiveLock(datasetId);
-    String[] sharedLocks1 = datasetDao.getSharedLocks(datasetId);
-
-    // kick off the second soft delete request, it should also hang just before updating the soft
-    // delete table
-    MvcResult softDeleteResult2 =
-        connectedOperations.softDeleteRaw(summaryModel.getId(), softDeleteRequest2);
-    TimeUnit.SECONDS.sleep(5); // give the flight time to launch
-
-    // check that the dataset metadata row has two shared locks
-    // note: asserts are below outside the hang block
-    String exclusiveLock2 = datasetDao.getExclusiveLock(datasetId);
-    String[] sharedLocks2 = datasetDao.getSharedLocks(datasetId);
-
-    // disable hang in DataDeletionStep
-    configService.setFault(ConfigEnum.SOFT_DELETE_LOCK_CONFLICT_CONTINUE_FAULT.name(), true);
-    // ====================================================
-
-    // check that the dataset metadata row has a shared lock after the first soft delete request was
-    // kicked off
-    assertNull("dataset row has no exclusive lock", exclusiveLock1);
-    assertEquals("dataset row has one shared lock", 1, sharedLocks1.length);
-
-    // check that the dataset metadata row has two shared locks after the second soft delete request
-    // was kicked off
-    assertNull("dataset row has no exclusive lock", exclusiveLock2);
-    assertEquals("dataset row has two shared locks", 2, sharedLocks2.length);
-
-    // wait for the first soft delete to finish and check it succeeded
-    MockHttpServletResponse softDeleteResponse1 =
-        connectedOperations.validateJobModelAndWait(softDeleteResult1);
-    connectedOperations.handleSuccessCase(softDeleteResponse1, DeleteResponseModel.class);
-
-    // wait for the second soft delete to finish and check it succeeded
-    MockHttpServletResponse softDeleteResponse2 =
-        connectedOperations.validateJobModelAndWait(softDeleteResult2);
-    connectedOperations.handleSuccessCase(softDeleteResponse2, DeleteResponseModel.class);
-
-    // check that the size of the live table matches what we expect
-    List<String> liveTableRowIds = getRowIdsFromBQTable(summaryModel.getName(), tableName);
-    assertEquals("Size of live table is 2", 2, liveTableRowIds.size());
-    assertFalse(
-        "Soft deleted row id #1 is not in live table", liveTableRowIds.contains(softDeleteRowId1));
-    assertFalse(
-        "Soft deleted row id #2 is not in live table", liveTableRowIds.contains(softDeleteRowId2));
-
-    // note: the soft delete table name is not exposed to end users, so to check that the state of
-    // the
-    // soft delete table is correct, I'm reaching into our internals to fetch the table name
-    Dataset internalDatasetObj = datasetDao.retrieve(summaryModel.getId());
-    DatasetTable internalDatasetTableObj = internalDatasetObj.getTableByName(tableName).get();
-    String internalSoftDeleteTableName = internalDatasetTableObj.getSoftDeleteTableName();
-
-    // check that the size of the soft delete table matches what we expect
-    List<String> softDeleteRowIds =
-        getRowIdsFromBQTable(summaryModel.getName(), internalSoftDeleteTableName);
-    assertEquals("Size of soft delete table is 2", 2, softDeleteRowIds.size());
-    assertTrue(
-        "Soft deleted row id #1 is in soft delete table",
-        softDeleteRowIds.contains(softDeleteRowId1));
-    assertTrue(
-        "Soft deleted row id #2 is in soft delete table",
-        softDeleteRowIds.contains(softDeleteRowId2));
-
-    // delete the dataset and check that it succeeds
-    connectedOperations.deleteTestDatasetAndCleanup(summaryModel.getId());
-
-    // try to fetch the dataset again and confirm nothing is returned
-    connectedOperations.getDatasetExpectError(summaryModel.getId(), HttpStatus.NOT_FOUND);
-  }
-
-  @Test
-  public void testBadSoftDelete() throws Exception {
-    // load a CSV file that contains the table rows to load into the test bucket
-    String resourceFileName = "snapshot-test-dataset-data.csv";
-    String dirInCloud = "scratch/testBadSoftDelete/" + UUID.randomUUID().toString();
-    BlobInfo ingestTableBlob =
-        BlobInfo.newBuilder(testConfig.getIngestbucket(), dirInCloud + "/" + resourceFileName)
+        connectedOperations.ingestTableSuccess(summaryModel.getId(), ingestRequest);
+
+        // make sure the JSON file gets cleaned up on test teardown
+        connectedOperations.addScratchFile(dirInCloud + "/" + resourceFileName);
+
+        // load CSV file #1 that contains the table rows to soft delete into the test bucket
+        String softDeleteRowId1 = "8c52c63e-8d9f-4cfc-82d0-0f916b2404c1";
+        DataDeletionRequest softDeleteRequest1 = uploadInputFileAndBuildSoftDeleteRequest(
+            dirInCloud, "testConcurrentSoftDeletes1.csv", tableName, Collections.singletonList(softDeleteRowId1));
+
+        // load CSV file #1 that contains the table rows to soft delete into the test bucket
+        String softDeleteRowId2 = "13ae488a-e33f-4ee6-ba30-c1fca4d96b63";
+        DataDeletionRequest softDeleteRequest2 = uploadInputFileAndBuildSoftDeleteRequest(
+            dirInCloud, "testConcurrentSoftDeletes2.csv", tableName, Collections.singletonList(softDeleteRowId2));
+
+        // NO ASSERTS inside the block below where hang is enabled to reduce chance of failing before disabling the hang
+        // ====================================================
+        // enable hang in DataDeletionStep
+        configService.setFault(ConfigEnum.SOFT_DELETE_LOCK_CONFLICT_STOP_FAULT.name(), true);
+
+        // kick off the first soft delete request, it should hang just before updating the soft delete table
+        MvcResult softDeleteResult1 = connectedOperations.softDeleteRaw(summaryModel.getId(),
+                softDeleteRequest1);
+        TimeUnit.SECONDS.sleep(5); // give the flight time to launch
+
+        // check that the dataset metadata row has a shared lock
+        // note: asserts are below outside the hang block
+        UUID datasetId = summaryModel.getId();
+        String exclusiveLock1 = datasetDao.getExclusiveLock(datasetId);
+        String[] sharedLocks1 = datasetDao.getSharedLocks(datasetId);
+
+        // kick off the second soft delete request, it should also hang just before updating the soft delete table
+        MvcResult softDeleteResult2 = connectedOperations.softDeleteRaw(summaryModel.getId(), softDeleteRequest2);
+        TimeUnit.SECONDS.sleep(5); // give the flight time to launch
+
+        // check that the dataset metadata row has two shared locks
+        // note: asserts are below outside the hang block
+        String exclusiveLock2 = datasetDao.getExclusiveLock(datasetId);
+        String[] sharedLocks2 = datasetDao.getSharedLocks(datasetId);
+
+        // disable hang in DataDeletionStep
+        configService.setFault(ConfigEnum.SOFT_DELETE_LOCK_CONFLICT_CONTINUE_FAULT.name(), true);
+        // ====================================================
+
+        // check that the dataset metadata row has a shared lock after the first soft delete request was kicked off
+        assertNull("dataset row has no exclusive lock", exclusiveLock1);
+        assertEquals("dataset row has one shared lock", 1, sharedLocks1.length);
+
+        // check that the dataset metadata row has two shared locks after the second soft delete request was kicked off
+        assertNull("dataset row has no exclusive lock", exclusiveLock2);
+        assertEquals("dataset row has two shared locks", 2, sharedLocks2.length);
+
+        // wait for the first soft delete to finish and check it succeeded
+        MockHttpServletResponse softDeleteResponse1 = connectedOperations.validateJobModelAndWait(softDeleteResult1);
+        connectedOperations.handleSuccessCase(softDeleteResponse1, DeleteResponseModel.class);
+
+        // wait for the second soft delete to finish and check it succeeded
+        MockHttpServletResponse softDeleteResponse2 = connectedOperations.validateJobModelAndWait(softDeleteResult2);
+        connectedOperations.handleSuccessCase(softDeleteResponse2, DeleteResponseModel.class);
+
+        // check that the size of the live table matches what we expect
+        List<String> liveTableRowIds = getRowIdsFromBQTable(summaryModel.getName(), tableName);
+        assertEquals("Size of live table is 2", 2, liveTableRowIds.size());
+        assertFalse("Soft deleted row id #1 is not in live table", liveTableRowIds.contains(softDeleteRowId1));
+        assertFalse("Soft deleted row id #2 is not in live table", liveTableRowIds.contains(softDeleteRowId2));
+
+        // note: the soft delete table name is not exposed to end users, so to check that the state of the
+        // soft delete table is correct, I'm reaching into our internals to fetch the table name
+        Dataset internalDatasetObj = datasetDao.retrieve(summaryModel.getId());
+        DatasetTable internalDatasetTableObj = internalDatasetObj.getTableByName(tableName).get();
+        String internalSoftDeleteTableName = internalDatasetTableObj.getSoftDeleteTableName();
+
+        // check that the size of the soft delete table matches what we expect
+        List<String> softDeleteRowIds = getRowIdsFromBQTable(summaryModel.getName(), internalSoftDeleteTableName);
+        assertEquals("Size of soft delete table is 2", 2, softDeleteRowIds.size());
+        assertTrue("Soft deleted row id #1 is in soft delete table",
+                softDeleteRowIds.contains(softDeleteRowId1));
+        assertTrue("Soft deleted row id #2 is in soft delete table",
+                softDeleteRowIds.contains(softDeleteRowId2));
+
+        // delete the dataset and check that it succeeds
+        connectedOperations.deleteTestDatasetAndCleanup(summaryModel.getId());
+
+        // try to fetch the dataset again and confirm nothing is returned
+        connectedOperations.getDatasetExpectError(summaryModel.getId(), HttpStatus.NOT_FOUND);
+    }
+
+    @Test
+    public void testBadSoftDelete() throws Exception {
+        // load a CSV file that contains the table rows to load into the test bucket
+        String resourceFileName = "snapshot-test-dataset-data.csv";
+        String dirInCloud = "scratch/testBadSoftDelete/" + UUID.randomUUID().toString();
+        BlobInfo ingestTableBlob = BlobInfo
+            .newBuilder(testConfig.getIngestbucket(), dirInCloud + "/" + resourceFileName)
             .build();
-    Storage storage = StorageOptions.getDefaultInstance().getService();
-    storage.create(
-        ingestTableBlob,
-        IOUtils.toByteArray(getClass().getClassLoader().getResource(resourceFileName)));
-    String tableIngestInputFilePath =
-        "gs://" + testConfig.getIngestbucket() + "/" + dirInCloud + "/" + resourceFileName;
-
-    // ingest the table
-    String tableName = "thetable";
-    IngestRequestModel ingestRequest =
-        new IngestRequestModel()
+        Storage storage = StorageOptions.getDefaultInstance().getService();
+        storage.create(ingestTableBlob,
+            IOUtils.toByteArray(getClass().getClassLoader().getResource(resourceFileName)));
+        String tableIngestInputFilePath =
+            "gs://" + testConfig.getIngestbucket() + "/" + dirInCloud + "/" + resourceFileName;
+
+        // ingest the table
+        String tableName = "thetable";
+        IngestRequestModel ingestRequest = new IngestRequestModel()
             .table(tableName)
             .format(IngestRequestModel.FormatEnum.CSV)
             .csvSkipLeadingRows(1)
             .path(tableIngestInputFilePath);
-    connectedOperations.ingestTableSuccess(summaryModel.getId(), ingestRequest);
-
-    // make sure the JSON file gets cleaned up on test teardown
-    connectedOperations.addScratchFile(dirInCloud + "/" + resourceFileName);
-
-    // load a CSV file that contains the table rows to soft delete into the test bucket
-    String softDeleteBadRowId = "badrowid";
-    String softDeleteGoodRowId = "8c52c63e-8d9f-4cfc-82d0-0f916b2404c1";
-    List<String> softDeleteRowIds = new ArrayList<>();
-    softDeleteRowIds.add(softDeleteBadRowId);
-    softDeleteRowIds.add(softDeleteGoodRowId);
-    DataDeletionRequest softDeleteRequest =
-        uploadInputFileAndBuildSoftDeleteRequest(
+        connectedOperations.ingestTableSuccess(summaryModel.getId(), ingestRequest);
+
+        // make sure the JSON file gets cleaned up on test teardown
+        connectedOperations.addScratchFile(dirInCloud + "/" + resourceFileName);
+
+        // load a CSV file that contains the table rows to soft delete into the test bucket
+        String softDeleteBadRowId = "badrowid";
+        String softDeleteGoodRowId = "8c52c63e-8d9f-4cfc-82d0-0f916b2404c1";
+        List<String> softDeleteRowIds = new ArrayList<>();
+        softDeleteRowIds.add(softDeleteBadRowId);
+        softDeleteRowIds.add(softDeleteGoodRowId);
+        DataDeletionRequest softDeleteRequest = uploadInputFileAndBuildSoftDeleteRequest(
             dirInCloud, "testBadSoftDelete.csv", tableName, softDeleteRowIds);
 
-    // make the soft delete request and wait for it to return
-    MvcResult softDeleteResult =
-        connectedOperations.softDeleteRaw(summaryModel.getId(), softDeleteRequest);
-    MockHttpServletResponse softDeleteResponse =
-        connectedOperations.validateJobModelAndWait(softDeleteResult);
-    assertEquals(
-        "soft delete of bad row id failed",
-        HttpStatus.BAD_REQUEST.value(),
-        softDeleteResponse.getStatus());
-
-    // check that the size of the live table matches what we expect
-    List<String> liveTableRowIds = getRowIdsFromBQTable(summaryModel.getName(), tableName);
-    assertEquals("Size of live table is 4", 4, liveTableRowIds.size());
-    assertFalse("Bad row id is not in live table", liveTableRowIds.contains(softDeleteBadRowId));
-    assertTrue("Good row id is in live table", liveTableRowIds.contains(softDeleteGoodRowId));
-
-    // note: the soft delete table name is not exposed to end users, so to check that the state of
-    // the
-    // soft delete table is correct, I'm reaching into our internals to fetch the table name
-    Dataset internalDatasetObj = datasetDao.retrieve(summaryModel.getId());
-    DatasetTable internalDatasetTableObj = internalDatasetObj.getTableByName(tableName).get();
-    String internalSoftDeleteTableName = internalDatasetTableObj.getSoftDeleteTableName();
-
-    // check that the size of the soft delete table matches what we expect
-    List<String> softDeleteRowIdsFromBQ =
-        getRowIdsFromBQTable(summaryModel.getName(), internalSoftDeleteTableName);
-    assertEquals("Size of soft delete table is 0", 0, softDeleteRowIdsFromBQ.size());
-    assertFalse(
-        "Bad row id is not in soft delete table",
-        softDeleteRowIdsFromBQ.contains(softDeleteBadRowId));
-    assertFalse(
-        "Good row id is not in soft delete table",
-        softDeleteRowIdsFromBQ.contains(softDeleteGoodRowId));
-
-    // delete the dataset and check that it succeeds
-    connectedOperations.deleteTestDatasetAndCleanup(summaryModel.getId());
-
-    // try to fetch the dataset again and confirm nothing is returned
-    connectedOperations.getDatasetExpectError(summaryModel.getId(), HttpStatus.NOT_FOUND);
-  }
-
-  @Test
-  public void testExcludeLockedFromDatasetLookups() throws Exception {
-    // check that the dataset metadata row is unlocked
-    UUID datasetId = summaryModel.getId();
-    String exclusiveLock = datasetDao.getExclusiveLock(datasetId);
-    assertNull("dataset row is not exclusively locked", exclusiveLock);
-    String[] sharedLocks = datasetDao.getSharedLocks(datasetId);
-    assertEquals("dataset row has no shared lock", 0, sharedLocks.length);
-
-    // retrieve the dataset and check that it finds it
-    DatasetModel datasetModel = connectedOperations.getDataset(summaryModel.getId());
-    assertEquals(
-        "Lookup unlocked dataset succeeds", summaryModel.getName(), datasetModel.getName());
-
-    // enumerate datasets and check that this dataset is included in the set
-    EnumerateDatasetModel enumerateDatasetModel =
-        connectedOperations.enumerateDatasets(summaryModel.getName());
-    List<DatasetSummaryModel> enumeratedDatasets = enumerateDatasetModel.getItems();
-    boolean foundDatasetWithMatchingId = false;
-    for (DatasetSummaryModel enumeratedDataset : enumeratedDatasets) {
-      if (enumeratedDataset.getId().equals(summaryModel.getId())) {
-        foundDatasetWithMatchingId = true;
-        break;
-      }
-    }
-    assertTrue("Unlocked included in enumeration", foundDatasetWithMatchingId);
-
-    // NO ASSERTS inside the block below where hang is enabled to reduce chance of failing before
-    // disabling the hang
-    // ====================================================
-    // enable hang in DeleteDatasetPrimaryDataStep
-    configService.setFault(ConfigEnum.DATASET_DELETE_LOCK_CONFLICT_STOP_FAULT.name(), true);
-
-    // kick off a request to delete the dataset. this should hang before unlocking the dataset
-    // object.
-    MvcResult deleteResult =
-        mvc.perform(delete("/api/repository/v1/datasets/" + summaryModel.getId())).andReturn();
-    TimeUnit.SECONDS.sleep(5); // give the flight time to launch
-
-    // check that the dataset metadata row has an exclusive lock
-    // note: asserts are below outside the hang block
-    exclusiveLock = datasetDao.getExclusiveLock(datasetId);
-    sharedLocks = datasetDao.getSharedLocks(datasetId);
-
-    // retrieve the dataset, should return not found
-    // note: asserts are below outside the hang block
-    MvcResult retrieveResult =
-        mvc.perform(get("/api/repository/v1/datasets/" + datasetId)).andReturn();
-
-    // enumerate datasets, this dataset should not be included in the set
-    // note: asserts are below outside the hang block
-    MvcResult enumerateResult = connectedOperations.enumerateDatasetsRaw(summaryModel.getName());
-
-    // disable hang in DeleteDatasetPrimaryDataStep
-    configService.setFault(ConfigEnum.DATASET_DELETE_LOCK_CONFLICT_CONTINUE_FAULT.name(), true);
-    // ====================================================
-
-    // check that the dataset metadata row has an exclusive lock after kicking off the delete
-    assertNotNull("dataset row is exclusively locked", exclusiveLock);
-    assertEquals("dataset row has no shared lock", 0, sharedLocks.length);
-
-    // check that the retrieve request returned not found
-    connectedOperations.handleFailureCase(retrieveResult.getResponse(), HttpStatus.NOT_FOUND);
-
-    // check that the enumerate request returned successfully and that this dataset is not included
-    // in the set
-    enumerateDatasetModel =
-        connectedOperations.handleSuccessCase(
-            enumerateResult.getResponse(), EnumerateDatasetModel.class);
-    enumeratedDatasets = enumerateDatasetModel.getItems();
-    foundDatasetWithMatchingId = false;
-    for (DatasetSummaryModel enumeratedDataset : enumeratedDatasets) {
-      if (enumeratedDataset.getId().equals(summaryModel.getId())) {
-        foundDatasetWithMatchingId = true;
-        break;
-      }
-    }
-    assertFalse("Exclusively locked not included in enumeration", foundDatasetWithMatchingId);
-
-    // check the response from the delete request
-    MockHttpServletResponse deleteResponse =
-        connectedOperations.validateJobModelAndWait(deleteResult);
-    DeleteResponseModel deleteResponseModel =
-        connectedOperations.handleSuccessCase(deleteResponse, DeleteResponseModel.class);
-    assertEquals(
-        "Dataset delete returned successfully",
-        DeleteResponseModel.ObjectStateEnum.DELETED,
-        deleteResponseModel.getObjectState());
-
-    // try to fetch the dataset again and confirm nothing is returned
-    connectedOperations.getDatasetExpectError(summaryModel.getId(), HttpStatus.NOT_FOUND);
-  }
-
-  @Test
-  public void testExcludeLockedFromFileLookups() throws Exception {
-    // check that the dataset metadata row is unlocked
-    UUID datasetId = summaryModel.getId();
-    String exclusiveLock = datasetDao.getExclusiveLock(datasetId);
-    assertNull("dataset row is not exclusively locked", exclusiveLock);
-    String[] sharedLocks = datasetDao.getSharedLocks(datasetId);
-    assertEquals("dataset row has no shared lock", 0, sharedLocks.length);
-
-    // ingest a file
-    URI sourceUri = new URI("gs", "jade-testdata", "/fileloadprofiletest/1KBfile.txt", null, null);
-    String targetPath1 =
-        "/mm/" + Names.randomizeName("testdir") + "/testExcludeLockedFromFileLookups.txt";
-    FileLoadModel fileLoadModel =
-        new FileLoadModel()
+        // make the soft delete request and wait for it to return
+        MvcResult softDeleteResult = connectedOperations.softDeleteRaw(summaryModel.getId(), softDeleteRequest);
+        MockHttpServletResponse softDeleteResponse = connectedOperations.validateJobModelAndWait(softDeleteResult);
+        assertEquals("soft delete of bad row id failed",
+            HttpStatus.BAD_REQUEST.value(), softDeleteResponse.getStatus());
+
+        // check that the size of the live table matches what we expect
+        List<String> liveTableRowIds = getRowIdsFromBQTable(summaryModel.getName(), tableName);
+        assertEquals("Size of live table is 4", 4, liveTableRowIds.size());
+        assertFalse("Bad row id is not in live table", liveTableRowIds.contains(softDeleteBadRowId));
+        assertTrue("Good row id is in live table", liveTableRowIds.contains(softDeleteGoodRowId));
+
+        // note: the soft delete table name is not exposed to end users, so to check that the state of the
+        // soft delete table is correct, I'm reaching into our internals to fetch the table name
+        Dataset internalDatasetObj = datasetDao.retrieve(summaryModel.getId());
+        DatasetTable internalDatasetTableObj = internalDatasetObj.getTableByName(tableName).get();
+        String internalSoftDeleteTableName = internalDatasetTableObj.getSoftDeleteTableName();
+
+        // check that the size of the soft delete table matches what we expect
+        List<String> softDeleteRowIdsFromBQ = getRowIdsFromBQTable(summaryModel.getName(), internalSoftDeleteTableName);
+        assertEquals("Size of soft delete table is 0", 0, softDeleteRowIdsFromBQ.size());
+        assertFalse("Bad row id is not in soft delete table",
+                softDeleteRowIdsFromBQ.contains(softDeleteBadRowId));
+        assertFalse("Good row id is not in soft delete table",
+                softDeleteRowIdsFromBQ.contains(softDeleteGoodRowId));
+
+        // delete the dataset and check that it succeeds
+        connectedOperations.deleteTestDatasetAndCleanup(summaryModel.getId());
+
+        // try to fetch the dataset again and confirm nothing is returned
+        connectedOperations.getDatasetExpectError(summaryModel.getId(), HttpStatus.NOT_FOUND);
+    }
+
+    @Test
+    public void testExcludeLockedFromDatasetLookups() throws Exception {
+        // check that the dataset metadata row is unlocked
+        UUID datasetId = summaryModel.getId();
+        String exclusiveLock = datasetDao.getExclusiveLock(datasetId);
+        assertNull("dataset row is not exclusively locked", exclusiveLock);
+        String[] sharedLocks = datasetDao.getSharedLocks(datasetId);
+        assertEquals("dataset row has no shared lock", 0, sharedLocks.length);
+
+        // retrieve the dataset and check that it finds it
+        DatasetModel datasetModel = connectedOperations.getDataset(summaryModel.getId());
+        assertEquals("Lookup unlocked dataset succeeds", summaryModel.getName(), datasetModel.getName());
+
+        // enumerate datasets and check that this dataset is included in the set
+        EnumerateDatasetModel enumerateDatasetModel = connectedOperations.enumerateDatasets(summaryModel.getName());
+        List<DatasetSummaryModel> enumeratedDatasets = enumerateDatasetModel.getItems();
+        boolean foundDatasetWithMatchingId = false;
+        for (DatasetSummaryModel enumeratedDataset : enumeratedDatasets) {
+            if (enumeratedDataset.getId().equals(summaryModel.getId())) {
+                foundDatasetWithMatchingId = true;
+                break;
+            }
+        }
+        assertTrue("Unlocked included in enumeration", foundDatasetWithMatchingId);
+
+        // NO ASSERTS inside the block below where hang is enabled to reduce chance of failing before disabling the hang
+        // ====================================================
+        // enable hang in DeleteDatasetPrimaryDataStep
+        configService.setFault(ConfigEnum.DATASET_DELETE_LOCK_CONFLICT_STOP_FAULT.name(), true);
+
+        // kick off a request to delete the dataset. this should hang before unlocking the dataset object.
+        MvcResult deleteResult = mvc.perform(delete("/api/repository/v1/datasets/" +
+                summaryModel.getId())).andReturn();
+        TimeUnit.SECONDS.sleep(5); // give the flight time to launch
+
+        // check that the dataset metadata row has an exclusive lock
+        // note: asserts are below outside the hang block
+        exclusiveLock = datasetDao.getExclusiveLock(datasetId);
+        sharedLocks = datasetDao.getSharedLocks(datasetId);
+
+        // retrieve the dataset, should return not found
+        // note: asserts are below outside the hang block
+        MvcResult retrieveResult = mvc.perform(get("/api/repository/v1/datasets/" + datasetId)).andReturn();
+
+        // enumerate datasets, this dataset should not be included in the set
+        // note: asserts are below outside the hang block
+        MvcResult enumerateResult = connectedOperations.enumerateDatasetsRaw(summaryModel.getName());
+
+        // disable hang in DeleteDatasetPrimaryDataStep
+        configService.setFault(ConfigEnum.DATASET_DELETE_LOCK_CONFLICT_CONTINUE_FAULT.name(), true);
+        // ====================================================
+
+        // check that the dataset metadata row has an exclusive lock after kicking off the delete
+        assertNotNull("dataset row is exclusively locked", exclusiveLock);
+        assertEquals("dataset row has no shared lock", 0, sharedLocks.length);
+
+        // check that the retrieve request returned not found
+        connectedOperations.handleFailureCase(retrieveResult.getResponse(), HttpStatus.NOT_FOUND);
+
+        // check that the enumerate request returned successfully and that this dataset is not included in the set
+        enumerateDatasetModel =
+            connectedOperations.handleSuccessCase(enumerateResult.getResponse(), EnumerateDatasetModel.class);
+        enumeratedDatasets = enumerateDatasetModel.getItems();
+        foundDatasetWithMatchingId = false;
+        for (DatasetSummaryModel enumeratedDataset : enumeratedDatasets) {
+            if (enumeratedDataset.getId().equals(summaryModel.getId())) {
+                foundDatasetWithMatchingId = true;
+                break;
+            }
+        }
+        assertFalse("Exclusively locked not included in enumeration", foundDatasetWithMatchingId);
+
+        // check the response from the delete request
+        MockHttpServletResponse deleteResponse = connectedOperations.validateJobModelAndWait(deleteResult);
+        DeleteResponseModel deleteResponseModel =
+            connectedOperations.handleSuccessCase(deleteResponse, DeleteResponseModel.class);
+        assertEquals("Dataset delete returned successfully",
+            DeleteResponseModel.ObjectStateEnum.DELETED, deleteResponseModel.getObjectState());
+
+        // try to fetch the dataset again and confirm nothing is returned
+        connectedOperations.getDatasetExpectError(summaryModel.getId(), HttpStatus.NOT_FOUND);
+    }
+
+    @Test
+    public void testExcludeLockedFromFileLookups() throws Exception {
+        // check that the dataset metadata row is unlocked
+        UUID datasetId = summaryModel.getId();
+        String exclusiveLock = datasetDao.getExclusiveLock(datasetId);
+        assertNull("dataset row is not exclusively locked", exclusiveLock);
+        String[] sharedLocks = datasetDao.getSharedLocks(datasetId);
+        assertEquals("dataset row has no shared lock", 0, sharedLocks.length);
+
+        // ingest a file
+        URI sourceUri = new URI("gs", "jade-testdata", "/fileloadprofiletest/1KBfile.txt",
+            null, null);
+        String targetPath1 = "/mm/" + Names.randomizeName("testdir") +
+                "/testExcludeLockedFromFileLookups.txt";
+        FileLoadModel fileLoadModel = new FileLoadModel()
             .sourcePath(sourceUri.toString())
             .description("testExcludeLockedFromFileLookups")
             .mimeType("text/plain")
             .targetPath(targetPath1)
             .profileId(billingProfile.getId());
-    FileModel fileModel =
-        connectedOperations.ingestFileSuccess(summaryModel.getId(), fileLoadModel);
-
-    // lookup the file by id and check that it's found
-    FileModel fileModelFromIdLookup =
-        connectedOperations.lookupFileSuccess(summaryModel.getId(), fileModel.getFileId());
-    assertEquals(
-        "File found by id lookup",
-        fileModel.getDescription(),
-        fileModelFromIdLookup.getDescription());
-
-    // lookup the file by path and check that it's found
-    FileModel fileModelFromPathLookup =
-        connectedOperations.lookupFileByPathSuccess(summaryModel.getId(), fileModel.getPath(), -1);
-    assertEquals(
-        "File found by path lookup",
-        fileModel.getDescription(),
-        fileModelFromPathLookup.getDescription());
-
-    // NO ASSERTS inside the block below where hang is enabled to reduce chance of failing before
-    // disabling the hang
-    // ====================================================
-    // enable hang in DeleteDatasetPrimaryDataStep
-    configService.setFault(ConfigEnum.DATASET_DELETE_LOCK_CONFLICT_STOP_FAULT.name(), true);
-
-    // kick off a request to delete the dataset. this should hang before unlocking the dataset
-    // object.
-    MvcResult deleteResult =
-        mvc.perform(delete("/api/repository/v1/datasets/" + summaryModel.getId())).andReturn();
-    TimeUnit.SECONDS.sleep(5); // give the flight time to launch
-
-    // check that the dataset metadata row has an exclusive lock
-    // note: asserts are below outside the hang block
-    exclusiveLock = datasetDao.getExclusiveLock(datasetId);
-    sharedLocks = datasetDao.getSharedLocks(datasetId);
-
-    // lookup the file by id and check that it's NOT found
-    // note: asserts are below outside the hang block
-    MockHttpServletResponse lookupFileByIdResponse =
-        connectedOperations.lookupFileRaw(summaryModel.getId(), fileModel.getFileId());
-
-    // lookup the file by path and check that it's NOT found
-    // note: asserts are below outside the hang block
-    MockHttpServletResponse lookupFileByPathResponse =
-        connectedOperations.lookupFileByPathRaw(summaryModel.getId(), fileModel.getPath(), -1);
-
-    // disable hang in DeleteDatasetPrimaryDataStep
-    configService.setFault(ConfigEnum.DATASET_DELETE_LOCK_CONFLICT_CONTINUE_FAULT.name(), true);
-    // ====================================================
-
-    // check that the dataset metadata row has an exclusive lock after kicking off the delete
-    assertNotNull("dataset row is exclusively locked", exclusiveLock);
-    assertEquals("dataset row has no shared lock", 0, sharedLocks.length);
-
-    // check that the lookup file by id returned not found
-    assertEquals(
-        "File NOT found by id lookup",
-        HttpStatus.NOT_FOUND,
-        HttpStatus.valueOf(lookupFileByIdResponse.getStatus()));
-
-    // check that the lookup file by path returned not found
-    assertEquals(
-        "File NOT found by path lookup",
-        HttpStatus.NOT_FOUND,
-        HttpStatus.valueOf(lookupFileByPathResponse.getStatus()));
-
-    // check the response from the delete request
-    MockHttpServletResponse deleteResponse =
-        connectedOperations.validateJobModelAndWait(deleteResult);
-    DeleteResponseModel deleteResponseModel =
-        connectedOperations.handleSuccessCase(deleteResponse, DeleteResponseModel.class);
-    assertEquals(
-        "Dataset delete returned successfully",
-        DeleteResponseModel.ObjectStateEnum.DELETED,
-        deleteResponseModel.getObjectState());
-
-    // remove the file from the connectedoperation bookkeeping list
-    connectedOperations.removeFile(summaryModel.getId(), fileModel.getFileId());
-
-    // try to fetch the dataset again and confirm nothing is returned
-    connectedOperations.getDatasetExpectError(summaryModel.getId(), HttpStatus.NOT_FOUND);
-  }
-
-  private List<String> getRowIdsFromBQTable(String datasetName, String tableName) throws Exception {
-    String rowIdColumn = PdaoConstant.PDAO_ROW_ID_COLUMN;
-    TableResult bqQueryResult =
-        TestUtils.selectFromBigQueryDataset(
-            bigQueryPdao, datasetDao, dataLocationService, datasetName, tableName, rowIdColumn);
-    List<String> rowIds = new ArrayList<>();
-    bqQueryResult.iterateAll().forEach(r -> rowIds.add(r.get(rowIdColumn).getStringValue()));
-    return rowIds;
-  }
-
-  private DataDeletionRequest uploadInputFileAndBuildSoftDeleteRequest(
-      String dirInCloud, String filenameInCloud, String tableName, List<String> softDeleteRowIds)
-      throws Exception {
-    Storage storage = StorageOptions.getDefaultInstance().getService();
-
-    // load a CSV file that contains the table rows to soft delete into the test bucket
-    StringBuilder csvLines = new StringBuilder();
-    for (String softDeleteRowId : softDeleteRowIds) {
-      csvLines.append(softDeleteRowId + "\n");
-    }
-    BlobInfo softDeleteBlob =
-        BlobInfo.newBuilder(testConfig.getIngestbucket(), dirInCloud + "/" + filenameInCloud)
+        FileModel fileModel = connectedOperations.ingestFileSuccess(summaryModel.getId(), fileLoadModel);
+
+        // lookup the file by id and check that it's found
+        FileModel fileModelFromIdLookup =
+            connectedOperations.lookupFileSuccess(summaryModel.getId(), fileModel.getFileId());
+        assertEquals("File found by id lookup",
+            fileModel.getDescription(), fileModelFromIdLookup.getDescription());
+
+        // lookup the file by path and check that it's found
+        FileModel fileModelFromPathLookup =
+            connectedOperations.lookupFileByPathSuccess(summaryModel.getId(), fileModel.getPath(), -1);
+        assertEquals("File found by path lookup", fileModel.getDescription(),
+                fileModelFromPathLookup.getDescription());
+
+        // NO ASSERTS inside the block below where hang is enabled to reduce chance of failing before disabling the hang
+        // ====================================================
+        // enable hang in DeleteDatasetPrimaryDataStep
+        configService.setFault(ConfigEnum.DATASET_DELETE_LOCK_CONFLICT_STOP_FAULT.name(), true);
+
+        // kick off a request to delete the dataset. this should hang before unlocking the dataset object.
+        MvcResult deleteResult = mvc.perform(delete("/api/repository/v1/datasets/" +
+                summaryModel.getId())).andReturn();
+        TimeUnit.SECONDS.sleep(5); // give the flight time to launch
+
+        // check that the dataset metadata row has an exclusive lock
+        // note: asserts are below outside the hang block
+        exclusiveLock = datasetDao.getExclusiveLock(datasetId);
+        sharedLocks = datasetDao.getSharedLocks(datasetId);
+
+        // lookup the file by id and check that it's NOT found
+        // note: asserts are below outside the hang block
+        MockHttpServletResponse lookupFileByIdResponse =
+            connectedOperations.lookupFileRaw(summaryModel.getId(), fileModel.getFileId());
+
+        // lookup the file by path and check that it's NOT found
+        // note: asserts are below outside the hang block
+        MockHttpServletResponse lookupFileByPathResponse =
+            connectedOperations.lookupFileByPathRaw(summaryModel.getId(), fileModel.getPath(), -1);
+
+        // disable hang in DeleteDatasetPrimaryDataStep
+        configService.setFault(ConfigEnum.DATASET_DELETE_LOCK_CONFLICT_CONTINUE_FAULT.name(), true);
+        // ====================================================
+
+        // check that the dataset metadata row has an exclusive lock after kicking off the delete
+        assertNotNull("dataset row is exclusively locked", exclusiveLock);
+        assertEquals("dataset row has no shared lock", 0, sharedLocks.length);
+
+        // check that the lookup file by id returned not found
+        assertEquals("File NOT found by id lookup", HttpStatus.NOT_FOUND,
+            HttpStatus.valueOf(lookupFileByIdResponse.getStatus()));
+
+        // check that the lookup file by path returned not found
+        assertEquals("File NOT found by path lookup", HttpStatus.NOT_FOUND,
+            HttpStatus.valueOf(lookupFileByPathResponse.getStatus()));
+
+        // check the response from the delete request
+        MockHttpServletResponse deleteResponse = connectedOperations.validateJobModelAndWait(deleteResult);
+        DeleteResponseModel deleteResponseModel =
+            connectedOperations.handleSuccessCase(deleteResponse, DeleteResponseModel.class);
+        assertEquals("Dataset delete returned successfully",
+            DeleteResponseModel.ObjectStateEnum.DELETED, deleteResponseModel.getObjectState());
+
+        // remove the file from the connectedoperation bookkeeping list
+        connectedOperations.removeFile(summaryModel.getId(), fileModel.getFileId());
+
+        // try to fetch the dataset again and confirm nothing is returned
+        connectedOperations.getDatasetExpectError(summaryModel.getId(), HttpStatus.NOT_FOUND);
+    }
+
+    private List<String> getRowIdsFromBQTable(String datasetName, String tableName) throws Exception {
+        String rowIdColumn = PdaoConstant.PDAO_ROW_ID_COLUMN;
+        TableResult bqQueryResult = TestUtils.selectFromBigQueryDataset(bigQueryPdao, datasetDao, dataLocationService,
+            datasetName, tableName, rowIdColumn);
+        List<String> rowIds = new ArrayList<>();
+        bqQueryResult.iterateAll().forEach(r -> rowIds.add(r.get(rowIdColumn).getStringValue()));
+        return rowIds;
+
+    }
+
+    private DataDeletionRequest uploadInputFileAndBuildSoftDeleteRequest(
+        String dirInCloud, String filenameInCloud, String tableName, List<String> softDeleteRowIds) throws Exception {
+        Storage storage = StorageOptions.getDefaultInstance().getService();
+
+        // load a CSV file that contains the table rows to soft delete into the test bucket
+        StringBuilder csvLines = new StringBuilder();
+        for (String softDeleteRowId : softDeleteRowIds) {
+            csvLines.append(softDeleteRowId + "\n");
+        }
+        BlobInfo softDeleteBlob = BlobInfo
+            .newBuilder(testConfig.getIngestbucket(), dirInCloud + "/" + filenameInCloud)
             .build();
-    storage.create(softDeleteBlob, csvLines.toString().getBytes(Charset.forName("UTF-8")));
-    String softDeleteInputFilePath =
-        "gs://" + testConfig.getIngestbucket() + "/" + dirInCloud + "/" + filenameInCloud;
-
-    // make sure the JSON file gets cleaned up on test teardown
-    connectedOperations.addScratchFile(dirInCloud + "/" + filenameInCloud);
-
-    // build the soft delete request with a pointer to a file that contains the row ids to soft
-    // delete
-    DataDeletionGcsFileModel softDeleteGcsFileModel =
-        new DataDeletionGcsFileModel()
+        storage.create(softDeleteBlob, csvLines.toString().getBytes(Charset.forName("UTF-8")));
+        String softDeleteInputFilePath =
+            "gs://" + testConfig.getIngestbucket() + "/" + dirInCloud + "/" + filenameInCloud;
+
+        // make sure the JSON file gets cleaned up on test teardown
+        connectedOperations.addScratchFile(dirInCloud + "/" + filenameInCloud);
+
+        // build the soft delete request with a pointer to a file that contains the row ids to soft delete
+        DataDeletionGcsFileModel softDeleteGcsFileModel = new DataDeletionGcsFileModel()
             .fileType(DataDeletionGcsFileModel.FileTypeEnum.CSV)
             .path(softDeleteInputFilePath);
-    DataDeletionTableModel softDeleteTableModel =
-        new DataDeletionTableModel().tableName(tableName).gcsFileSpec(softDeleteGcsFileModel);
-    DataDeletionRequest softDeleteRequest =
-        new DataDeletionRequest()
+        DataDeletionTableModel softDeleteTableModel = new DataDeletionTableModel()
+            .tableName(tableName)
+            .gcsFileSpec(softDeleteGcsFileModel);
+        DataDeletionRequest softDeleteRequest = new DataDeletionRequest()
             .deleteType(DataDeletionRequest.DeleteTypeEnum.SOFT)
             .specType(DataDeletionRequest.SpecTypeEnum.GCSFILE)
             .tables(Arrays.asList(softDeleteTableModel));
 
-    return softDeleteRequest;
-  }
-
-  // ------ Retry exclusive lock/unlock tests ---------------
-
-  @Test
-  public void retryAndAcquireExclusiveLock() throws Exception {
-    UUID datasetId = summaryModel.getId();
-    String exclusiveLock1 = datasetDao.getExclusiveLock(datasetId);
-    assertNull("At beginning of test, dataset should have no exclusive lock", exclusiveLock1);
-
-    configService.setFault(ConfigEnum.FILE_INGEST_LOCK_RETRY_FAULT.toString(), true);
-
-    MvcResult result = mvc.perform(delete("/api/repository/v1/datasets/" + datasetId)).andReturn();
-    logger.info(
-        "Sleeping for 2 seconds during delete dataset flight. It should fail to acquire exclusive lock.");
-    TimeUnit.SECONDS.sleep(2);
-    String exclusiveLock2 = datasetDao.getExclusiveLock(datasetId);
-    assertNull("Exclusive lock should be null while fault is set", exclusiveLock2);
-
-    configService.setFault(ConfigEnum.FILE_INGEST_LOCK_RETRY_FAULT.toString(), false);
-    logger.info("Fault removed - delete dataset flight should now succeed.");
-    MockHttpServletResponse response = connectedOperations.validateJobModelAndWait(result);
-
-    // if successful, remove dataset id from tracking methods
-    // so that cleanup does not try to remove the dataset again
-    HttpStatus status = HttpStatus.valueOf(response.getStatus());
-    assertTrue(
-        "Dataset delete should have successfully completed after acquiring exclusive lock",
-        status.is2xxSuccessful());
-    if (connectedOperations.checkDeleteResponse(response)) {
-      connectedOperations.removeDatasetFromTracking(datasetId);
-    }
-    logger.info("Dataset successfully deleted after acquiring exclusive lock.");
-  }
-
-  @Test
-  public void retryAndFailAcquireExclusiveLock() throws Exception {
-    UUID datasetId = summaryModel.getId();
-    String exclusiveLock1 = datasetDao.getExclusiveLock(datasetId);
-    assertNull("At beginning of test, dataset should have no exclusive lock", exclusiveLock1);
-
-    configService.setFault(ConfigEnum.FILE_INGEST_LOCK_FATAL_FAULT.toString(), true);
-
-    MvcResult result = mvc.perform(delete("/api/repository/v1/datasets/" + datasetId)).andReturn();
-    logger.info("Sleeping for 5 seconds while delete dataset attempts to delete. It should fail.");
-    TimeUnit.SECONDS.sleep(5);
-    String exclusiveLock2 = datasetDao.getExclusiveLock(datasetId);
-    assertNull("Exclusive lock should be null while fault is set", exclusiveLock2);
-
-    MockHttpServletResponse response = connectedOperations.validateJobModelAndWait(result);
-
-    connectedOperations.handleFailureCase(response);
-  }
-
-  @Test
-  public void retryAndAcquireExclusiveUnlock() throws Exception {
-    UUID datasetId = summaryModel.getId();
-    String exclusiveLock1 = datasetDao.getExclusiveLock(datasetId);
-    assertNull("At beginning of test, dataset should have no exclusive lock", exclusiveLock1);
-
-    configService.setFault(ConfigEnum.FILE_INGEST_UNLOCK_RETRY_FAULT.toString(), true);
-
-    MvcResult result = mvc.perform(delete("/api/repository/v1/datasets/" + datasetId)).andReturn();
-    logger.info(
-        "Sleeping for 10 seconds during delete dataset flight. It should acquire exclusive lock.");
-    TimeUnit.SECONDS.sleep(10);
-
-    configService.setFault(ConfigEnum.FILE_INGEST_UNLOCK_RETRY_FAULT.toString(), false);
-    logger.info("Fault removed - delete dataset flight should now succeed.");
-    MockHttpServletResponse response = connectedOperations.validateJobModelAndWait(result);
-
-    // if successful, remove dataset id from tracking methods
-    // so that cleanup does not try to remove the dataset again
-    HttpStatus status = HttpStatus.valueOf(response.getStatus());
-    assertTrue(
-        "Dataset delete should have successfully completed after acquiring exclusive lock",
-        status.is2xxSuccessful());
-    if (connectedOperations.checkDeleteResponse(response)) {
-      connectedOperations.removeDatasetFromTracking(datasetId);
-    }
-    logger.info("Dataset successfully deleted after acquiring exclusive lock.");
-  }
-
-  @Test
-  public void retryAndFailAcquireExclusiveUnlock() throws Exception {
-    UUID datasetId = summaryModel.getId();
-    String exclusiveLock1 = datasetDao.getExclusiveLock(datasetId);
-    assertNull("At beginning of test, dataset should have no exclusive lock", exclusiveLock1);
-
-    configService.setFault(ConfigEnum.FILE_INGEST_UNLOCK_FATAL_FAULT.toString(), true);
-
-    MvcResult result = mvc.perform(delete("/api/repository/v1/datasets/" + datasetId)).andReturn();
-
-    logger.info("Fatal fault. Dataset delete task should not succeed.");
-    MockHttpServletResponse response = connectedOperations.validateJobModelAndWait(result);
-
-    connectedOperations.handleFailureCase(response);
-    logger.info("Dataset successfully deleted, but failed to release lock, so task fails.");
-
-    // Let's handle the dataset cleanup here.
-    // (if test fails before this, it's ok - regular teardown should handle it)
-
-    // Dataset delete technically succeeds before the unlock fails, even though the task fails
-    // so it will error in teardown if we try to remove the dataset.
-    // In case something went wrong, let's try to delete the dataset again
-
-    configService.setFault(ConfigEnum.FILE_INGEST_UNLOCK_FATAL_FAULT.toString(), false);
-    MvcResult cleanupResult =
-        mvc.perform(delete("/api/repository/v1/datasets/" + datasetId)).andReturn();
-    MockHttpServletResponse cleanupResponse =
-        connectedOperations.validateJobModelAndWait(cleanupResult);
-    HttpStatus status = HttpStatus.valueOf(cleanupResponse.getStatus());
-
-    // worst case: Test fails, but dataset is still cleaned up
-    assertFalse(
-        "If everything went as expected, delete should have already happened.",
-        status.is2xxSuccessful());
-
-    // since we just deleted the dataset, remove it from the cleanup tasks
-    connectedOperations.removeDatasetFromTracking(datasetId);
-  }
+        return softDeleteRequest;
+    }
+
+    // ------ Retry exclusive lock/unlock tests ---------------
+
+    @Test
+    public void retryAndAcquireExclusiveLock() throws Exception {
+        UUID datasetId = summaryModel.getId();
+        String exclusiveLock1 = datasetDao.getExclusiveLock(datasetId);
+        assertNull("At beginning of test, dataset should have no exclusive lock", exclusiveLock1);
+
+        configService.setFault(ConfigEnum.FILE_INGEST_LOCK_RETRY_FAULT.toString(), true);
+
+        MvcResult result = mvc.perform(delete("/api/repository/v1/datasets/" + datasetId)).andReturn();
+        logger.info("Sleeping for 2 seconds during delete dataset flight. It should fail to acquire exclusive lock.");
+        TimeUnit.SECONDS.sleep(2);
+        String exclusiveLock2 = datasetDao.getExclusiveLock(datasetId);
+        assertNull("Exclusive lock should be null while fault is set", exclusiveLock2);
+
+        configService.setFault(ConfigEnum.FILE_INGEST_LOCK_RETRY_FAULT.toString(), false);
+        logger.info("Fault removed - delete dataset flight should now succeed.");
+        MockHttpServletResponse response = connectedOperations.validateJobModelAndWait(result);
+
+
+        // if successful, remove dataset id from tracking methods
+        // so that cleanup does not try to remove the dataset again
+        HttpStatus status = HttpStatus.valueOf(response.getStatus());
+        assertTrue("Dataset delete should have successfully completed after acquiring exclusive lock",
+            status.is2xxSuccessful());
+        if (connectedOperations.checkDeleteResponse(response)) {
+            connectedOperations.removeDatasetFromTracking(datasetId);
+        }
+        logger.info("Dataset successfully deleted after acquiring exclusive lock.");
+    }
+
+    @Test
+    public void retryAndFailAcquireExclusiveLock() throws Exception {
+        UUID datasetId = summaryModel.getId();
+        String exclusiveLock1 = datasetDao.getExclusiveLock(datasetId);
+        assertNull("At beginning of test, dataset should have no exclusive lock", exclusiveLock1);
+
+        configService.setFault(ConfigEnum.FILE_INGEST_LOCK_FATAL_FAULT.toString(), true);
+
+        MvcResult result = mvc.perform(delete("/api/repository/v1/datasets/" + datasetId)).andReturn();
+        logger.info("Sleeping for 5 seconds while delete dataset attempts to delete. It should fail.");
+        TimeUnit.SECONDS.sleep(5);
+        String exclusiveLock2 = datasetDao.getExclusiveLock(datasetId);
+        assertNull("Exclusive lock should be null while fault is set", exclusiveLock2);
+
+        MockHttpServletResponse response = connectedOperations.validateJobModelAndWait(result);
+
+        connectedOperations.handleFailureCase(response);
+    }
+
+    @Test
+    public void retryAndAcquireExclusiveUnlock() throws Exception {
+        UUID datasetId = summaryModel.getId();
+        String exclusiveLock1 = datasetDao.getExclusiveLock(datasetId);
+        assertNull("At beginning of test, dataset should have no exclusive lock", exclusiveLock1);
+
+        configService.setFault(ConfigEnum.FILE_INGEST_UNLOCK_RETRY_FAULT.toString(), true);
+
+        MvcResult result = mvc.perform(delete("/api/repository/v1/datasets/" + datasetId)).andReturn();
+        logger.info("Sleeping for 10 seconds during delete dataset flight. It should acquire exclusive lock.");
+        TimeUnit.SECONDS.sleep(10);
+
+        configService.setFault(ConfigEnum.FILE_INGEST_UNLOCK_RETRY_FAULT.toString(), false);
+        logger.info("Fault removed - delete dataset flight should now succeed.");
+        MockHttpServletResponse response = connectedOperations.validateJobModelAndWait(result);
+
+
+        // if successful, remove dataset id from tracking methods
+        // so that cleanup does not try to remove the dataset again
+        HttpStatus status = HttpStatus.valueOf(response.getStatus());
+        assertTrue("Dataset delete should have successfully completed after acquiring exclusive lock",
+            status.is2xxSuccessful());
+        if (connectedOperations.checkDeleteResponse(response)) {
+            connectedOperations.removeDatasetFromTracking(datasetId);
+        }
+        logger.info("Dataset successfully deleted after acquiring exclusive lock.");
+    }
+
+    @Test
+    public void retryAndFailAcquireExclusiveUnlock() throws Exception {
+        UUID datasetId = summaryModel.getId();
+        String exclusiveLock1 = datasetDao.getExclusiveLock(datasetId);
+        assertNull("At beginning of test, dataset should have no exclusive lock", exclusiveLock1);
+
+        configService.setFault(ConfigEnum.FILE_INGEST_UNLOCK_FATAL_FAULT.toString(), true);
+
+        MvcResult result = mvc.perform(delete("/api/repository/v1/datasets/" + datasetId)).andReturn();
+
+        logger.info("Fatal fault. Dataset delete task should not succeed.");
+        MockHttpServletResponse response = connectedOperations.validateJobModelAndWait(result);
+
+
+        connectedOperations.handleFailureCase(response);
+        logger.info("Dataset successfully deleted, but failed to release lock, so task fails.");
+
+        // Let's handle the dataset cleanup here.
+        // (if test fails before this, it's ok - regular teardown should handle it)
+
+        // Dataset delete technically succeeds before the unlock fails, even though the task fails
+        // so it will error in teardown if we try to remove the dataset.
+        // In case something went wrong, let's try to delete the dataset again
+
+        configService.setFault(ConfigEnum.FILE_INGEST_UNLOCK_FATAL_FAULT.toString(), false);
+        MvcResult cleanupResult = mvc.perform(delete("/api/repository/v1/datasets/" + datasetId)).andReturn();
+        MockHttpServletResponse cleanupResponse = connectedOperations.validateJobModelAndWait(cleanupResult);
+        HttpStatus status = HttpStatus.valueOf(cleanupResponse.getStatus());
+
+        // worst case: Test fails, but dataset is still cleaned up
+        assertFalse("If everything went as expected, delete should have already happened.",
+            status.is2xxSuccessful());
+
+        // since we just deleted the dataset, remove it from the cleanup tasks
+        connectedOperations.removeDatasetFromTracking(datasetId);
+
+    }
 }
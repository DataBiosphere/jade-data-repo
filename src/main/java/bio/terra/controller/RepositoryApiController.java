package bio.terra.controller;

import bio.terra.JobMapKeys;
import bio.terra.JobService;
import bio.terra.controller.exception.ApiException;
import bio.terra.controller.exception.ValidationException;
import bio.terra.flight.study.create.StudyCreateFlight;
import bio.terra.model.AssetModel;
import bio.terra.model.AssetTableModel;
import bio.terra.model.ColumnModel;
import bio.terra.model.ErrorModel;
import bio.terra.model.JobModel;
import bio.terra.model.StudyRequestModel;
import bio.terra.model.StudySummaryModel;
import bio.terra.model.TableModel;
import bio.terra.stairway.FlightMap;
import bio.terra.stairway.Stairway;
import bio.terra.validation.StudyRequestValidator;
import bio.terra.stairway.FlightState;
import bio.terra.stairway.FlightStatus;
import com.fasterxml.jackson.databind.ObjectMapper;
import org.springframework.beans.factory.annotation.Autowired;
import org.springframework.http.HttpStatus;
import org.springframework.http.ResponseEntity;
import org.springframework.stereotype.Controller;
import org.springframework.web.bind.WebDataBinder;
import org.springframework.web.bind.annotation.ExceptionHandler;
import org.springframework.web.bind.annotation.InitBinder;
import org.springframework.web.bind.annotation.RequestBody;

import javax.servlet.http.HttpServletRequest;
import javax.validation.Valid;
<<<<<<< HEAD
=======
import java.util.HashSet;
import java.util.List;
>>>>>>> 4f371c8f
import java.util.Optional;

@Controller
public class RepositoryApiController implements RepositoryApi {

    private final ObjectMapper objectMapper;
    private final HttpServletRequest request;
    private final Stairway stairway;
<<<<<<< HEAD
    private final StudyRequestValidator studyRequestValidator;

    @Autowired
    public RepositoryApiController(ObjectMapper objectMapper, HttpServletRequest request, Stairway stairway,
                                   StudyRequestValidator studyRequestValidator) {
        this.objectMapper = objectMapper;
        this.request = request;
        this.stairway = stairway;
        this.studyRequestValidator = studyRequestValidator;
    }

    @InitBinder
    protected void initBinder(final WebDataBinder binder) {
        binder.addValidators(studyRequestValidator);
=======
    private final JobService jobService;

    @Autowired
    public RepositoryApiController(
            ObjectMapper objectMapper,
            HttpServletRequest request,
            Stairway stairway,
            JobService jobService
    ) {
        this.objectMapper = objectMapper;
        this.request = request;
        this.stairway = stairway;
        this.jobService = jobService;
>>>>>>> 4f371c8f
    }

    @Override
    public Optional<ObjectMapper> getObjectMapper() {
        return Optional.ofNullable(objectMapper);
    }

    @Override
    public Optional<HttpServletRequest> getRequest() {
        return Optional.ofNullable(request);
    }

    @ExceptionHandler(ApiException.class)
    public ResponseEntity<ErrorModel> handleAsyncException(ApiException ex) {
        return new ResponseEntity<>(new ErrorModel().message(ex.getMessage()), HttpStatus.INTERNAL_SERVER_ERROR);
    }

    @ExceptionHandler(ValidationException.class)
    public ResponseEntity<ErrorModel> handleValidationException(ValidationException ex) {
        return new ResponseEntity<>(new ErrorModel().message(ex.getMessage()), HttpStatus.BAD_REQUEST);
    }

    public ResponseEntity<StudySummaryModel> createStudy(@Valid @RequestBody StudyRequestModel studyRequest) {
<<<<<<< HEAD
=======
        // TODO: saving the seen table and column names will not work with multiple instances that can write to the DBs
        HashSet<String> seenTableNames = new HashSet<>();
        for (TableModel table : studyRequest.getSchema().getTables()) {
            String tableName = table.getName();
            if (seenTableNames.contains(tableName)) {
                throw new ValidationException("table names must be unique");
            }
            seenTableNames.add(tableName);
            HashSet<String> seenColumnNames = new HashSet<>();
            for (ColumnModel column : table.getColumns()) {
                String columnName = column.getName();
                if (seenColumnNames.contains(columnName)) {
                    throw new ValidationException("column names must be unique within a table");
                }
                seenColumnNames.add(columnName);
            }
        }
        boolean thereIsARootTable = false;
        for (AssetModel assetModel : studyRequest.getSchema().getAssets()) {
            // TODO: assert that there is at least one asset
            // TODO: assert that all strings in assetModel.getFollow() match relationships
            // TODO: assert that all asset names are unique
            // TODO: assert that all asset tables reference real tables
            // TODO: assert that all asset table columns reference real table columns
            for (AssetTableModel atm : assetModel.getTables()) {
                if (atm.isIsRoot() != null && atm.isIsRoot()) {
                    thereIsARootTable = true;
                }
            }
        }
        if (!thereIsARootTable) {
            throw new ValidationException("there is no root table in the asset specification");
        }
        // there has to be a root asset table
>>>>>>> 4f371c8f
        FlightMap flightMap = new FlightMap();
        flightMap.put("request", studyRequest);
        String flightId = stairway.submit(StudyCreateFlight.class, flightMap);
        StudySummaryModel studySummary = getResponse(flightId, StudySummaryModel.class);
        return new ResponseEntity<>(studySummary, HttpStatus.CREATED);
    }

<<<<<<< HEAD
    private <T> T getResponse(String flightId, Class<T> resultClass) {
=======
    public ResponseEntity<List<JobModel>> enumerateJobs(Integer offset, Integer limit) {
        return jobService.enumerateJobs(offset, limit);
    }

    public ResponseEntity<JobModel> retrieveJob(String jobId) {
        return jobService.retrieveJob(jobId);
    }

    public ResponseEntity<Object> retrieveJobResult(String jobId) {
        return jobService.retrieveJobResult(jobId);
    }

    public <T> T getResponse(String flightId, Class<T> resultClass) {
>>>>>>> 4f371c8f
        stairway.waitForFlight(flightId);
        FlightState result = stairway.getFlightState(flightId);
        if (result.getFlightStatus() == FlightStatus.SUCCESS) {
            if (result.getResultMap().isPresent()) {
                FlightMap resultMap = result.getResultMap().get();
                return resultMap.get(JobMapKeys.RESPONSE.getKeyName(), resultClass);
            }
            // It should not happen that we have success and no result map
            // This is probably not the right exception, but we will replace this with
            // the async stuff and the problem will go away.
            throw new ApiException("Successful job, but no response!");
        }

        String message = "Could not complete flight";
        Optional<String> optErrorMessage = result.getErrorMessage();
        if (optErrorMessage.isPresent()) {
            message = message + ": " + optErrorMessage.get();
        }
        throw new ApiException(message);
    }
}<|MERGE_RESOLUTION|>--- conflicted
+++ resolved
@@ -5,14 +5,10 @@
 import bio.terra.controller.exception.ApiException;
 import bio.terra.controller.exception.ValidationException;
 import bio.terra.flight.study.create.StudyCreateFlight;
-import bio.terra.model.AssetModel;
-import bio.terra.model.AssetTableModel;
-import bio.terra.model.ColumnModel;
 import bio.terra.model.ErrorModel;
 import bio.terra.model.JobModel;
 import bio.terra.model.StudyRequestModel;
 import bio.terra.model.StudySummaryModel;
-import bio.terra.model.TableModel;
 import bio.terra.stairway.FlightMap;
 import bio.terra.stairway.Stairway;
 import bio.terra.validation.StudyRequestValidator;
@@ -30,11 +26,7 @@
 
 import javax.servlet.http.HttpServletRequest;
 import javax.validation.Valid;
-<<<<<<< HEAD
-=======
-import java.util.HashSet;
 import java.util.List;
->>>>>>> 4f371c8f
 import java.util.Optional;
 
 @Controller
@@ -43,36 +35,27 @@
     private final ObjectMapper objectMapper;
     private final HttpServletRequest request;
     private final Stairway stairway;
-<<<<<<< HEAD
+    private final JobService jobService;
     private final StudyRequestValidator studyRequestValidator;
 
     @Autowired
-    public RepositoryApiController(ObjectMapper objectMapper, HttpServletRequest request, Stairway stairway,
-                                   StudyRequestValidator studyRequestValidator) {
+    public RepositoryApiController(
+            ObjectMapper objectMapper,
+            HttpServletRequest request,
+            Stairway stairway,
+            JobService jobService,
+            StudyRequestValidator studyRequestValidator
+    ) {
         this.objectMapper = objectMapper;
         this.request = request;
         this.stairway = stairway;
+        this.jobService = jobService;
         this.studyRequestValidator = studyRequestValidator;
     }
 
     @InitBinder
     protected void initBinder(final WebDataBinder binder) {
         binder.addValidators(studyRequestValidator);
-=======
-    private final JobService jobService;
-
-    @Autowired
-    public RepositoryApiController(
-            ObjectMapper objectMapper,
-            HttpServletRequest request,
-            Stairway stairway,
-            JobService jobService
-    ) {
-        this.objectMapper = objectMapper;
-        this.request = request;
-        this.stairway = stairway;
-        this.jobService = jobService;
->>>>>>> 4f371c8f
     }
 
     @Override
@@ -96,43 +79,6 @@
     }
 
     public ResponseEntity<StudySummaryModel> createStudy(@Valid @RequestBody StudyRequestModel studyRequest) {
-<<<<<<< HEAD
-=======
-        // TODO: saving the seen table and column names will not work with multiple instances that can write to the DBs
-        HashSet<String> seenTableNames = new HashSet<>();
-        for (TableModel table : studyRequest.getSchema().getTables()) {
-            String tableName = table.getName();
-            if (seenTableNames.contains(tableName)) {
-                throw new ValidationException("table names must be unique");
-            }
-            seenTableNames.add(tableName);
-            HashSet<String> seenColumnNames = new HashSet<>();
-            for (ColumnModel column : table.getColumns()) {
-                String columnName = column.getName();
-                if (seenColumnNames.contains(columnName)) {
-                    throw new ValidationException("column names must be unique within a table");
-                }
-                seenColumnNames.add(columnName);
-            }
-        }
-        boolean thereIsARootTable = false;
-        for (AssetModel assetModel : studyRequest.getSchema().getAssets()) {
-            // TODO: assert that there is at least one asset
-            // TODO: assert that all strings in assetModel.getFollow() match relationships
-            // TODO: assert that all asset names are unique
-            // TODO: assert that all asset tables reference real tables
-            // TODO: assert that all asset table columns reference real table columns
-            for (AssetTableModel atm : assetModel.getTables()) {
-                if (atm.isIsRoot() != null && atm.isIsRoot()) {
-                    thereIsARootTable = true;
-                }
-            }
-        }
-        if (!thereIsARootTable) {
-            throw new ValidationException("there is no root table in the asset specification");
-        }
-        // there has to be a root asset table
->>>>>>> 4f371c8f
         FlightMap flightMap = new FlightMap();
         flightMap.put("request", studyRequest);
         String flightId = stairway.submit(StudyCreateFlight.class, flightMap);
@@ -140,9 +86,6 @@
         return new ResponseEntity<>(studySummary, HttpStatus.CREATED);
     }
 
-<<<<<<< HEAD
-    private <T> T getResponse(String flightId, Class<T> resultClass) {
-=======
     public ResponseEntity<List<JobModel>> enumerateJobs(Integer offset, Integer limit) {
         return jobService.enumerateJobs(offset, limit);
     }
@@ -155,8 +98,7 @@
         return jobService.retrieveJobResult(jobId);
     }
 
-    public <T> T getResponse(String flightId, Class<T> resultClass) {
->>>>>>> 4f371c8f
+    private <T> T getResponse(String flightId, Class<T> resultClass) {
         stairway.waitForFlight(flightId);
         FlightState result = stairway.getFlightState(flightId);
         if (result.getFlightStatus() == FlightStatus.SUCCESS) {

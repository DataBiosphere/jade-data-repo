--- conflicted
+++ resolved
@@ -196,13 +196,8 @@
         with:
           actions_subcommand: 'helmdeploy'
           helm_create_secret_manager_secret_version: '0.0.6'
-<<<<<<< HEAD
-          helm_datarepo_api_chart_version: 0.0.468
-          helm_datarepo_ui_chart_version: 0.0.258
-=======
           helm_datarepo_api_chart_version: 0.0.469
           helm_datarepo_ui_chart_version: 0.0.261
->>>>>>> 259699b9
           helm_gcloud_sqlproxy_chart_version: 0.19.9
           helm_oidc_proxy_chart_version: 0.0.41
       - name: "Fetch gitHash for deployed integration version"

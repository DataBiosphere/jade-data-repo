package bio.terra.service.dataset.flight.datadelete;

<<<<<<< HEAD
import bio.terra.common.BaseStep;
import bio.terra.common.StepInput;
=======
import static bio.terra.service.dataset.flight.datadelete.DataDeletionUtils.getDataset;
import static bio.terra.service.dataset.flight.datadelete.DataDeletionUtils.getRequest;

import bio.terra.common.FlightUtils;
import bio.terra.common.iam.AuthenticatedUserRequest;
>>>>>>> 2d1b917d
import bio.terra.model.DataDeletionRequest;
import bio.terra.model.DataDeletionTableModel;
import bio.terra.model.DeleteResponseModel;
import bio.terra.service.common.gcs.BigQueryUtils;
import bio.terra.service.configuration.ConfigEnum;
import bio.terra.service.configuration.ConfigurationService;
import bio.terra.service.dataset.Dataset;
import bio.terra.service.dataset.DatasetService;
<<<<<<< HEAD
import bio.terra.service.tabulardata.google.BigQueryPdao;
=======
import bio.terra.service.dataset.flight.ingest.IngestUtils;
import bio.terra.service.dataset.flight.transactions.TransactionUtils;
import bio.terra.service.tabulardata.google.bigquery.BigQueryDatasetPdao;
import bio.terra.service.tabulardata.google.bigquery.BigQueryTransactionPdao;
import bio.terra.stairway.FlightContext;
import bio.terra.stairway.Step;
>>>>>>> 2d1b917d
import bio.terra.stairway.StepResult;
import java.util.List;
import java.util.UUID;
import java.util.concurrent.TimeUnit;
import java.util.stream.Collectors;
import org.slf4j.Logger;
import org.slf4j.LoggerFactory;
import org.springframework.http.HttpStatus;

<<<<<<< HEAD
public class DataDeletionStep extends BaseStep {
=======
public class DataDeletionStep implements Step {
  private static Logger logger = LoggerFactory.getLogger(DataDeletionStep.class);
>>>>>>> 2d1b917d

  private final BigQueryTransactionPdao bigQueryTransactionPdao;
  private final BigQueryDatasetPdao bigQueryDatasetPdao;
  private final DatasetService datasetService;
  private final ConfigurationService configService;
<<<<<<< HEAD

  @StepInput private UUID datasetId;
  @StepInput private DataDeletionRequest request;

  private static Logger logger = LoggerFactory.getLogger(DataDeletionStep.class);
=======
  private final AuthenticatedUserRequest userRequest;
  private final boolean autocommit;
>>>>>>> 2d1b917d

  public DataDeletionStep(
      BigQueryTransactionPdao bigQueryTransactionPdao,
      BigQueryDatasetPdao bigQueryDatasetPdao,
      DatasetService datasetService,
      ConfigurationService configService,
      AuthenticatedUserRequest userRequest,
      boolean autocommit) {
    this.bigQueryTransactionPdao = bigQueryTransactionPdao;
    this.bigQueryDatasetPdao = bigQueryDatasetPdao;
    this.datasetService = datasetService;
    this.configService = configService;
    this.userRequest = userRequest;
    this.autocommit = autocommit;
  }

  @Override
<<<<<<< HEAD
  public StepResult perform() throws InterruptedException {
    Dataset dataset = datasetService.retrieve(datasetId);
    String suffix = DataDeletionUtils.getSuffix(getContext());
=======
  public StepResult doStep(FlightContext context) throws InterruptedException {
    Dataset dataset = getDataset(context, datasetService);
    String suffix = BigQueryUtils.getSuffix(context);
    DataDeletionRequest dataDeletionRequest = getRequest(context);
>>>>>>> 2d1b917d
    List<String> tableNames =
        request.getTables().stream()
            .map(DataDeletionTableModel::getTableName)
            .collect(Collectors.toList());
    UUID transactionId = TransactionUtils.getTransactionId(context);

<<<<<<< HEAD
    bigQueryPdao.validateDeleteRequest(dataset, request.getTables(), suffix);
=======
    bigQueryDatasetPdao.validateDeleteRequest(dataset, dataDeletionRequest.getTables(), suffix);
>>>>>>> 2d1b917d

    if (configService.testInsertFault(ConfigEnum.SOFT_DELETE_LOCK_CONFLICT_STOP_FAULT)) {
      logger.info("SOFT_DELETE_LOCK_CONFLICT_STOP_FAULT");
      while (!configService.testInsertFault(ConfigEnum.SOFT_DELETE_LOCK_CONFLICT_CONTINUE_FAULT)) {
        logger.info("Sleeping for CONTINUE FAULT");
        TimeUnit.SECONDS.sleep(5);
      }
      logger.info("SOFT_DELETE_LOCK_CONFLICT_CONTINUE_FAULT");
    }

    bigQueryDatasetPdao.applySoftDeletes(
        dataset, tableNames, suffix, context.getFlightId(), transactionId, userRequest);

    // TODO<DR-2407>: this can be more informative, something like # rows deleted per table, or
    // mismatched
    // row ids
    DeleteResponseModel deleteResponseModel =
        new DeleteResponseModel().objectState(DeleteResponseModel.ObjectStateEnum.DELETED);
    setResponse(deleteResponseModel, HttpStatus.OK);

<<<<<<< HEAD
=======
  @Override
  public StepResult undoStep(FlightContext context) {
    if (autocommit) {
      Dataset dataset = IngestUtils.getDataset(context, datasetService);
      UUID transactionId = TransactionUtils.getTransactionId(context);
      DataDeletionRequest dataDeletionRequest = getRequest(context);
      List<String> tableNames =
          dataDeletionRequest.getTables().stream()
              .map(DataDeletionTableModel::getTableName)
              .collect(Collectors.toList());
      dataset.getTables().stream()
          .filter(t -> tableNames.contains(t.getName()))
          .forEach(
              t -> {
                try {
                  bigQueryTransactionPdao.rollbackDatasetTable(
                      dataset, t.getSoftDeleteTableName(), transactionId);
                } catch (InterruptedException e) {
                  logger.warn(
                      String.format(
                          "Could not rollback soft delete data for table %s in transaction %s",
                          dataset.toLogString(), transactionId),
                      e);
                }
              });
    }
>>>>>>> 2d1b917d
    return StepResult.getStepResultSuccess();
  }
}<|MERGE_RESOLUTION|>--- conflicted
+++ resolved
@@ -1,15 +1,9 @@
 package bio.terra.service.dataset.flight.datadelete;
 
-<<<<<<< HEAD
-import bio.terra.common.BaseStep;
-import bio.terra.common.StepInput;
-=======
-import static bio.terra.service.dataset.flight.datadelete.DataDeletionUtils.getDataset;
 import static bio.terra.service.dataset.flight.datadelete.DataDeletionUtils.getRequest;
 
 import bio.terra.common.FlightUtils;
 import bio.terra.common.iam.AuthenticatedUserRequest;
->>>>>>> 2d1b917d
 import bio.terra.model.DataDeletionRequest;
 import bio.terra.model.DataDeletionTableModel;
 import bio.terra.model.DeleteResponseModel;
@@ -18,16 +12,12 @@
 import bio.terra.service.configuration.ConfigurationService;
 import bio.terra.service.dataset.Dataset;
 import bio.terra.service.dataset.DatasetService;
-<<<<<<< HEAD
-import bio.terra.service.tabulardata.google.BigQueryPdao;
-=======
 import bio.terra.service.dataset.flight.ingest.IngestUtils;
 import bio.terra.service.dataset.flight.transactions.TransactionUtils;
 import bio.terra.service.tabulardata.google.bigquery.BigQueryDatasetPdao;
 import bio.terra.service.tabulardata.google.bigquery.BigQueryTransactionPdao;
 import bio.terra.stairway.FlightContext;
 import bio.terra.stairway.Step;
->>>>>>> 2d1b917d
 import bio.terra.stairway.StepResult;
 import java.util.List;
 import java.util.UUID;
@@ -37,27 +27,18 @@
 import org.slf4j.LoggerFactory;
 import org.springframework.http.HttpStatus;
 
-<<<<<<< HEAD
 public class DataDeletionStep extends BaseStep {
-=======
-public class DataDeletionStep implements Step {
   private static Logger logger = LoggerFactory.getLogger(DataDeletionStep.class);
->>>>>>> 2d1b917d
 
   private final BigQueryTransactionPdao bigQueryTransactionPdao;
   private final BigQueryDatasetPdao bigQueryDatasetPdao;
   private final DatasetService datasetService;
   private final ConfigurationService configService;
-<<<<<<< HEAD
+  private final AuthenticatedUserRequest userRequest;
+  private final boolean autocommit;
 
   @StepInput private UUID datasetId;
   @StepInput private DataDeletionRequest request;
-
-  private static Logger logger = LoggerFactory.getLogger(DataDeletionStep.class);
-=======
-  private final AuthenticatedUserRequest userRequest;
-  private final boolean autocommit;
->>>>>>> 2d1b917d
 
   public DataDeletionStep(
       BigQueryTransactionPdao bigQueryTransactionPdao,
@@ -75,27 +56,16 @@
   }
 
   @Override
-<<<<<<< HEAD
   public StepResult perform() throws InterruptedException {
     Dataset dataset = datasetService.retrieve(datasetId);
-    String suffix = DataDeletionUtils.getSuffix(getContext());
-=======
-  public StepResult doStep(FlightContext context) throws InterruptedException {
-    Dataset dataset = getDataset(context, datasetService);
-    String suffix = BigQueryUtils.getSuffix(context);
-    DataDeletionRequest dataDeletionRequest = getRequest(context);
->>>>>>> 2d1b917d
+    String suffix = BigQueryUtils.getSuffix(???);
     List<String> tableNames =
         request.getTables().stream()
             .map(DataDeletionTableModel::getTableName)
             .collect(Collectors.toList());
-    UUID transactionId = TransactionUtils.getTransactionId(context);
+    UUID transactionId = TransactionUtils.getTransactionId(???);
 
-<<<<<<< HEAD
-    bigQueryPdao.validateDeleteRequest(dataset, request.getTables(), suffix);
-=======
     bigQueryDatasetPdao.validateDeleteRequest(dataset, dataDeletionRequest.getTables(), suffix);
->>>>>>> 2d1b917d
 
     if (configService.testInsertFault(ConfigEnum.SOFT_DELETE_LOCK_CONFLICT_STOP_FAULT)) {
       logger.info("SOFT_DELETE_LOCK_CONFLICT_STOP_FAULT");
@@ -107,7 +77,7 @@
     }
 
     bigQueryDatasetPdao.applySoftDeletes(
-        dataset, tableNames, suffix, context.getFlightId(), transactionId, userRequest);
+        dataset, tableNames, suffix, ???, transactionId, userRequest);
 
     // TODO<DR-2407>: this can be more informative, something like # rows deleted per table, or
     // mismatched
@@ -116,16 +86,16 @@
         new DeleteResponseModel().objectState(DeleteResponseModel.ObjectStateEnum.DELETED);
     setResponse(deleteResponseModel, HttpStatus.OK);
 
-<<<<<<< HEAD
-=======
+    return StepResult.getStepResultSuccess();
+  }
+
   @Override
-  public StepResult undoStep(FlightContext context) {
+  public StepResult undo() {
     if (autocommit) {
-      Dataset dataset = IngestUtils.getDataset(context, datasetService);
-      UUID transactionId = TransactionUtils.getTransactionId(context);
-      DataDeletionRequest dataDeletionRequest = getRequest(context);
+      Dataset dataset = datasetService.retrieve(datasetId);
+      UUID transactionId = TransactionUtils.getTransactionId(???);
       List<String> tableNames =
-          dataDeletionRequest.getTables().stream()
+          request.getTables().stream()
               .map(DataDeletionTableModel::getTableName)
               .collect(Collectors.toList());
       dataset.getTables().stream()
@@ -144,7 +114,6 @@
                 }
               });
     }
->>>>>>> 2d1b917d
     return StepResult.getStepResultSuccess();
   }
 }
package scripts.deploymentscripts;

import bio.terra.datarepo.api.UnauthenticatedApi;
import bio.terra.datarepo.client.ApiClient;
import bio.terra.datarepo.client.ApiException;
import com.fasterxml.jackson.databind.JsonNode;
import com.fasterxml.jackson.databind.ObjectMapper;
import com.fasterxml.jackson.databind.node.ObjectNode;
import com.fasterxml.jackson.dataformat.yaml.YAMLMapper;
import com.google.api.client.http.HttpStatusCodes;
import common.utils.FileUtils;
import common.utils.ProcessUtils;
import java.io.File;
import java.io.IOException;
import java.net.URL;
import java.util.ArrayList;
import java.util.Arrays;
import java.util.List;
import java.util.concurrent.TimeUnit;
import org.slf4j.Logger;
import org.slf4j.LoggerFactory;
import runner.DeploymentScript;
import runner.config.ApplicationSpecification;
import runner.config.ServerSpecification;

public class ModularHelmChart extends DeploymentScript {
  private static final Logger logger = LoggerFactory.getLogger(ModularHelmChart.class);

  private String helmApiFilePath;

  private ServerSpecification serverSpecification;
  private ApplicationSpecification applicationSpecification;

  private static int maximumSecondsToWaitForDeploy = 1000;
  private static int secondsIntervalToPollForDeploy = 15;

  /** Public constructor so that this class can be instantiated via reflection. */
  public ModularHelmChart() {
    super();
  }

  /**
   * Expects a single parameter: a URL to the Helm datarepo-api definition YAML. The URL may point
   * to a local (i.e. file://) or remote (e.g. https://) file.
   *
   * @param parameters list of string parameters supplied by the test configuration
   */
  public void setParameters(List<String> parameters) throws Exception {
    if (parameters == null || parameters.size() < 1) {
      throw new IllegalArgumentException(
          "Must provide a file path for the Helm API definition YAML in the parameters list");
    } else {
      helmApiFilePath = parameters.get(0);
      logger.debug("Helm API definition YAML: {}", helmApiFilePath);
    }
  }

  /**
   * 1. Copy the specified Helm datarepo-api definition YAML file to the current working directory.
   * 2. Modify the copied original YAML file to include the environment variables specified in the
   * application configuration. 3. Delete the existing API deployment using Helm. 4. Re-install the
   * API deployment using the modified datarepo-api definition YAML file. 5. Delete the two
   * temporary files created in the current working directory.
   *
   * @param server the server configuration supplied by the test configuration
   * @param app the application configuration supplied by the test configuration
   */
  public void deploy(ServerSpecification server, ApplicationSpecification app) throws Exception {
    // store these on the instance to avoid passing them around to all the helper methods
    serverSpecification = server;
    applicationSpecification = app;

    // get file handle to original/template API deployment Helm YAML file
    File originalApiYamlFile =
        FileUtils.createCopyOfFileFromURL(new URL(helmApiFilePath), "datarepo-api_ORIGINAL.yaml");

    // modify the original/template YAML file and write the output to a new file
    File modifiedApiYamlFile = FileUtils.createNewFile(new File("datarepo-api_MODIFIED.yaml"));
    parseAndModifyApiYamlFile(originalApiYamlFile, modifiedApiYamlFile);

    // delete the existing API deployment
    // e.g. helm namespace delete mm-jade-datarepo-api --namespace mm
    ArrayList<String> deleteCmdArgs = new ArrayList<>();
    deleteCmdArgs.add("namespace");
    deleteCmdArgs.add("delete");
    deleteCmdArgs.add(serverSpecification.namespace + "-jade-datarepo-api");
    deleteCmdArgs.add("--namespace");
    deleteCmdArgs.add(serverSpecification.namespace);
    Process helmDeleteProc = ProcessUtils.executeCommand("helm", deleteCmdArgs);
    List<String> cmdOutputLines = ProcessUtils.waitForTerminateAndReadStdout(helmDeleteProc);
    for (String cmdOutputLine : cmdOutputLines) {
      logger.debug(cmdOutputLine);
    }

    // list the available deployments (for debugging)
    // e.g. helm ls --namespace mm
    ArrayList<String> listCmdArgs = new ArrayList<>();
    listCmdArgs.add("ls");
    listCmdArgs.add("--namespace");
    listCmdArgs.add(serverSpecification.namespace);
    Process helmListProc = ProcessUtils.executeCommand("helm", listCmdArgs);
    cmdOutputLines = ProcessUtils.waitForTerminateAndReadStdout(helmListProc);
    for (String cmdOutputLine : cmdOutputLines) {
      logger.debug(cmdOutputLine);
    }

    // install/upgrade the API deployment using the modified YAML file we just generated
    // e.g. helm namespace upgrade mm-jade-datarepo-api datarepo-helm/datarepo-api --install
    // --namespace mm -f datarepo-api_MODIFIED.yaml
    ArrayList<String> installCmdArgs = new ArrayList<>();
    installCmdArgs.add("namespace");
    installCmdArgs.add("upgrade");
    installCmdArgs.add(serverSpecification.namespace + "-jade-datarepo-api");
    installCmdArgs.add("datarepo-helm/datarepo-api");
    installCmdArgs.add("--install");
    installCmdArgs.add("--namespace");
    installCmdArgs.add(serverSpecification.namespace);
    installCmdArgs.add("-f");
    installCmdArgs.add(modifiedApiYamlFile.getAbsolutePath());
    Process helmUpgradeProc = ProcessUtils.executeCommand("helm", installCmdArgs);
    cmdOutputLines = ProcessUtils.waitForTerminateAndReadStdout(helmUpgradeProc);
    for (String cmdOutputLine : cmdOutputLines) {
      logger.debug(cmdOutputLine);
    }

    // delete the two temp YAML files created above
    boolean originalYamlFileDeleted = originalApiYamlFile.delete();
    if (!originalYamlFileDeleted) {
      throw new RuntimeException(
          "Error deleting the _ORIGINAL YAML file: " + originalApiYamlFile.getAbsolutePath());
    }
    boolean modifiedYamlFileDeleted = modifiedApiYamlFile.delete();
    if (!modifiedYamlFileDeleted) {
      throw new RuntimeException(
          "Error deleting the _MODIFIED YAML file: " + modifiedApiYamlFile.getAbsolutePath());
    }
  }

  /**
   * 1. Poll the deployment status with Helm until it reports that the datarepo-api is "deployed".
   * 2. Poll the unauthenticated status endpoint until it returns success.
   *
   * <p>Waiting for the deployment to be ready to respond to API requests, often takes a long time
   * (~5-15 minutes) because we deleted the deployment before re-installing it. This restarts the
   * oidc-proxy which is what's holding things up. If we skip the delete deployment and just
   * re-install, then this method usually returns much quicker (~1-5 minutes). We need to do the
   * delete in order for the databases (Stairway and Data Repo) to be wiped because of how they
   * decide which pod will do the database migration.
   */
  public void waitForDeployToFinish() throws Exception {
    int pollCtr = Math.floorDiv(maximumSecondsToWaitForDeploy, secondsIntervalToPollForDeploy);

    // first wait for the datarepo-api deployment to report "deployed" by helm ls
    logger.debug("Waiting for Helm to report datarepo-api as deployed");
    boolean foundHelmStatusDeployed = false;
    while (pollCtr >= 0) {
      // list the available deployments
      // e.g. helm ls --namespace mm
      ArrayList<String> listCmdArgs = new ArrayList<>();
      listCmdArgs.add("ls");
      listCmdArgs.add("--namespace");
      listCmdArgs.add(serverSpecification.namespace);
      Process helmListProc = ProcessUtils.executeCommand("helm", listCmdArgs);
      List<String> cmdOutputLines = ProcessUtils.waitForTerminateAndReadStdout(helmListProc);
      for (String cmdOutputLine : cmdOutputLines) {
        logger.debug(cmdOutputLine);
      }

      for (String cmdOutputLine : cmdOutputLines) {
        if (cmdOutputLine.startsWith(serverSpecification.namespace + "-jade-datarepo-api")) {
          if (cmdOutputLine.contains("deployed")) {
            foundHelmStatusDeployed = true;
            break;
          }
        }
      }

      if (foundHelmStatusDeployed) {
        break;
      }

      TimeUnit.SECONDS.sleep(secondsIntervalToPollForDeploy);
      pollCtr--;
    }

    // then wait for the datarepo-api deployment to respond successfully to a status request
    logger.debug("Waiting for the datarepo-api to respond successfully to a status request");
    ApiClient apiClient = new ApiClient();
    apiClient.setBasePath(serverSpecification.datarepoUri);
    UnauthenticatedApi unauthenticatedApi = new UnauthenticatedApi(apiClient);
    while (pollCtr >= 0) {
      // call the unauthenticated status endpoint
      try {
        unauthenticatedApi.serviceStatus();
        int httpStatus = unauthenticatedApi.getApiClient().getStatusCode();
        logger.debug("Service status: {}", httpStatus);
        if (HttpStatusCodes.isSuccess(httpStatus)) {
          break;
        }
      } catch (ApiException apiEx) {
        logger.debug("Exception caught while checking service status", apiEx);
      }

      TimeUnit.SECONDS.sleep(secondsIntervalToPollForDeploy);
      pollCtr--;
    }
  }

  /**
   * Parse the original datarepo-api YAML file and modify or add environment variables. Write the
   * result to the specified output file.
   *
   * @param inputFile the original datarepo-api YAML file
   * @param outputFile the modified datarepo-api YAML file
   */
  private void parseAndModifyApiYamlFile(File inputFile, File outputFile) throws IOException {
    ObjectMapper objectMapper = new YAMLMapper();
    JsonNode inputTree = objectMapper.readTree(inputFile);
    ObjectNode envSubTree = (ObjectNode) inputTree.get("env");
    if (envSubTree == null) {
      throw new IllegalArgumentException("Error parsing datarepo-api YAML file");
    }

    // confirm that the expected environment variables/application properties are set
    final List<String> environmentSpecificVariables =
        Arrays.asList(
            "GOOGLE_PROJECTID",
            "GOOGLE_SINGLEDATAPROJECTID",
            "DB_DATAREPO_USERNAME",
            "DB_STAIRWAY_USERNAME",
            "DB_DATAREPO_URI",
            "DB_STAIRWAY_URI",
            "SPRING_PROFILES_ACTIVE");
    for (String var : environmentSpecificVariables) {
      JsonNode varValue = envSubTree.get(var);
      if (varValue == null) {
        throw new IllegalArgumentException(
            "Expected environment variable/application property not found in datarepo-api YAML file: "
                + var);
      }
    }

    // add the perftest profile to the SPRING_PROFILES_ACTIVE if it isn't already included
    String activeSpringProfiles = envSubTree.get("SPRING_PROFILES_ACTIVE").asText();
    if (!activeSpringProfiles.contains("perftest")) {
      envSubTree.put("SPRING_PROFILES_ACTIVE", activeSpringProfiles + ",perftest");
    }

    // always set the following testing-related environment variables
    envSubTree.put("DB_STAIRWAY_FORCECLEAN", "true");
    envSubTree.put("DB_MIGRATE_DROPALLONSTART", "true");
<<<<<<< HEAD
    envSubTree.put("DATAREPO_GCS_ALLOWREUSEEXISTINGBUCKETS", "true");
=======
>>>>>>> 494dc9eb
    envSubTree.put("GOOGLE_ALLOWREUSEEXISTINGBUCKETS", "true");
    envSubTree.put("GOOGLE_ALLOWREUSEEXISTINGPROJECTS", "true");

    // set the following environment variables from the application specification object
    // make sure the values are Strings so that they will be quoted in the Helm chart
    // otherwise, Helm may convert numbers to scientific notation, which breaks Spring's ability to
    // read them in as application properties
    envSubTree.put(
        "DATAREPO_MAXSTAIRWAYTHREADS", String.valueOf(applicationSpecification.maxStairwayThreads));
    envSubTree.put(
        "DATAREPO_MAXBULKFILELOAD", String.valueOf(applicationSpecification.maxBulkFileLoad));
    envSubTree.put(
        "DATAREPO_MAXBULKFILELOADARRAY",
        String.valueOf(applicationSpecification.maxBulkFileLoadArray));
    envSubTree.put(
        "DATAREPO_LOADCONCURRENTFILES",
        String.valueOf(applicationSpecification.loadConcurrentFiles));
    envSubTree.put(
        "DATAREPO_LOADCONCURRENTINGESTS",
        String.valueOf(applicationSpecification.loadConcurrentIngests));
    envSubTree.put(
        "DATAREPO_LOADDRIVERWAITSECONDS",
        String.valueOf(applicationSpecification.loadDriverWaitSeconds));
    envSubTree.put(
        "DATAREPO_LOADHISTORYCOPYCHUNKSIZE",
        String.valueOf(applicationSpecification.loadHistoryCopyChunkSize));
    envSubTree.put(
        "DATAREPO_LOADHISTORYWAITSECONDS",
        String.valueOf(applicationSpecification.loadHistoryWaitSeconds));

    // write the modified tree out to disk
    objectMapper.writeValue(outputFile, inputTree);
  }
}<|MERGE_RESOLUTION|>--- conflicted
+++ resolved
@@ -249,10 +249,6 @@
     // always set the following testing-related environment variables
     envSubTree.put("DB_STAIRWAY_FORCECLEAN", "true");
     envSubTree.put("DB_MIGRATE_DROPALLONSTART", "true");
-<<<<<<< HEAD
-    envSubTree.put("DATAREPO_GCS_ALLOWREUSEEXISTINGBUCKETS", "true");
-=======
->>>>>>> 494dc9eb
     envSubTree.put("GOOGLE_ALLOWREUSEEXISTINGBUCKETS", "true");
     envSubTree.put("GOOGLE_ALLOWREUSEEXISTINGPROJECTS", "true");
 

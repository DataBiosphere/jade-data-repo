--- conflicted
+++ resolved
@@ -192,12 +192,8 @@
      * @return project resource id
      */
     public UUID getOrCreateDatasetProject(String datasetName,
-<<<<<<< HEAD
-        BillingProfileModel billingProfile) throws InterruptedException {
-=======
                                           BillingProfileModel billingProfile,
                                           GoogleRegion region) throws InterruptedException {
->>>>>>> 0d05e9c6
 
         GoogleProjectResource googleProjectResource = projectService.getOrCreateProject(
             dataLocationSelector.projectIdForDataset(datasetName, billingProfile),

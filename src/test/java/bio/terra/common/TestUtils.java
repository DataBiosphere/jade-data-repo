--- conflicted
+++ resolved
@@ -1,11 +1,4 @@
 package bio.terra.common;
-
-import static bio.terra.service.filedata.google.gcs.GcsPdao.getBlobFromGsPath;
-import static org.hamcrest.Matchers.equalTo;
-import static org.junit.Assert.assertFalse;
-import static org.junit.Assert.assertThat;
-import static org.junit.Assert.assertTrue;
-import static org.junit.Assert.fail;
 
 import bio.terra.model.DRSAccessMethod;
 import bio.terra.service.dataset.Dataset;
@@ -29,6 +22,16 @@
 import com.google.cloud.storage.Acl;
 import com.google.cloud.storage.Storage;
 import com.google.cloud.storage.StorageOptions;
+import org.apache.commons.lang3.StringUtils;
+import org.apache.http.client.methods.CloseableHttpResponse;
+import org.apache.http.client.methods.HttpHead;
+import org.apache.http.client.methods.HttpUriRequest;
+import org.apache.http.impl.client.CloseableHttpClient;
+import org.apache.http.impl.client.HttpClients;
+import org.slf4j.Logger;
+import org.slf4j.LoggerFactory;
+import org.stringtemplate.v4.ST;
+
 import java.io.IOException;
 import java.security.GeneralSecurityException;
 import java.time.Duration;
@@ -38,17 +41,6 @@
 import java.util.Map;
 import java.util.concurrent.Callable;
 import java.util.concurrent.TimeUnit;
-<<<<<<< HEAD
-import org.apache.commons.lang3.StringUtils;
-import org.apache.http.client.methods.CloseableHttpResponse;
-import org.apache.http.client.methods.HttpHead;
-import org.apache.http.client.methods.HttpUriRequest;
-import org.apache.http.impl.client.CloseableHttpClient;
-import org.apache.http.impl.client.HttpClients;
-import org.slf4j.Logger;
-import org.slf4j.LoggerFactory;
-import org.stringtemplate.v4.ST;
-=======
 
 import static bio.terra.service.filedata.google.gcs.GcsPdao.getBlobFromGsPath;
 import static org.hamcrest.Matchers.equalTo;
@@ -56,182 +48,172 @@
 import static org.hamcrest.MatcherAssert.assertThat;
 import static org.junit.Assert.assertTrue;
 import static org.junit.Assert.fail;
->>>>>>> 2f6383ff
 
 public final class TestUtils {
-  private static Logger logger = LoggerFactory.getLogger(TestUtils.class);
-  private static ObjectMapper objectMapper = new ObjectMapper();
-
-  private TestUtils() {}
-
-  public static <T> boolean eventualExpect(
-      int secInterval, int secTimeout, T expected, Callable<T> callable) throws Exception {
-    LocalDateTime end = LocalDateTime.now().plus(Duration.ofSeconds(secTimeout));
-    int tries = 0;
-    while (LocalDateTime.now().isBefore(end)) {
-      String logging =
-          String.format(
-              "Time elapsed: %03d seconds, Tried: %03d times", secInterval * tries, tries);
-      logger.info(logging);
-      if (callable.call().equals(expected)) {
-        return true;
-      }
-      TimeUnit.SECONDS.sleep(secInterval);
-      tries++;
-    }
-    return false;
-  }
-
-  /*
-   * WARNING: if making any changes to this method make sure to notify the #dsp-batch channel! Describe the change
-   * and any consequences downstream to DRS clients.
-   */
-  public static String validateDrsAccessMethods(List<DRSAccessMethod> accessMethods, String token)
-      throws IOException {
-    assertThat("Two access methods", accessMethods.size(), equalTo(2));
-
-    String gsuri = StringUtils.EMPTY;
-    boolean gotGs = false;
-    boolean gotHttps = false;
-    for (DRSAccessMethod accessMethod : accessMethods) {
-      if (accessMethod.getType() == DRSAccessMethod.TypeEnum.GS) {
-        assertFalse("have not seen GS yet", gotGs);
-        gsuri = accessMethod.getAccessUrl().getUrl();
-
-        // Make sure we can actually read the file
+    private static Logger logger = LoggerFactory.getLogger(TestUtils.class);
+    private static ObjectMapper objectMapper = new ObjectMapper();
+
+    private TestUtils() {}
+
+    public static <T> boolean eventualExpect(
+        int secInterval, int secTimeout, T expected, Callable<T> callable) throws Exception {
+        LocalDateTime end = LocalDateTime.now().plus(Duration.ofSeconds(secTimeout));
+        int tries = 0;
+        while (LocalDateTime.now().isBefore(end)) {
+            String logging = String.format("Time elapsed: %03d seconds, Tried: %03d times", secInterval * tries, tries);
+            logger.info(logging);
+            if (callable.call().equals(expected)) {
+                return true;
+            }
+            TimeUnit.SECONDS.sleep(secInterval);
+            tries++;
+        }
+        return false;
+    }
+
+    /*
+     * WARNING: if making any changes to this method make sure to notify the #dsp-batch channel! Describe the change
+     * and any consequences downstream to DRS clients.
+     */
+    public static String validateDrsAccessMethods(List<DRSAccessMethod> accessMethods,
+                                                  String token) throws IOException {
+        assertThat("Two access methods", accessMethods.size(), equalTo(2));
+
+        String gsuri = StringUtils.EMPTY;
+        boolean gotGs = false;
+        boolean gotHttps = false;
+        for (DRSAccessMethod accessMethod : accessMethods) {
+            if (accessMethod.getType() == DRSAccessMethod.TypeEnum.GS) {
+                assertFalse("have not seen GS yet", gotGs);
+                gsuri = accessMethod.getAccessUrl().getUrl();
+
+                // Make sure we can actually read the file
+                final Storage storage = StorageOptions.getDefaultInstance().getService();
+                final String projectId = StorageOptions.getDefaultProjectId();
+                getBlobFromGsPath(storage, gsuri, projectId);
+                gotGs = true;
+            } else if (accessMethod.getType() == DRSAccessMethod.TypeEnum.HTTPS) {
+                assertFalse("have not seen HTTPS yet", gotHttps);
+                // Make sure that the HTTP url is valid and accessible
+                try (CloseableHttpClient client = HttpClients.createDefault()) {
+                    HttpUriRequest request = new HttpHead(accessMethod.getAccessUrl().getUrl());
+                    request.setHeader("Authorization", String.format("Bearer %s", token));
+                    try (
+                        CloseableHttpResponse response = client.execute(request);
+                    ) {
+                        assertThat("Drs Https Uri is accessible",
+                            response.getStatusLine().getStatusCode(),
+                            equalTo(200));
+                    }
+                }
+                gotHttps = true;
+            } else {
+                fail("Invalid access method");
+            }
+        }
+        assertTrue("got both access methods", gotGs && gotHttps);
+        return gsuri;
+    }
+
+    /*
+     * WARNING: if making any changes to this method make sure to notify the #dsp-batch channel! Describe the change
+     * and any consequences downstream to DRS clients.
+     */
+    public static Map<String, List<Acl>> readDrsGCSAcls(List<DRSAccessMethod> accessMethods) {
+        assertThat("Two access methods", accessMethods.size(), equalTo(2));
+        for (DRSAccessMethod accessMethod : accessMethods) {
+            if (accessMethod.getType() == DRSAccessMethod.TypeEnum.GS) {
+                return Collections.singletonMap(
+                    accessMethod.getAccessUrl().getUrl(),
+                    readGCSAcls(accessMethod.getAccessUrl().getUrl())
+                );
+            } else {
+                fail("Invalid access method");
+            }
+        }
+        return Collections.emptyMap();
+    }
+
+    public static List<Acl> readGCSAcls(String gsPath) {
         final Storage storage = StorageOptions.getDefaultInstance().getService();
         final String projectId = StorageOptions.getDefaultProjectId();
-        getBlobFromGsPath(storage, gsuri, projectId);
-        gotGs = true;
-      } else if (accessMethod.getType() == DRSAccessMethod.TypeEnum.HTTPS) {
-        assertFalse("have not seen HTTPS yet", gotHttps);
-        // Make sure that the HTTP url is valid and accessible
-        try (CloseableHttpClient client = HttpClients.createDefault()) {
-          HttpUriRequest request = new HttpHead(accessMethod.getAccessUrl().getUrl());
-          request.setHeader("Authorization", String.format("Bearer %s", token));
-          try (CloseableHttpResponse response = client.execute(request); ) {
-            assertThat(
-                "Drs Https Uri is accessible",
-                response.getStatusLine().getStatusCode(),
-                equalTo(200));
-          }
-        }
-        gotHttps = true;
-      } else {
-        fail("Invalid access method");
-      }
-    }
-    assertTrue("got both access methods", gotGs && gotHttps);
-    return gsuri;
-  }
-
-  /*
-   * WARNING: if making any changes to this method make sure to notify the #dsp-batch channel! Describe the change
-   * and any consequences downstream to DRS clients.
-   */
-  public static Map<String, List<Acl>> readDrsGCSAcls(List<DRSAccessMethod> accessMethods) {
-    assertThat("Two access methods", accessMethods.size(), equalTo(2));
-    for (DRSAccessMethod accessMethod : accessMethods) {
-      if (accessMethod.getType() == DRSAccessMethod.TypeEnum.GS) {
-        return Collections.singletonMap(
-            accessMethod.getAccessUrl().getUrl(),
-            readGCSAcls(accessMethod.getAccessUrl().getUrl()));
-      } else {
-        fail("Invalid access method");
-      }
-    }
-    return Collections.emptyMap();
-  }
-
-  public static List<Acl> readGCSAcls(String gsPath) {
-    final Storage storage = StorageOptions.getDefaultInstance().getService();
-    final String projectId = StorageOptions.getDefaultProjectId();
-    return getBlobFromGsPath(storage, gsPath, projectId).getAcl();
-  }
-
-  public static Policy getPolicy(final String projectId)
-      throws GeneralSecurityException, IOException {
-    HttpTransport httpTransport = GoogleNetHttpTransport.newTrustedTransport();
-    JsonFactory jsonFactory = JacksonFactory.getDefaultInstance();
-
-    GoogleCredential credential = GoogleCredential.getApplicationDefault();
-    if (credential.createScopedRequired()) {
-      credential =
-          credential.createScoped(
-              Collections.singletonList("https://www.googleapis.com/auth/cloud-platform"));
-    }
-
-    CloudResourceManager resourceManager =
-        new CloudResourceManager.Builder(httpTransport, jsonFactory, credential)
+        return getBlobFromGsPath(storage, gsPath, projectId).getAcl();
+    }
+
+    public static Policy getPolicy(final String projectId) throws GeneralSecurityException, IOException {
+        HttpTransport httpTransport = GoogleNetHttpTransport.newTrustedTransport();
+        JsonFactory jsonFactory = JacksonFactory.getDefaultInstance();
+
+        GoogleCredential credential = GoogleCredential.getApplicationDefault();
+        if (credential.createScopedRequired()) {
+            credential = credential.createScoped(
+                Collections.singletonList("https://www.googleapis.com/auth/cloud-platform"));
+        }
+
+        CloudResourceManager resourceManager = new CloudResourceManager.Builder(httpTransport, jsonFactory, credential)
             .setApplicationName("Terra Data Repo Test")
             .build();
 
-    GetIamPolicyRequest getIamPolicyRequest = new GetIamPolicyRequest();
-
-    return resourceManager.projects().getIamPolicy(projectId, getIamPolicyRequest).execute();
-  }
-
-  public static BigQueryProject bigQueryProjectForDatasetName(
-      DatasetDao datasetDao, String datasetName) throws InterruptedException {
-    Dataset dataset = datasetDao.retrieveByName(datasetName);
-    return BigQueryProject.get(dataset.getProjectResource().getGoogleProjectId());
-  }
-
-  private static final String selectFromBigQueryDatasetTemplate =
-      "SELECT <columns> FROM `<project>.<dataset>.<table>`";
-
-  /**
-   * Execute a SELECT query on BigQuery dataset.
-   *
-   * @param bigQueryPdao pass in from the calling test class
-   * @param datasetDao pass in from the calling test class
-   * @param dataLocationService pass in from the calling test class
-   * @param datasetName the name of the Data Repo dataset
-   * @param tableName the name of Data Repo table
-   * @param columns a comma-separated string of the columns to select (e.g. "name", "name, fileref")
-   * @return the BigQuery TableResult
-   */
-  public static TableResult selectFromBigQueryDataset(
-      BigQueryPdao bigQueryPdao,
-      DatasetDao datasetDao,
-      ResourceService dataLocationService,
-      String datasetName,
-      String tableName,
-      String columns)
-      throws Exception {
-
-    String bqDatasetName = bigQueryPdao.prefixName(datasetName);
-    BigQueryProject bigQueryProject = bigQueryProjectForDatasetName(datasetDao, datasetName);
-    String bigQueryProjectId = bigQueryProject.getProjectId();
-    BigQuery bigQuery = bigQueryProject.getBigQuery();
-
-    ST sqlTemplate = new ST(selectFromBigQueryDatasetTemplate);
-    sqlTemplate.add("columns", columns);
-    sqlTemplate.add("project", bigQueryProjectId);
-    sqlTemplate.add("dataset", bqDatasetName);
-    sqlTemplate.add("table", tableName);
-
-    QueryJobConfiguration queryConfig =
-        QueryJobConfiguration.newBuilder(sqlTemplate.render()).build();
-    return bigQuery.query(queryConfig);
-  }
-
-  public static <T> T mapFromJson(String content, Class<T> valueType) throws IOException {
-    try {
-      return objectMapper.readValue(content, valueType);
-    } catch (IOException ex) {
-      logger.error(
-          "unable to map JSON response to " + valueType.getName() + "JSON: " + content, ex);
-      throw ex;
-    }
-  }
-
-  public static String mapToJson(Object value) {
-    try {
-      return objectMapper.writeValueAsString(value);
-    } catch (JsonProcessingException ex) {
-      logger.error("unable to map value to JSON. Value is: " + value, ex);
-    }
-    return null;
-  }
+        GetIamPolicyRequest getIamPolicyRequest = new GetIamPolicyRequest();
+
+        return resourceManager.projects()
+            .getIamPolicy(projectId, getIamPolicyRequest).execute();
+    }
+
+    public static BigQueryProject bigQueryProjectForDatasetName(DatasetDao datasetDao,
+                                                                String datasetName) throws InterruptedException {
+        Dataset dataset = datasetDao.retrieveByName(datasetName);
+        return BigQueryProject.get(dataset.getProjectResource().getGoogleProjectId());
+    }
+
+    private static final String selectFromBigQueryDatasetTemplate =
+        "SELECT <columns> FROM `<project>.<dataset>.<table>`";
+
+    /**
+     * Execute a SELECT query on BigQuery dataset.
+     * @param bigQueryPdao pass in from the calling test class
+     * @param datasetDao pass in from the calling test class
+     * @param dataLocationService pass in from the calling test class
+     * @param datasetName the name of the Data Repo dataset
+     * @param tableName the name of Data Repo table
+     * @param columns a comma-separated string of the columns to select (e.g. "name", "name, fileref")
+     * @return the BigQuery TableResult
+     */
+    public static TableResult selectFromBigQueryDataset(
+        BigQueryPdao bigQueryPdao, DatasetDao datasetDao, ResourceService dataLocationService,
+        String datasetName, String tableName, String columns) throws Exception {
+
+        String bqDatasetName = bigQueryPdao.prefixName(datasetName);
+        BigQueryProject bigQueryProject = bigQueryProjectForDatasetName(datasetDao, datasetName);
+        String bigQueryProjectId = bigQueryProject.getProjectId();
+        BigQuery bigQuery = bigQueryProject.getBigQuery();
+
+        ST sqlTemplate = new ST(selectFromBigQueryDatasetTemplate);
+        sqlTemplate.add("columns", columns);
+        sqlTemplate.add("project", bigQueryProjectId);
+        sqlTemplate.add("dataset", bqDatasetName);
+        sqlTemplate.add("table", tableName);
+
+        QueryJobConfiguration queryConfig = QueryJobConfiguration.newBuilder(sqlTemplate.render()).build();
+        return bigQuery.query(queryConfig);
+    }
+
+    public static <T> T mapFromJson(String content, Class<T> valueType) throws IOException {
+        try {
+            return objectMapper.readValue(content, valueType);
+        } catch (IOException ex) {
+            logger.error("unable to map JSON response to " +
+                valueType.getName() + "JSON: " + content, ex);
+            throw ex;
+        }
+    }
+
+    public static String mapToJson(Object value) {
+        try {
+            return objectMapper.writeValueAsString(value);
+        } catch (JsonProcessingException ex) {
+            logger.error("unable to map value to JSON. Value is: " + value, ex);
+        }
+        return null;
+    }
 }
package bio.terra.service.snapshotbuilder.utils;

import bio.terra.model.SnapshotBuilderDomainOption;
import bio.terra.service.snapshotbuilder.SelectAlias;
import bio.terra.service.snapshotbuilder.query.FieldVariable;
import bio.terra.service.snapshotbuilder.query.Literal;
import bio.terra.service.snapshotbuilder.query.OrderByDirection;
import bio.terra.service.snapshotbuilder.query.OrderByVariable;
import bio.terra.service.snapshotbuilder.query.Query;
<<<<<<< HEAD
import bio.terra.service.snapshotbuilder.query.SelectExpression;
import bio.terra.service.snapshotbuilder.query.filtervariable.BinaryFilterVariable;
import bio.terra.service.snapshotbuilder.query.filtervariable.BooleanAndOrFilterVariable;
import bio.terra.service.snapshotbuilder.query.filtervariable.SubQueryFilterVariable;
import bio.terra.service.snapshotbuilder.query.tables.Concept;
import bio.terra.service.snapshotbuilder.query.tables.ConceptAncestor;
import bio.terra.service.snapshotbuilder.query.tables.ConceptRelationship;
import bio.terra.service.snapshotbuilder.query.tables.DomainOccurrence;
=======
import bio.terra.service.snapshotbuilder.query.SourceVariable;
import bio.terra.service.snapshotbuilder.query.SubQueryPointer;
import bio.terra.service.snapshotbuilder.query.TablePointer;
import bio.terra.service.snapshotbuilder.query.filtervariable.BinaryFilterVariable;
import bio.terra.service.snapshotbuilder.query.filtervariable.BooleanAndOrFilterVariable;
import bio.terra.service.snapshotbuilder.utils.constants.Concept;
import bio.terra.service.snapshotbuilder.utils.constants.ConceptAncestor;
import bio.terra.service.snapshotbuilder.utils.constants.ConceptRelationship;
import bio.terra.service.snapshotbuilder.utils.constants.Person;
>>>>>>> bd4cbaef
import java.util.List;

public class HierarchyQueryBuilder {

  /**
   * Generate a query to find all parent concepts of a given concept, and for each parent to find
   * all its children.
   *
   * <pre>{@code
   * SELECT cr.concept_id_1 AS parent_id, cr.concept_id_2 AS concept_id, child.concept_name, child.concept_code, has_children, count
   *   FROM concept_relationship cr, concept AS child, concept AS parent
   *   WHERE cr.concept_id_1 IN (:all parents of conceptId:) AND cr.relationship_id = 'Subsumes'
   *   AND parent.concept_id = cr.concept_id_1 AND child.concept_id = cr.concept_id_2
   *   AND parent.standard_concept = 'S' AND child.standard_concept = 'S'
   * }</pre>
   */
  public Query generateQuery(SnapshotBuilderDomainOption domainOption, int conceptId) {
<<<<<<< HEAD
    ConceptRelationship conceptRelationship = ConceptRelationship.asPrimary();
    var relationshipId = conceptRelationship.relationshipId();
    var parentId = conceptRelationship.conceptId1();
    var childId = conceptRelationship.conceptId2();
    Concept child = Concept.conceptId(childId);
    var parent = Concept.conceptId(parentId);
    FieldVariable conceptName = child.name();
    FieldVariable conceptCode = child.code();
=======
    var conceptRelationship =
        SourceVariable.forPrimary(TablePointer.fromTableName(ConceptRelationship.TABLE_NAME));
    var relationshipId = conceptRelationship.makeFieldVariable(ConceptRelationship.RELATIONSHIP_ID);
    var parentId = conceptRelationship.makeFieldVariable(ConceptRelationship.CONCEPT_ID_1);
    var childId = conceptRelationship.makeFieldVariable(ConceptRelationship.CONCEPT_ID_2);
    var child =
        SourceVariable.forJoined(
            TablePointer.fromTableName(Concept.TABLE_NAME), Concept.CONCEPT_ID, childId);
    var parent =
        SourceVariable.forJoined(
            TablePointer.fromTableName(Concept.TABLE_NAME), Concept.CONCEPT_ID, parentId);
    FieldVariable conceptName = child.makeFieldVariable(Concept.CONCEPT_NAME);
    FieldVariable conceptCode = child.makeFieldVariable(Concept.CONCEPT_CODE);
>>>>>>> bd4cbaef

    var joinHasChildren = makeHasChildrenJoin(childId);

    // To get the total occurrence count for a child concept, we need to join the child through the
    // ancestor table to find all of its children. We don't need to use a left join here
    // because every concept has itself as an ancestor, so there will be at least one match.
<<<<<<< HEAD
    var conceptAncestor = ConceptAncestor.joinAncestor(childId);

    DomainOccurrence domainOccurrence =
        DomainOccurrence.leftJoinOn(domainOption, conceptAncestor.descendantConceptId());
=======
    var conceptAncestor =
        SourceVariable.forJoined(
            TablePointer.fromTableName(ConceptAncestor.TABLE_NAME),
            ConceptAncestor.ANCESTOR_CONCEPT_ID,
            childId);
    SourceVariable domainOccurrence =
        SourceVariable.forLeftJoined(
            TablePointer.fromTableName(domainOption.getTableName()),
            domainOption.getColumnName(),
            conceptAncestor.makeFieldVariable(ConceptAncestor.DESCENDANT_CONCEPT_ID));
>>>>>>> bd4cbaef

    // Filter concepts to only return direct children of the given concept
    var joinFilter = joinToFilterConcepts(parentId, conceptId);

    // COUNT(DISTINCT person_id)
    FieldVariable personCount = domainOccurrence.countPersonId();

<<<<<<< HEAD
    return new Query.Builder()
        .select(
            List.of(
                new SelectAlias(parentId, QueryBuilderFactory.PARENT_ID),
                new SelectAlias(childId, Concept.CONCEPT_ID),
                conceptName,
                conceptCode,
                personCount,
                hasChildrenExpression(childId)))
        .tables(List.of(conceptRelationship, child, parent, conceptAncestor, domainOccurrence))
        .where(
            BooleanAndOrFilterVariable.and(
                SubQueryFilterVariable.in(parentId, selectAllParents(conceptId)),
                BinaryFilterVariable.equals(relationshipId, new Literal("Subsumes")),
                requireStandardConcept(parent.standardConcept()),
                requireStandardConcept(child.standardConcept())))
        .groupBy(List.of(conceptName, parentId, childId, conceptCode))
        .orderBy(List.of(new OrderByVariable(conceptName, OrderByDirection.ASCENDING)))
        .build();
=======
    return new Query(
        List.of(
            new SelectAlias(parentId, QueryBuilderFactory.PARENT_ID),
            new SelectAlias(childId, Concept.CONCEPT_ID),
            conceptName,
            conceptCode,
            count,
            selectHasChildren(joinHasChildren)),
        List.of(
            conceptRelationship,
            child,
            parent,
            joinHasChildren,
            conceptAncestor,
            domainOccurrence,
            joinFilter),
        BooleanAndOrFilterVariable.and(
            BinaryFilterVariable.equals(relationshipId, new Literal("Subsumes")),
            requireStandardConcept(parent),
            requireStandardConcept(child)),
        List.of(conceptName, parentId, childId, conceptCode),
        List.of(new OrderByVariable(conceptName, OrderByDirection.ASCENDING)));
>>>>>>> bd4cbaef
  }
  /**
   * Filter concept to only allow standard concepts. See <a
   * href="https://www.ohdsi.org/web/wiki/doku.php?id=documentation:vocabulary:standard_classification_and_source_concepts">Standard,
   * Classification, and Source Concepts</a>
   */
<<<<<<< HEAD
  private static BinaryFilterVariable requireStandardConcept(FieldVariable standardConcept) {
    return BinaryFilterVariable.equals(standardConcept, new Literal("S"));
  }

  /**
   * Given a concept ID, select all of its parent concept IDs. Note that a concept may be its own
   * ancestor so that case must be excluded.
   *
   * <pre>
   * {@code SELECT ancestor_concept_id FROM concept_ancestor
   * WHERE descendant_concept_id = :conceptId: AND ancestor_concept_id != :conceptId:;}
   * </pre>
   */
  private Query selectAllParents(int conceptId) {
    ConceptAncestor conceptAncestor = ConceptAncestor.asPrimary();
    var conceptIdLiteral = new Literal(conceptId);
    FieldVariable ancestorConceptId = conceptAncestor.ancestorConceptId();
    return new Query.Builder()
        .select(List.of(ancestorConceptId))
        .tables(List.of(conceptAncestor))
        .where(
            BooleanAndOrFilterVariable.and(
                BinaryFilterVariable.equals(
                    conceptAncestor.descendantConceptId(), conceptIdLiteral),
                BinaryFilterVariable.notEquals(ancestorConceptId, conceptIdLiteral)))
        .build();
  }

  /**
   * Generate a subquery that returns true if the outerConcept has any children.
   *
   * <pre>{@code
   * EXISTS (SELECT
   *     1
   *   FROM
   *     concept_ancestor ca
   *   JOIN
   *     concept c2
   *   ON
   *     c2.concept_id = ca.descendant_concept_id
   *     AND ca.ancestor_concept_id = c.concept_id
   *     AND ca.descendant_concept_id != c.concept_id
   *     AND c2.standard_concept = 'S') AS has_children
   * }</pre>
   */
  static SelectExpression hasChildrenExpression(FieldVariable conceptId) {
    ConceptAncestor conceptAncestor = ConceptAncestor.asPrimary();
    FieldVariable descendantConceptId = conceptAncestor.descendantConceptId();
    Concept innerConcept = Concept.conceptId(descendantConceptId);
    return new ExistsExpression(
        new Query.Builder()
            .select(List.of(new Literal(1)))
            .tables(List.of(conceptAncestor, innerConcept))
            .where(
                BooleanAndOrFilterVariable.and(
                    BinaryFilterVariable.equals(conceptAncestor.ancestorConceptId(), conceptId),
                    BinaryFilterVariable.notEquals(descendantConceptId, conceptId),
                    requireStandardConcept(innerConcept.standardConcept())))
            .build(),
        QueryBuilderFactory.HAS_CHILDREN);
=======
  private static BinaryFilterVariable requireStandardConcept(SourceVariable concept) {
    return BinaryFilterVariable.equals(
        concept.makeFieldVariable(Concept.STANDARD_CONCEPT), new Literal("S"));
  }

  static SourceVariable joinToFilterConcepts(FieldVariable parentId, int conceptId) {
    var conceptAncestorTable =
        SourceVariable.forPrimary(TablePointer.fromTableName(ConceptAncestor.TABLE_NAME));
    var ancestorConceptId =
        conceptAncestorTable.makeFieldVariable(ConceptAncestor.ANCESTOR_CONCEPT_ID);
    var descendantConceptId =
        conceptAncestorTable.makeFieldVariable(ConceptAncestor.DESCENDANT_CONCEPT_ID);
    var conceptAncestorSubquery =
        new Query(
            List.of(ancestorConceptId, descendantConceptId),
            List.of(conceptAncestorTable),
            BooleanAndOrFilterVariable.and(
                BinaryFilterVariable.equals(descendantConceptId, new Literal(conceptId)),
                BinaryFilterVariable.notEquals(ancestorConceptId, new Literal(conceptId))),
            null);
    var conceptAncestorSubqueryPointer =
        new SubQueryPointer(conceptAncestorSubquery, "concept_ancestor_subquery");
    return SourceVariable.forJoined(
        conceptAncestorSubqueryPointer, ConceptAncestor.ANCESTOR_CONCEPT_ID, parentId);
  }

  static FieldVariable selectHasChildren(SourceVariable joinHasChildren) {
    return joinHasChildren.makeFieldVariable(
        ConceptAncestor.DESCENDANT_CONCEPT_ID, "COUNT", "has_children", true);
  }

  /** Generate a join clause that is used to determine if the outerConcept has any children. */
  static SourceVariable makeHasChildrenJoin(FieldVariable childId) {
    var conceptAncestorTable =
        SourceVariable.forPrimary(TablePointer.fromTableName(ConceptAncestor.TABLE_NAME));
    var ancestorConceptId =
        conceptAncestorTable.makeFieldVariable(ConceptAncestor.ANCESTOR_CONCEPT_ID);
    var descendantConceptId =
        conceptAncestorTable.makeFieldVariable(ConceptAncestor.DESCENDANT_CONCEPT_ID);
    var minLevelsSeparation =
        conceptAncestorTable.makeFieldVariable(ConceptAncestor.MIN_LEVELS_OF_SEPARATION);
    var conceptAncestorJoin =
        SourceVariable.forJoined(
            TablePointer.fromTableName(Concept.TABLE_NAME),
            Concept.CONCEPT_ID,
            descendantConceptId);
    var subquery =
        new Query(
            List.of(ancestorConceptId, descendantConceptId, minLevelsSeparation),
            List.of(conceptAncestorTable, conceptAncestorJoin),
            BinaryFilterVariable.equals(
                conceptAncestorJoin.makeFieldVariable(Concept.STANDARD_CONCEPT), new Literal("S")),
            null);
    var subQueryPointer = new SubQueryPointer(subquery, "has_children");
    var joinHasChildren =
        SourceVariable.forLeftJoined(subQueryPointer, ConceptAncestor.ANCESTOR_CONCEPT_ID, childId);
    joinHasChildren.addJoinClause(
        ConceptAncestor.DESCENDANT_CONCEPT_ID,
        childId,
        BinaryFilterVariable.BinaryOperator.NOT_EQUALS);
    // Ancestors can have children at a minimum of 0 OR 1 levels of separation
    joinHasChildren.addJoinClause(
        ConceptAncestor.MIN_LEVELS_OF_SEPARATION,
        new Literal(1),
        BinaryFilterVariable.BinaryOperator.LESS_THAN_OR_EQUAL);
    return joinHasChildren;
>>>>>>> bd4cbaef
  }
}<|MERGE_RESOLUTION|>--- conflicted
+++ resolved
@@ -7,26 +7,15 @@
 import bio.terra.service.snapshotbuilder.query.OrderByDirection;
 import bio.terra.service.snapshotbuilder.query.OrderByVariable;
 import bio.terra.service.snapshotbuilder.query.Query;
-<<<<<<< HEAD
-import bio.terra.service.snapshotbuilder.query.SelectExpression;
+import bio.terra.service.snapshotbuilder.query.SourceVariable;
+import bio.terra.service.snapshotbuilder.query.SubQueryPointer;
 import bio.terra.service.snapshotbuilder.query.filtervariable.BinaryFilterVariable;
 import bio.terra.service.snapshotbuilder.query.filtervariable.BooleanAndOrFilterVariable;
-import bio.terra.service.snapshotbuilder.query.filtervariable.SubQueryFilterVariable;
 import bio.terra.service.snapshotbuilder.query.tables.Concept;
 import bio.terra.service.snapshotbuilder.query.tables.ConceptAncestor;
 import bio.terra.service.snapshotbuilder.query.tables.ConceptRelationship;
 import bio.terra.service.snapshotbuilder.query.tables.DomainOccurrence;
-=======
-import bio.terra.service.snapshotbuilder.query.SourceVariable;
-import bio.terra.service.snapshotbuilder.query.SubQueryPointer;
-import bio.terra.service.snapshotbuilder.query.TablePointer;
-import bio.terra.service.snapshotbuilder.query.filtervariable.BinaryFilterVariable;
-import bio.terra.service.snapshotbuilder.query.filtervariable.BooleanAndOrFilterVariable;
-import bio.terra.service.snapshotbuilder.utils.constants.Concept;
-import bio.terra.service.snapshotbuilder.utils.constants.ConceptAncestor;
-import bio.terra.service.snapshotbuilder.utils.constants.ConceptRelationship;
-import bio.terra.service.snapshotbuilder.utils.constants.Person;
->>>>>>> bd4cbaef
+import bio.terra.service.snapshotbuilder.query.tables.Table;
 import java.util.List;
 
 public class HierarchyQueryBuilder {
@@ -44,61 +33,31 @@
    * }</pre>
    */
   public Query generateQuery(SnapshotBuilderDomainOption domainOption, int conceptId) {
-<<<<<<< HEAD
     ConceptRelationship conceptRelationship = ConceptRelationship.asPrimary();
-    var relationshipId = conceptRelationship.relationshipId();
-    var parentId = conceptRelationship.conceptId1();
-    var childId = conceptRelationship.conceptId2();
-    Concept child = Concept.conceptId(childId);
-    var parent = Concept.conceptId(parentId);
+    FieldVariable relationshipId = conceptRelationship.relationshipId();
+    FieldVariable parentId = conceptRelationship.conceptId1();
+    FieldVariable childId = conceptRelationship.conceptId2();
+    Concept child = Concept.joinConceptId(childId);
+    Concept parent = Concept.joinConceptId(parentId);
     FieldVariable conceptName = child.name();
     FieldVariable conceptCode = child.code();
-=======
-    var conceptRelationship =
-        SourceVariable.forPrimary(TablePointer.fromTableName(ConceptRelationship.TABLE_NAME));
-    var relationshipId = conceptRelationship.makeFieldVariable(ConceptRelationship.RELATIONSHIP_ID);
-    var parentId = conceptRelationship.makeFieldVariable(ConceptRelationship.CONCEPT_ID_1);
-    var childId = conceptRelationship.makeFieldVariable(ConceptRelationship.CONCEPT_ID_2);
-    var child =
-        SourceVariable.forJoined(
-            TablePointer.fromTableName(Concept.TABLE_NAME), Concept.CONCEPT_ID, childId);
-    var parent =
-        SourceVariable.forJoined(
-            TablePointer.fromTableName(Concept.TABLE_NAME), Concept.CONCEPT_ID, parentId);
-    FieldVariable conceptName = child.makeFieldVariable(Concept.CONCEPT_NAME);
-    FieldVariable conceptCode = child.makeFieldVariable(Concept.CONCEPT_CODE);
->>>>>>> bd4cbaef
 
-    var joinHasChildren = makeHasChildrenJoin(childId);
+    SourceVariable joinHasChildren = makeHasChildrenJoin(childId);
 
     // To get the total occurrence count for a child concept, we need to join the child through the
     // ancestor table to find all of its children. We don't need to use a left join here
     // because every concept has itself as an ancestor, so there will be at least one match.
-<<<<<<< HEAD
-    var conceptAncestor = ConceptAncestor.joinAncestor(childId);
+    ConceptAncestor conceptAncestor = ConceptAncestor.joinAncestor(childId);
 
     DomainOccurrence domainOccurrence =
         DomainOccurrence.leftJoinOn(domainOption, conceptAncestor.descendantConceptId());
-=======
-    var conceptAncestor =
-        SourceVariable.forJoined(
-            TablePointer.fromTableName(ConceptAncestor.TABLE_NAME),
-            ConceptAncestor.ANCESTOR_CONCEPT_ID,
-            childId);
-    SourceVariable domainOccurrence =
-        SourceVariable.forLeftJoined(
-            TablePointer.fromTableName(domainOption.getTableName()),
-            domainOption.getColumnName(),
-            conceptAncestor.makeFieldVariable(ConceptAncestor.DESCENDANT_CONCEPT_ID));
->>>>>>> bd4cbaef
 
     // Filter concepts to only return direct children of the given concept
-    var joinFilter = joinToFilterConcepts(parentId, conceptId);
+    SourceVariable joinFilter = joinToFilterConcepts(parentId, conceptId);
 
     // COUNT(DISTINCT person_id)
     FieldVariable personCount = domainOccurrence.countPersonId();
 
-<<<<<<< HEAD
     return new Query.Builder()
         .select(
             List.of(
@@ -107,135 +66,55 @@
                 conceptName,
                 conceptCode,
                 personCount,
-                hasChildrenExpression(childId)))
-        .tables(List.of(conceptRelationship, child, parent, conceptAncestor, domainOccurrence))
+                selectHasChildren(joinHasChildren)))
+        .tables(
+            List.of(
+                conceptRelationship,
+                child,
+                parent,
+                new Table(joinHasChildren),
+                conceptAncestor,
+                domainOccurrence,
+                new Table(joinFilter)))
         .where(
             BooleanAndOrFilterVariable.and(
-                SubQueryFilterVariable.in(parentId, selectAllParents(conceptId)),
                 BinaryFilterVariable.equals(relationshipId, new Literal("Subsumes")),
-                requireStandardConcept(parent.standardConcept()),
-                requireStandardConcept(child.standardConcept())))
+                requireStandardConcept(parent),
+                requireStandardConcept(child)))
         .groupBy(List.of(conceptName, parentId, childId, conceptCode))
         .orderBy(List.of(new OrderByVariable(conceptName, OrderByDirection.ASCENDING)))
         .build();
-=======
-    return new Query(
-        List.of(
-            new SelectAlias(parentId, QueryBuilderFactory.PARENT_ID),
-            new SelectAlias(childId, Concept.CONCEPT_ID),
-            conceptName,
-            conceptCode,
-            count,
-            selectHasChildren(joinHasChildren)),
-        List.of(
-            conceptRelationship,
-            child,
-            parent,
-            joinHasChildren,
-            conceptAncestor,
-            domainOccurrence,
-            joinFilter),
-        BooleanAndOrFilterVariable.and(
-            BinaryFilterVariable.equals(relationshipId, new Literal("Subsumes")),
-            requireStandardConcept(parent),
-            requireStandardConcept(child)),
-        List.of(conceptName, parentId, childId, conceptCode),
-        List.of(new OrderByVariable(conceptName, OrderByDirection.ASCENDING)));
->>>>>>> bd4cbaef
   }
   /**
    * Filter concept to only allow standard concepts. See <a
    * href="https://www.ohdsi.org/web/wiki/doku.php?id=documentation:vocabulary:standard_classification_and_source_concepts">Standard,
    * Classification, and Source Concepts</a>
    */
-<<<<<<< HEAD
-  private static BinaryFilterVariable requireStandardConcept(FieldVariable standardConcept) {
-    return BinaryFilterVariable.equals(standardConcept, new Literal("S"));
-  }
-
-  /**
-   * Given a concept ID, select all of its parent concept IDs. Note that a concept may be its own
-   * ancestor so that case must be excluded.
-   *
-   * <pre>
-   * {@code SELECT ancestor_concept_id FROM concept_ancestor
-   * WHERE descendant_concept_id = :conceptId: AND ancestor_concept_id != :conceptId:;}
-   * </pre>
-   */
-  private Query selectAllParents(int conceptId) {
-    ConceptAncestor conceptAncestor = ConceptAncestor.asPrimary();
-    var conceptIdLiteral = new Literal(conceptId);
-    FieldVariable ancestorConceptId = conceptAncestor.ancestorConceptId();
-    return new Query.Builder()
-        .select(List.of(ancestorConceptId))
-        .tables(List.of(conceptAncestor))
-        .where(
-            BooleanAndOrFilterVariable.and(
-                BinaryFilterVariable.equals(
-                    conceptAncestor.descendantConceptId(), conceptIdLiteral),
-                BinaryFilterVariable.notEquals(ancestorConceptId, conceptIdLiteral)))
-        .build();
-  }
-
-  /**
-   * Generate a subquery that returns true if the outerConcept has any children.
-   *
-   * <pre>{@code
-   * EXISTS (SELECT
-   *     1
-   *   FROM
-   *     concept_ancestor ca
-   *   JOIN
-   *     concept c2
-   *   ON
-   *     c2.concept_id = ca.descendant_concept_id
-   *     AND ca.ancestor_concept_id = c.concept_id
-   *     AND ca.descendant_concept_id != c.concept_id
-   *     AND c2.standard_concept = 'S') AS has_children
-   * }</pre>
-   */
-  static SelectExpression hasChildrenExpression(FieldVariable conceptId) {
-    ConceptAncestor conceptAncestor = ConceptAncestor.asPrimary();
-    FieldVariable descendantConceptId = conceptAncestor.descendantConceptId();
-    Concept innerConcept = Concept.conceptId(descendantConceptId);
-    return new ExistsExpression(
-        new Query.Builder()
-            .select(List.of(new Literal(1)))
-            .tables(List.of(conceptAncestor, innerConcept))
-            .where(
-                BooleanAndOrFilterVariable.and(
-                    BinaryFilterVariable.equals(conceptAncestor.ancestorConceptId(), conceptId),
-                    BinaryFilterVariable.notEquals(descendantConceptId, conceptId),
-                    requireStandardConcept(innerConcept.standardConcept())))
-            .build(),
-        QueryBuilderFactory.HAS_CHILDREN);
-=======
-  private static BinaryFilterVariable requireStandardConcept(SourceVariable concept) {
-    return BinaryFilterVariable.equals(
-        concept.makeFieldVariable(Concept.STANDARD_CONCEPT), new Literal("S"));
+  // TODO add in to Concept
+  private static BinaryFilterVariable requireStandardConcept(Concept concept) {
+    return BinaryFilterVariable.equals(concept.standardConcept(), new Literal("S"));
   }
 
   static SourceVariable joinToFilterConcepts(FieldVariable parentId, int conceptId) {
-    var conceptAncestorTable =
-        SourceVariable.forPrimary(TablePointer.fromTableName(ConceptAncestor.TABLE_NAME));
-    var ancestorConceptId =
-        conceptAncestorTable.makeFieldVariable(ConceptAncestor.ANCESTOR_CONCEPT_ID);
-    var descendantConceptId =
-        conceptAncestorTable.makeFieldVariable(ConceptAncestor.DESCENDANT_CONCEPT_ID);
+    ConceptAncestor conceptAncestor = ConceptAncestor.asPrimary();
+    FieldVariable ancestorConceptId = conceptAncestor.ancestorConceptId();
+    FieldVariable descendantConceptId = conceptAncestor.descendantConceptId();
     var conceptAncestorSubquery =
-        new Query(
-            List.of(ancestorConceptId, descendantConceptId),
-            List.of(conceptAncestorTable),
-            BooleanAndOrFilterVariable.and(
-                BinaryFilterVariable.equals(descendantConceptId, new Literal(conceptId)),
-                BinaryFilterVariable.notEquals(ancestorConceptId, new Literal(conceptId))),
-            null);
+        new Query.Builder()
+            .select(List.of(ancestorConceptId, descendantConceptId))
+            .tables(List.of(conceptAncestor))
+            .where(
+                BooleanAndOrFilterVariable.and(
+                    BinaryFilterVariable.equals(descendantConceptId, new Literal(conceptId)),
+                    BinaryFilterVariable.notEquals(ancestorConceptId, new Literal(conceptId))))
+            .build();
     var conceptAncestorSubqueryPointer =
         new SubQueryPointer(conceptAncestorSubquery, "concept_ancestor_subquery");
     return SourceVariable.forJoined(
         conceptAncestorSubqueryPointer, ConceptAncestor.ANCESTOR_CONCEPT_ID, parentId);
   }
 
+  // TODO put this in ConceptAncestor
   static FieldVariable selectHasChildren(SourceVariable joinHasChildren) {
     return joinHasChildren.makeFieldVariable(
         ConceptAncestor.DESCENDANT_CONCEPT_ID, "COUNT", "has_children", true);
@@ -243,26 +122,21 @@
 
   /** Generate a join clause that is used to determine if the outerConcept has any children. */
   static SourceVariable makeHasChildrenJoin(FieldVariable childId) {
-    var conceptAncestorTable =
-        SourceVariable.forPrimary(TablePointer.fromTableName(ConceptAncestor.TABLE_NAME));
-    var ancestorConceptId =
-        conceptAncestorTable.makeFieldVariable(ConceptAncestor.ANCESTOR_CONCEPT_ID);
-    var descendantConceptId =
-        conceptAncestorTable.makeFieldVariable(ConceptAncestor.DESCENDANT_CONCEPT_ID);
-    var minLevelsSeparation =
-        conceptAncestorTable.makeFieldVariable(ConceptAncestor.MIN_LEVELS_OF_SEPARATION);
-    var conceptAncestorJoin =
-        SourceVariable.forJoined(
-            TablePointer.fromTableName(Concept.TABLE_NAME),
-            Concept.CONCEPT_ID,
-            descendantConceptId);
+    ConceptAncestor conceptAncestor = ConceptAncestor.asPrimary();
+    FieldVariable ancestorConceptId = conceptAncestor.ancestorConceptId();
+    FieldVariable descendantConceptId = conceptAncestor.descendantConceptId();
+    var minLevelsSeparation = conceptAncestor.minLevelsOfSeparation();
+    Concept conceptAncestorJoin = Concept.joinConceptId(descendantConceptId);
+
     var subquery =
-        new Query(
-            List.of(ancestorConceptId, descendantConceptId, minLevelsSeparation),
-            List.of(conceptAncestorTable, conceptAncestorJoin),
-            BinaryFilterVariable.equals(
-                conceptAncestorJoin.makeFieldVariable(Concept.STANDARD_CONCEPT), new Literal("S")),
-            null);
+        new Query.Builder()
+            .select(List.of(ancestorConceptId, descendantConceptId, minLevelsSeparation))
+            .tables(List.of(conceptAncestor, conceptAncestorJoin))
+            .where(
+                BinaryFilterVariable.equals(
+                    conceptAncestorJoin.standardConcept(), new Literal("S")))
+            .build();
+
     var subQueryPointer = new SubQueryPointer(subquery, "has_children");
     var joinHasChildren =
         SourceVariable.forLeftJoined(subQueryPointer, ConceptAncestor.ANCESTOR_CONCEPT_ID, childId);
@@ -276,6 +150,5 @@
         new Literal(1),
         BinaryFilterVariable.BinaryOperator.LESS_THAN_OR_EQUAL);
     return joinHasChildren;
->>>>>>> bd4cbaef
   }
 }
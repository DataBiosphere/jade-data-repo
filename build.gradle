--- conflicted
+++ resolved
@@ -34,8 +34,7 @@
 
 allprojects {
     group 'bio.terra'
-<<<<<<< HEAD
-    version '1.0.149-SNAPSHOT'
+    version '1.0.152-SNAPSHOT'
 
     ext {
         resourceDir = "${rootDir}/src/main/resources/api"
@@ -52,9 +51,6 @@
             dependency group: "io.swagger.codegen.v3", name: "swagger-codegen-cli", version: "3.0.22"
         }
     }
-=======
-    version '1.0.152-SNAPSHOT'
->>>>>>> 0c768fef
 }
 
 // skip subproject tasks by default when building jade-data-repo

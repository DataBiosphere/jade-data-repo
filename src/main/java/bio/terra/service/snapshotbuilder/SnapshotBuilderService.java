package bio.terra.service.snapshotbuilder;

import bio.terra.common.CloudPlatformWrapper;
import bio.terra.common.exception.ApiException;
import bio.terra.common.exception.BadRequestException;
import bio.terra.common.iam.AuthenticatedUserRequest;
import bio.terra.grammar.azure.SynapseVisitor;
import bio.terra.grammar.google.BigQueryVisitor;
import bio.terra.model.EnumerateSnapshotAccessRequest;
import bio.terra.model.SnapshotAccessRequest;
import bio.terra.model.SnapshotAccessRequestResponse;
import bio.terra.model.SnapshotAccessRequestStatus;
import bio.terra.model.SnapshotBuilderCohort;
import bio.terra.model.SnapshotBuilderConcept;
import bio.terra.model.SnapshotBuilderConceptsResponse;
import bio.terra.model.SnapshotBuilderCountResponse;
import bio.terra.model.SnapshotBuilderCountResponseResult;
import bio.terra.model.SnapshotBuilderDomainOption;
import bio.terra.model.SnapshotBuilderGetConceptHierarchyResponse;
import bio.terra.model.SnapshotBuilderParentConcept;
import bio.terra.model.SnapshotBuilderSettings;
import bio.terra.service.auth.iam.IamService;
import bio.terra.service.dataset.Dataset;
import bio.terra.service.dataset.DatasetService;
import bio.terra.service.filedata.azure.AzureSynapsePdao;
import bio.terra.service.snapshot.Snapshot;
import bio.terra.service.snapshot.SnapshotService;
import bio.terra.service.snapshotbuilder.query.Query;
import bio.terra.service.snapshotbuilder.query.SqlRenderContext;
import bio.terra.service.snapshotbuilder.query.TableNameGenerator;
import bio.terra.service.snapshotbuilder.query.tables.Concept;
import bio.terra.service.snapshotbuilder.utils.AggregateBQQueryResultsUtils;
import bio.terra.service.snapshotbuilder.utils.AggregateSynapseQueryResultsUtils;
import bio.terra.service.snapshotbuilder.utils.QueryBuilderFactory;
import bio.terra.service.tabulardata.google.bigquery.BigQuerySnapshotPdao;
import com.google.cloud.bigquery.FieldValueList;
import com.google.common.annotations.VisibleForTesting;
import java.sql.ResultSet;
import java.sql.SQLException;
import java.time.Duration;
import java.time.Instant;
import java.util.ArrayList;
import java.util.Collection;
import java.util.HashMap;
import java.util.List;
import java.util.Map;
import java.util.UUID;
import org.slf4j.Logger;
import org.slf4j.LoggerFactory;
import org.springframework.stereotype.Component;

@Component
public class SnapshotBuilderService {

  private static final Logger logger = LoggerFactory.getLogger(SnapshotBuilderService.class);

  private final SnapshotRequestDao snapshotRequestDao;
  private final SnapshotBuilderSettingsDao snapshotBuilderSettingsDao;
  private final DatasetService datasetService;
  private final IamService iamService;
  private final SnapshotService snapshotService;
  private final BigQuerySnapshotPdao bigQuerySnapshotPdao;

  private final AzureSynapsePdao azureSynapsePdao;
  private final QueryBuilderFactory queryBuilderFactory;

  public SnapshotBuilderService(
      SnapshotRequestDao snapshotRequestDao,
      SnapshotBuilderSettingsDao snapshotBuilderSettingsDao,
      DatasetService datasetService,
      IamService iamService,
      SnapshotService snapshotService,
      BigQuerySnapshotPdao bigQuerySnapshotPdao,
      AzureSynapsePdao azureSynapsePdao,
      QueryBuilderFactory queryBuilderFactory) {
    this.snapshotRequestDao = snapshotRequestDao;
    this.snapshotBuilderSettingsDao = snapshotBuilderSettingsDao;
    this.datasetService = datasetService;
    this.iamService = iamService;
    this.snapshotService = snapshotService;
    this.bigQuerySnapshotPdao = bigQuerySnapshotPdao;
    this.azureSynapsePdao = azureSynapsePdao;
    this.queryBuilderFactory = queryBuilderFactory;
  }

  public SnapshotAccessRequestResponse createRequest(
      AuthenticatedUserRequest userRequest, SnapshotAccessRequest snapshotAccessRequest) {
    SnapshotAccessRequestResponse snapshotAccessRequestResponse =
        snapshotRequestDao.create(snapshotAccessRequest, userRequest.getEmail());
    try {
      iamService.createSnapshotBuilderRequestResource(
          userRequest,
          snapshotAccessRequest.getSourceSnapshotId(),
          snapshotAccessRequestResponse.getId());
    } catch (ApiException e) {
      snapshotRequestDao.delete(snapshotAccessRequestResponse.getId());
      throw e;
    }
    return snapshotAccessRequestResponse;
  }

  private <T> List<T> runSnapshotBuilderQuery(
      Query query,
      Snapshot snapshot,
      AuthenticatedUserRequest userRequest,
      BigQuerySnapshotPdao.Converter<T> bqConverter,
      AzureSynapsePdao.Converter<T> synapseConverter) {
    String sql = query.renderSQL(createContext(snapshot, userRequest));
    Instant start = Instant.now();
    List<T> result =
        CloudPlatformWrapper.of(snapshot.getCloudPlatform())
            .choose(
                () -> bigQuerySnapshotPdao.runQuery(sql, snapshot, bqConverter),
                () -> azureSynapsePdao.runQuery(sql, synapseConverter));
    logger.info(
        "{} seconds to run query \"{}\"", Duration.between(start, Instant.now()).toSeconds(), sql);
    return result;
  }

  public SnapshotBuilderConceptsResponse getConceptChildren(
      UUID snapshotId, int conceptId, AuthenticatedUserRequest userRequest) {
    Snapshot snapshot = snapshotService.retrieve(snapshotId);

    SnapshotBuilderDomainOption domainOption = getDomainOption(conceptId, snapshot, userRequest);

    Query query =
        queryBuilderFactory
            .conceptChildrenQueryBuilder()
            .buildConceptChildrenQuery(domainOption, conceptId);

    List<SnapshotBuilderConcept> concepts =
        runSnapshotBuilderQuery(
            query,
            snapshot,
            userRequest,
            AggregateBQQueryResultsUtils::toConcept,
            AggregateSynapseQueryResultsUtils::toConcept);
    return new SnapshotBuilderConceptsResponse().result(concepts);
  }

  @VisibleForTesting
  SqlRenderContext createContext(Snapshot snapshot, AuthenticatedUserRequest userRequest) {
    CloudPlatformWrapper platform = CloudPlatformWrapper.of(snapshot.getCloudPlatform());
    TableNameGenerator tableNameGenerator =
        CloudPlatformWrapper.of(snapshot.getCloudPlatform())
            .choose(
                () ->
                    BigQueryVisitor.bqSnapshotTableName(
                        snapshotService.retrieveSnapshotModel(snapshot.getId(), userRequest)),
                () ->
                    SynapseVisitor.azureTableName(
                        snapshotService.getOrCreateExternalAzureDataSource(snapshot, userRequest)));
    return new SqlRenderContext(tableNameGenerator, platform);
  }

  @VisibleForTesting
  SqlRenderContext createContext(Dataset dataset, AuthenticatedUserRequest userRequest) {
    CloudPlatformWrapper platform = CloudPlatformWrapper.of(dataset.getCloudPlatform());
    TableNameGenerator tableNameGenerator =
        platform.choose(
            () ->
                BigQueryVisitor.bqDatasetTableName(
                    datasetService.retrieveModel(dataset, userRequest)),
            () ->
                SynapseVisitor.azureTableName(
                    datasetService.getOrCreateExternalAzureDataSource(dataset, userRequest)));
    return new SqlRenderContext(tableNameGenerator, platform);
  }

  public SnapshotBuilderCountResponse getCountResponse(
      UUID id, List<SnapshotBuilderCohort> cohorts, AuthenticatedUserRequest userRequest) {
    int rollupCount = getRollupCountForCohorts(id, cohorts, userRequest);
    return new SnapshotBuilderCountResponse()
        .result(new SnapshotBuilderCountResponseResult().total(fuzzyLowCount(rollupCount)));
  }

  // if the rollup count is 0 OR >=20, then we will return the actual value
  // if the rollup count is between 1 and 19, we will return 19 and in the UI we will display <20
  // This helps reduce the risk of re-identification
  public static int fuzzyLowCount(int rollupCount) {
    return rollupCount == 0 ? rollupCount : Math.max(rollupCount, 19);
  }

  public EnumerateSnapshotAccessRequest enumerateRequests(Collection<UUID> authorizedResources) {
    return new EnumerateSnapshotAccessRequest()
        .items(snapshotRequestDao.enumerate(authorizedResources));
  }

  public SnapshotBuilderConceptsResponse enumerateConcepts(
      UUID snapshotId, int domainId, String searchText, AuthenticatedUserRequest userRequest) {
    Snapshot snapshot = snapshotService.retrieve(snapshotId);
    SnapshotBuilderSettings snapshotBuilderSettings =
        snapshotBuilderSettingsDao.getBySnapshotId(snapshotId);

    SnapshotBuilderDomainOption snapshotBuilderDomainOption =
        snapshotBuilderSettings.getDomainOptions().stream()
            .filter(domainOption -> domainOption.getId() == domainId)
            .findFirst()
            .orElseThrow(
                () ->
                    new BadRequestException(
                        "Invalid domain category is given: %s".formatted(domainId)));

    Query query =
        queryBuilderFactory
            .searchConceptsQueryBuilder()
            .buildSearchConceptsQuery(snapshotBuilderDomainOption, searchText);

    List<SnapshotBuilderConcept> concepts =
        runSnapshotBuilderQuery(
            query,
            snapshot,
            userRequest,
            AggregateBQQueryResultsUtils::toConcept,
            AggregateSynapseQueryResultsUtils::toConcept);
    return new SnapshotBuilderConceptsResponse().result(concepts);
  }

  public int getRollupCountForCohorts(
      UUID snapshotId, List<SnapshotBuilderCohort> cohorts, AuthenticatedUserRequest userRequest) {
    Snapshot snapshot = snapshotService.retrieve(snapshotId);
    SnapshotBuilderSettings snapshotBuilderSettings =
        snapshotBuilderSettingsDao.getBySnapshotId(snapshotId);

    Query query =
        queryBuilderFactory
<<<<<<< HEAD
            .criteriaQueryBuilder(snapshotBuilderSettings)
            .generateRollupCountsQueryForCriteriaGroupsList(criteriaGroups);
=======
            .criteriaQueryBuilder("person", snapshotBuilderSettings)
            .generateRollupCountsQueryForCohorts(cohorts);
>>>>>>> 24c7392f

    return runSnapshotBuilderQuery(
            query,
            snapshot,
            userRequest,
            AggregateBQQueryResultsUtils::toCount,
            AggregateSynapseQueryResultsUtils::toCount)
        .get(0);
  }

  private SnapshotBuilderDomainOption getDomainOptionFromSettingsByName(
      String domainId, UUID snapshotId) {
    SnapshotBuilderSettings snapshotBuilderSettings =
        snapshotBuilderSettingsDao.getBySnapshotId(snapshotId);

    return snapshotBuilderSettings.getDomainOptions().stream()
        .filter(domainOption -> domainOption.getName().equals(domainId))
        .findFirst()
        .orElseThrow(
            () ->
                new BadRequestException(
                    "Invalid domain category is given: %s".formatted(domainId)));
  }

  private String getDomainId(
      int conceptId, Snapshot snapshot, AuthenticatedUserRequest userRequest) {
    List<String> domainIdResult =
        runSnapshotBuilderQuery(
            queryBuilderFactory.conceptChildrenQueryBuilder().retrieveDomainId(conceptId),
            snapshot,
            userRequest,
            AggregateBQQueryResultsUtils::toDomainId,
            AggregateSynapseQueryResultsUtils::toDomainId);
    if (domainIdResult.size() == 1) {
      return domainIdResult.get(0);
    } else if (domainIdResult.isEmpty()) {
      throw new IllegalStateException("No domain Id found for concept: " + conceptId);
    } else {
      throw new IllegalStateException("Multiple domains found for concept: " + conceptId);
    }
  }

  // This method is used to generate the SQL query to get the rowIds for the snapshot creation
  // process from a snapshot access request
  public String generateRowIdQuery(
      SnapshotAccessRequestResponse accessRequest,
      Snapshot snapshot,
      AuthenticatedUserRequest userReq) {

    SnapshotBuilderSettings settings = snapshotBuilderSettingsDao.getBySnapshotId(snapshot.getId());
    Dataset dataset = snapshot.getSourceDataset();

    List<SnapshotBuilderCohort> cohorts = accessRequest.getSnapshotSpecification().getCohorts();

    Query sqlQuery =
        queryBuilderFactory
            .criteriaQueryBuilder("person", settings)
            .generateRowIdQueryForCohorts(cohorts);
    return sqlQuery.renderSQL(createContext(dataset, userReq));
  }

  record ParentQueryResult(
      int parentId, int childId, String childName, String code, int count, boolean hasChildren) {
    ParentQueryResult(ResultSet rs) throws SQLException {
      this(
          rs.getInt(QueryBuilderFactory.PARENT_ID),
          rs.getInt(Concept.CONCEPT_ID),
          rs.getString(Concept.CONCEPT_NAME),
          rs.getString(Concept.CONCEPT_CODE),
          rs.getInt(QueryBuilderFactory.COUNT),
          rs.getBoolean(QueryBuilderFactory.HAS_CHILDREN));
    }

    ParentQueryResult(FieldValueList row) {
      this(
          (int) row.get(QueryBuilderFactory.PARENT_ID).getLongValue(),
          (int) row.get(Concept.CONCEPT_ID).getLongValue(),
          row.get(Concept.CONCEPT_NAME).getStringValue(),
          row.get(Concept.CONCEPT_CODE).getStringValue(),
          (int) row.get(QueryBuilderFactory.COUNT).getLongValue(),
          row.get(QueryBuilderFactory.HAS_CHILDREN).getBooleanValue());
    }

    SnapshotBuilderConcept toConcept() {
      return new SnapshotBuilderConcept()
          .id(childId)
          .name(childName)
          .hasChildren(hasChildren)
          .code(code)
          .count(SnapshotBuilderService.fuzzyLowCount(count));
    }
  }

  public SnapshotBuilderGetConceptHierarchyResponse getConceptHierarchy(
      UUID snapshotId, int conceptId, AuthenticatedUserRequest userRequest) {
    Snapshot snapshot = snapshotService.retrieve(snapshotId);

    var domainOption = getDomainOption(conceptId, snapshot, userRequest);
    var query = queryBuilderFactory.hierarchyQueryBuilder().generateQuery(domainOption, conceptId);

    Map<Integer, SnapshotBuilderParentConcept> parents = new HashMap<>();
    runSnapshotBuilderQuery(
            query, snapshot, userRequest, ParentQueryResult::new, ParentQueryResult::new)
        .forEach(
            row -> {
              SnapshotBuilderParentConcept parent =
                  parents.computeIfAbsent(
                      row.parentId,
                      k ->
                          new SnapshotBuilderParentConcept()
                              .parentId(k)
                              .children(new ArrayList<>()));
              parent.addChildrenItem(row.toConcept());
            });
    if (parents.isEmpty()) {
      throw new BadRequestException("No parents found for concept %s".formatted(conceptId));
    }

    return new SnapshotBuilderGetConceptHierarchyResponse().result(List.copyOf(parents.values()));
  }

  public SnapshotAccessRequestResponse rejectRequest(UUID id) {
    return snapshotRequestDao.update(id, SnapshotAccessRequestStatus.REJECTED);
  }

  public SnapshotAccessRequestResponse approveRequest(UUID id) {
    return snapshotRequestDao.update(id, SnapshotAccessRequestStatus.APPROVED);
  }

  private SnapshotBuilderDomainOption getDomainOption(
      int conceptId, Snapshot snapshot, AuthenticatedUserRequest userRequest) {
    // domain is needed to join with the domain specific occurrence table
    // this does not work for the metadata domain
    String domainId = getDomainId(conceptId, snapshot, userRequest);
    return getDomainOptionFromSettingsByName(domainId, snapshot.getId());
  }
}<|MERGE_RESOLUTION|>--- conflicted
+++ resolved
@@ -224,13 +224,8 @@
 
     Query query =
         queryBuilderFactory
-<<<<<<< HEAD
             .criteriaQueryBuilder(snapshotBuilderSettings)
-            .generateRollupCountsQueryForCriteriaGroupsList(criteriaGroups);
-=======
-            .criteriaQueryBuilder("person", snapshotBuilderSettings)
             .generateRollupCountsQueryForCohorts(cohorts);
->>>>>>> 24c7392f
 
     return runSnapshotBuilderQuery(
             query,
@@ -286,9 +281,7 @@
     List<SnapshotBuilderCohort> cohorts = accessRequest.getSnapshotSpecification().getCohorts();
 
     Query sqlQuery =
-        queryBuilderFactory
-            .criteriaQueryBuilder("person", settings)
-            .generateRowIdQueryForCohorts(cohorts);
+        queryBuilderFactory.criteriaQueryBuilder(settings).generateRowIdQueryForCohorts(cohorts);
     return sqlQuery.renderSQL(createContext(dataset, userReq));
   }
 

package bio.terra.service.dataset;

import static org.hamcrest.Matchers.equalTo;
import static org.junit.Assert.assertEquals;
import static org.junit.Assert.assertFalse;
import static org.junit.Assert.assertNull;
import static org.junit.Assert.assertThat;
import static org.junit.Assert.assertTrue;

import bio.terra.app.model.CloudRegion;
import bio.terra.app.model.GoogleCloudResource;
import bio.terra.app.model.GoogleRegion;
import bio.terra.common.Column;
import bio.terra.common.MetadataEnumeration;
import bio.terra.common.Table;
import bio.terra.common.category.Unit;
import bio.terra.common.fixtures.JsonLoader;
import bio.terra.common.fixtures.ProfileFixtures;
import bio.terra.common.fixtures.ResourceFixtures;
import bio.terra.model.BillingProfileModel;
import bio.terra.model.BillingProfileRequestModel;
import bio.terra.model.CloudPlatform;
import bio.terra.model.DatasetRequestModel;
import bio.terra.model.EnumerateSortByParam;
import bio.terra.model.SqlSortDirection;
import bio.terra.service.dataset.exception.DatasetLockException;
import bio.terra.service.dataset.exception.DatasetNotFoundException;
import bio.terra.service.profile.ProfileDao;
import bio.terra.service.resourcemanagement.google.GoogleProjectResource;
import bio.terra.service.resourcemanagement.google.GoogleResourceDao;
import java.util.ArrayList;
import java.util.Arrays;
import java.util.Collections;
import java.util.List;
import java.util.UUID;
import java.util.stream.Collectors;
import org.hamcrest.Matchers;
import org.junit.After;
import org.junit.Before;
import org.junit.Test;
import org.junit.experimental.categories.Category;
import org.junit.runner.RunWith;
import org.springframework.beans.factory.annotation.Autowired;
import org.springframework.boot.test.autoconfigure.web.servlet.AutoConfigureMockMvc;
import org.springframework.boot.test.context.SpringBootTest;
import org.springframework.jdbc.core.namedparam.MapSqlParameterSource;
import org.springframework.jdbc.core.namedparam.NamedParameterJdbcTemplate;
import org.springframework.test.context.junit4.SpringRunner;

<<<<<<< HEAD
=======
import java.util.ArrayList;
import java.util.Arrays;
import java.util.Collections;
import java.util.List;
import java.util.UUID;
import java.util.stream.Collectors;

import static org.hamcrest.Matchers.equalTo;
import static org.junit.Assert.assertEquals;
import static org.junit.Assert.assertFalse;
import static org.junit.Assert.assertNull;
import static org.hamcrest.MatcherAssert.assertThat;
import static org.junit.Assert.assertTrue;

>>>>>>> 2f6383ff
@RunWith(SpringRunner.class)
@SpringBootTest
@AutoConfigureMockMvc
@Category(Unit.class)
public class DatasetDaoTest {

  @Autowired private JsonLoader jsonLoader;

  @Autowired private DatasetDao datasetDao;

  @Autowired private ProfileDao profileDao;

  @Autowired private GoogleResourceDao resourceDao;

  @Autowired private NamedParameterJdbcTemplate jdbcTemplate;

  private BillingProfileModel billingProfile;
  private UUID projectId;

  private UUID createDataset(
      DatasetRequestModel datasetRequest, String newName, GoogleRegion region) throws Exception {
    datasetRequest
        .name(newName)
        .cloudPlatform(CloudPlatform.GCP)
        .defaultProfileId(billingProfile.getId());
    if (region != null) {
      datasetRequest.region(region.toString()).cloudPlatform(CloudPlatform.GCP);
    }
    Dataset dataset = DatasetUtils.convertRequestWithGeneratedNames(datasetRequest);
    dataset.projectResourceId(projectId);
    String createFlightId = UUID.randomUUID().toString();
    UUID datasetId = UUID.randomUUID();
    dataset.id(datasetId);
    datasetDao.createAndLock(dataset, createFlightId);
    datasetDao.unlockExclusive(dataset.getId(), createFlightId);
    return datasetId;
  }

  private UUID createDataset(String datasetFile) throws Exception {
    DatasetRequestModel datasetRequest =
        jsonLoader.loadObject(datasetFile, DatasetRequestModel.class);
    return createDataset(datasetRequest, datasetRequest.getName() + UUID.randomUUID(), null);
  }

  @Before
  public void setup() {
    BillingProfileRequestModel profileRequest = ProfileFixtures.randomBillingProfileRequest();
    billingProfile = profileDao.createBillingProfile(profileRequest, "hi@hi.hi");

    GoogleProjectResource projectResource = ResourceFixtures.randomProjectResource(billingProfile);
    projectId = resourceDao.createProject(projectResource);
  }

  @After
  public void teardown() {
    resourceDao.deleteProject(projectId);
    profileDao.deleteBillingProfileById(billingProfile.getId());
  }

  @Test(expected = DatasetNotFoundException.class)
  public void datasetDeleteTest() throws Exception {
    UUID datasetId = createDataset("dataset-minimal.json");
    assertThat("dataset delete signals success", datasetDao.delete(datasetId), equalTo(true));
    datasetDao.retrieve(datasetId);
  }

  @Test
  public void enumerateTest() throws Exception {
    UUID dataset1 = createDataset("dataset-minimal.json");
    UUID dataset2 = createDataset("ingest-test-dataset-east.json");
    List<UUID> datasetIds = new ArrayList<>();
    datasetIds.add(dataset1);
    datasetIds.add(dataset2);
    Dataset dataset1FromDB = datasetDao.retrieve(dataset1);

    MetadataEnumeration<DatasetSummary> summaryEnum =
        datasetDao.enumerate(
            0, 2, EnumerateSortByParam.CREATED_DATE, SqlSortDirection.ASC, null, null, datasetIds);
    List<DatasetSummary> datasets = summaryEnum.getItems();
    assertThat("dataset enumerate limit param works", datasets.size(), equalTo(2));

    assertThat(
        "dataset enumerate returns datasets in the order created",
        datasets.get(0).getCreatedDate().toEpochMilli(),
        Matchers.lessThan(datasets.get(1).getCreatedDate().toEpochMilli()));

    // this is skipping the first item returned above
    // so compare the id from the previous retrieve
    assertThat(
        "dataset enumerate offset param works",
        datasetDao
            .enumerate(
                1,
                1,
                EnumerateSortByParam.CREATED_DATE,
                SqlSortDirection.ASC,
                null,
                null,
                datasetIds)
            .getItems()
            .get(0)
            .getId(),
        equalTo(datasets.get(1).getId()));

    MetadataEnumeration<DatasetSummary> filterNameEnum =
        datasetDao.enumerate(
            0,
            2,
            EnumerateSortByParam.CREATED_DATE,
            SqlSortDirection.ASC,
            dataset1FromDB.getName(),
            null,
            datasetIds);
    List<DatasetSummary> filteredDatasets = filterNameEnum.getItems();
    assertThat("dataset filter by name returns correct total", filteredDatasets.size(), equalTo(1));
    assertThat(
        "dataset filter by name returns correct dataset",
        filteredDatasets.get(0).getName(),
        equalTo(dataset1FromDB.getName()));

    MetadataEnumeration<DatasetSummary> filterDefaultRegionEnum =
        datasetDao.enumerate(
            0,
            2,
            EnumerateSortByParam.CREATED_DATE,
            SqlSortDirection.ASC,
            null,
            GoogleRegion.DEFAULT_GOOGLE_REGION.toString(),
            datasetIds);
    List<DatasetSummary> filteredDefaultRegionDatasets = filterDefaultRegionEnum.getItems();
    assertThat(
        "dataset filter by default GCS region returns correct total",
        filteredDefaultRegionDatasets.size(),
        equalTo(1));
    assertTrue(
        "dataset filter by default GCS region returns correct datasets",
        filteredDefaultRegionDatasets.stream()
            .allMatch(
                datasetSummary ->
                    datasetSummary.datasetStorageContainsRegion(
                        GoogleRegion.DEFAULT_GOOGLE_REGION)));

    MetadataEnumeration<DatasetSummary> filterNameAndRegionEnum =
        datasetDao.enumerate(
            0,
            2,
            EnumerateSortByParam.CREATED_DATE,
            SqlSortDirection.ASC,
            dataset1FromDB.getName(),
            GoogleRegion.DEFAULT_GOOGLE_REGION.toString(),
            datasetIds);
    List<DatasetSummary> filteredNameAndRegionDatasets = filterNameAndRegionEnum.getItems();
    assertThat(
        "dataset filter by name and region returns correct size results",
        filteredNameAndRegionDatasets.size(),
        equalTo(1));
    assertThat(
        "dataset filter by name and region returns dataset with correct name",
        filteredNameAndRegionDatasets.get(0).getName(),
        equalTo(dataset1FromDB.getName()));
    assertTrue(
        "dataset filter by name and region returns dataset with correct region",
        filteredNameAndRegionDatasets.stream()
            .allMatch(
                datasetSummary ->
                    datasetSummary.datasetStorageContainsRegion(
                        GoogleRegion.DEFAULT_GOOGLE_REGION)));

    assertThat(
        "dataset filter by name and region returns correct total",
        filterNameAndRegionEnum.getTotal(),
        equalTo(2));
    assertThat(
        "dataset filter by name and region returns correct filtered total",
        filterNameAndRegionEnum.getFilteredTotal(),
        equalTo(1));

    MetadataEnumeration<DatasetSummary> filterRegionEnum =
        datasetDao.enumerate(
            0,
            2,
            EnumerateSortByParam.CREATED_DATE,
            SqlSortDirection.ASC,
            null,
            GoogleRegion.US_EAST1.toString(),
            datasetIds);
    List<DatasetSummary> filteredRegionDatasets = filterRegionEnum.getItems();
    assertThat(
        "dataset filter by non-default GCS region returns correct total",
        filteredRegionDatasets.size(),
        equalTo(1));
    assertTrue(
        "dataset filter by non-default region returns correct dataset",
        filteredRegionDatasets.stream()
            .allMatch(
                datasetSummary ->
                    datasetSummary.datasetStorageContainsRegion(GoogleRegion.US_EAST1)));

    datasetDao.delete(dataset1);
    datasetDao.delete(dataset2);
  }

  @Test
  public void datasetTest() throws Exception {
    DatasetRequestModel request =
        jsonLoader.loadObject("dataset-create-test.json", DatasetRequestModel.class);
    String expectedName = request.getName() + UUID.randomUUID().toString();

    GoogleRegion testSettingRegion = GoogleRegion.ASIA_NORTHEAST1;
    UUID datasetId = createDataset(request, expectedName, testSettingRegion);
    try {
      Dataset fromDB = datasetDao.retrieve(datasetId);

      assertThat("dataset name is set correctly", fromDB.getName(), equalTo(expectedName));

      // verify tables
      assertThat(
          "correct number of tables created for dataset", fromDB.getTables().size(), equalTo(2));
      fromDB.getTables().forEach(this::assertDatasetTable);

      assertThat(
          "correct number of relationships are created for dataset",
          fromDB.getRelationships().size(),
          equalTo(2));

      assertTablesInRelationship(fromDB);

      // verify assets
      assertThat(
          "correct number of assets created for dataset",
          fromDB.getAssetSpecifications().size(),
          equalTo(2));
      fromDB.getAssetSpecifications().forEach(this::assertAssetSpecs);

      for (GoogleCloudResource resource : GoogleCloudResource.values()) {
        CloudRegion region = fromDB.getDatasetSummary().getStorageResourceRegion(resource);
        assertThat(
            String.format("dataset %s region is set", resource),
            region,
            equalTo(testSettingRegion));
      }
    } finally {
      datasetDao.delete(datasetId);
    }
  }

  @Test
  public void datasetRegionFirestoreFallbackTest() throws Exception {
    DatasetRequestModel request =
        jsonLoader.loadObject("dataset-create-test.json", DatasetRequestModel.class).region("US");
    String expectedName = request.getName() + UUID.randomUUID().toString();

    UUID datasetId = createDataset(request, expectedName, GoogleRegion.US);
    try {
      Dataset fromDB = datasetDao.retrieve(datasetId);

      for (GoogleCloudResource resource : GoogleCloudResource.values()) {
        CloudRegion region =
            (GoogleRegion) fromDB.getDatasetSummary().getStorageResourceRegion(resource);
        GoogleRegion expectedRegion =
            (resource == GoogleCloudResource.BIGQUERY) ? GoogleRegion.US : GoogleRegion.US_EAST4;
        assertThat(
            String.format("dataset %s region is set to %s", resource, region.name()),
            region,
            equalTo(expectedRegion));
      }
    } finally {
      datasetDao.delete(datasetId);
    }
  }

  @Test
  public void partitionTest() throws Exception {
    UUID datasetId = createDataset("ingest-test-partitioned-dataset.json");
    try {
      Dataset fromDB = datasetDao.retrieve(datasetId);
      DatasetTable participants =
          fromDB.getTableByName("participant").orElseThrow(IllegalStateException::new);
      DatasetTable samples =
          fromDB.getTableByName("sample").orElseThrow(IllegalStateException::new);
      DatasetTable files = fromDB.getTableByName("file").orElseThrow(IllegalStateException::new);

      assertThat(
          "int-range partition settings are persisted",
          participants.getBigQueryPartitionConfig(),
          equalTo(BigQueryPartitionConfigV1.intRange("age", 0, 120, 1)));
      assertThat(
          "date partition settings are persisted",
          samples.getBigQueryPartitionConfig(),
          equalTo(BigQueryPartitionConfigV1.date("date_collected")));
      assertThat(
          "ingest-time partition settings are persisted",
          files.getBigQueryPartitionConfig(),
          equalTo(BigQueryPartitionConfigV1.ingestDate()));
    } finally {
      datasetDao.delete(datasetId);
    }
  }

  @Test
  public void primaryKeyTest() throws Exception {
    UUID datasetId = createDataset("dataset-primary-key.json");
    try {
      Dataset fromDB = datasetDao.retrieve(datasetId);
      DatasetTable variants =
          fromDB.getTableByName("variant").orElseThrow(IllegalStateException::new);
      DatasetTable freqAnalysis =
          fromDB.getTableByName("frequency_analysis").orElseThrow(IllegalStateException::new);
      DatasetTable metaAnalysis =
          fromDB.getTableByName("meta_analysis").orElseThrow(IllegalStateException::new);

      assertThat(
          "single-column primary keys are set correctly",
          variants.getPrimaryKey().stream().map(Column::getName).collect(Collectors.toList()),
          equalTo(Collections.singletonList("id")));

      assertThat(
          "dual-column primary keys are set correctly",
          metaAnalysis.getPrimaryKey().stream().map(Column::getName).collect(Collectors.toList()),
          equalTo(Arrays.asList("variant_id", "phenotype")));

      assertThat(
          "many-column primary keys are set correctly",
          freqAnalysis.getPrimaryKey().stream().map(Column::getName).collect(Collectors.toList()),
          equalTo(Arrays.asList("variant_id", "ancestry", "phenotype")));
    } finally {
      datasetDao.delete(datasetId);
    }
  }

  protected void assertTablesInRelationship(Dataset dataset) {
    String sqlFrom = "SELECT from_table " + "FROM dataset_relationship WHERE id = :id";
    String sqlTo = "SELECT to_table " + "FROM dataset_relationship WHERE id = :id";
    dataset.getRelationships().stream()
        .forEach(
            rel -> {
              MapSqlParameterSource params =
                  new MapSqlParameterSource().addValue("id", rel.getId());
              UUID fromUUID = jdbcTemplate.queryForObject(sqlFrom, params, UUID.class);
              assertThat(
                  "from table id in DB matches that in retrieved object",
                  fromUUID,
                  equalTo(rel.getFromColumn().getTable().getId()));
              UUID toUUID = jdbcTemplate.queryForObject(sqlTo, params, UUID.class);
              assertThat(
                  "to table id in DB matches that in retrieved object",
                  toUUID,
                  equalTo(rel.getToColumn().getTable().getId()));
            });
  }

  protected void assertDatasetTable(Table table) {
    if (table.getName().equals("participant")) {
      assertThat("participant table has 4 columns", table.getColumns().size(), equalTo(4));
    } else {
      assertThat("other table created is sample", table.getName(), equalTo("sample"));
      assertThat("sample table has 3 columns", table.getColumns().size(), equalTo(3));
    }
  }

  protected void assertAssetSpecs(AssetSpecification spec) {
    if (spec.getName().equals("Trio")) {
      assertThat("Trio asset has 2 tables", spec.getAssetTables().size(), equalTo(2));
      assertThat(
          "participant is the root table for Trio",
          spec.getRootTable().getTable().getName(),
          equalTo("participant"));
      assertThat(
          "participant asset table has only 3 columns",
          spec.getRootTable().getColumns().size(),
          equalTo(3));
      assertThat(
          "Trio asset follows 2 relationships", spec.getAssetRelationships().size(), equalTo(2));
    } else {
      assertThat("other asset created is Sample", spec.getName(), equalTo("sample"));
      assertThat("Sample asset has 2 tables", spec.getAssetTables().size(), equalTo(2));
      assertThat(
          "sample is the root table", spec.getRootTable().getTable().getName(), equalTo("sample"));
      assertThat("and 3 columns", spec.getRootTable().getColumns().size(), equalTo(3));
      assertThat(
          "Sample asset follows 1 relationship", spec.getAssetRelationships().size(), equalTo(1));
    }
  }

  @Test
  public void mixingSharedAndExclusiveLocksTest() throws Exception {
    UUID datasetId = createDataset("dataset-primary-key.json");
    try {
      // check that there are no outstanding locks
      String exclusiveLock = datasetDao.getExclusiveLock(datasetId);
      assertNull("no exclusive lock after creation", exclusiveLock);
      String[] sharedLocks = datasetDao.getSharedLocks(datasetId);
      assertEquals("no shared locks after creation", 0, sharedLocks.length);

      // 1. take out a shared lock
      // confirm that there are no exclusive locks and one shared lock
      datasetDao.lockShared(datasetId, "flightid1");
      exclusiveLock = datasetDao.getExclusiveLock(datasetId);
      assertNull("no exclusive lock after step 1", exclusiveLock);
      sharedLocks = datasetDao.getSharedLocks(datasetId);
      assertEquals("one shared lock after step 1", 1, sharedLocks.length);
      assertEquals("flightid1 has shared lock after step 1", "flightid1", sharedLocks[0]);

      // 2. take out another shared lock
      // confirm that there are no exclusive locks and two shared locks
      datasetDao.lockShared(datasetId, "flightid2");
      exclusiveLock = datasetDao.getExclusiveLock(datasetId);
      assertNull("no exclusive lock after step 2", exclusiveLock);
      sharedLocks = datasetDao.getSharedLocks(datasetId);
      assertEquals("two shared locks after step 2", 2, sharedLocks.length);
      assertTrue(
          "flightid2 has shared lock after step 2",
          Arrays.asList(sharedLocks).contains("flightid2"));

      // 3. try to take out an exclusive lock
      // confirm that it fails with a DatasetLockException
      boolean threwLockException = false;
      try {
        datasetDao.lockExclusive(datasetId, "flightid3");
      } catch (DatasetLockException dlEx) {
        threwLockException = true;
      }
      assertTrue("exclusive lock threw exception in step 3", threwLockException);

      // 4. release the first shared lock
      // confirm that there are no exclusive locks and one shared lock
      datasetDao.unlockShared(datasetId, "flightid1");
      exclusiveLock = datasetDao.getExclusiveLock(datasetId);
      assertNull("no exclusive lock after step 4", exclusiveLock);
      sharedLocks = datasetDao.getSharedLocks(datasetId);
      assertEquals("one shared lock after step 4", 1, sharedLocks.length);
      assertFalse(
          "flightid1 no longer has shared lock after step 4",
          Arrays.asList(sharedLocks).contains("flightid1"));

      // 5. try to take out an exclusive lock
      // confirm that it fails with a DatasetLockException
      threwLockException = false;
      try {
        datasetDao.lockExclusive(datasetId, "flightid4");
      } catch (DatasetLockException dlEx) {
        threwLockException = true;
      }
      assertTrue("exclusive lock threw exception in step 5", threwLockException);

      // 6. take out five shared locks
      // confirm that there are no exclusive locks and six shared locks
      datasetDao.lockShared(datasetId, "flightid5");
      datasetDao.lockShared(datasetId, "flightid6");
      datasetDao.lockShared(datasetId, "flightid7");
      datasetDao.lockShared(datasetId, "flightid8");
      datasetDao.lockShared(datasetId, "flightid9");
      exclusiveLock = datasetDao.getExclusiveLock(datasetId);
      assertNull("no exclusive lock after step 6", exclusiveLock);
      sharedLocks = datasetDao.getSharedLocks(datasetId);
      assertEquals("six shared locks after step 6", 6, sharedLocks.length);
      assertTrue(
          "flightid2 has shared lock after step 6",
          Arrays.asList(sharedLocks).contains("flightid2"));
      assertTrue(
          "flightid5 has shared lock after step 6",
          Arrays.asList(sharedLocks).contains("flightid5"));
      assertTrue(
          "flightid6 has shared lock after step 6",
          Arrays.asList(sharedLocks).contains("flightid6"));
      assertTrue(
          "flightid7 has shared lock after step 6",
          Arrays.asList(sharedLocks).contains("flightid7"));
      assertTrue(
          "flightid8 has shared lock after step 6",
          Arrays.asList(sharedLocks).contains("flightid8"));
      assertTrue(
          "flightid9 has shared lock after step 6",
          Arrays.asList(sharedLocks).contains("flightid9"));

      // 7. release all the shared locks
      // confirm that there are no outstanding locks
      datasetDao.unlockShared(datasetId, "flightid2");
      datasetDao.unlockShared(datasetId, "flightid5");
      datasetDao.unlockShared(datasetId, "flightid6");
      datasetDao.unlockShared(datasetId, "flightid7");
      datasetDao.unlockShared(datasetId, "flightid8");
      datasetDao.unlockShared(datasetId, "flightid9");
      exclusiveLock = datasetDao.getExclusiveLock(datasetId);
      assertNull("no exclusive lock after step 7", exclusiveLock);
      sharedLocks = datasetDao.getSharedLocks(datasetId);
      assertEquals("no shared locks after step 7", 0, sharedLocks.length);

      // 8. take out an exclusive lock
      // confirm that there is an exclusive lock and no shared locks
      datasetDao.lockExclusive(datasetId, "flightid10");
      exclusiveLock = datasetDao.getExclusiveLock(datasetId);
      assertEquals("exclusive lock taken out after step 8", "flightid10", exclusiveLock);
      sharedLocks = datasetDao.getSharedLocks(datasetId);
      assertEquals("no shared locks after step 8", 0, sharedLocks.length);

      // 9. try to take out a shared lock
      // confirm that it fails with a DatasetLockException
      threwLockException = false;
      try {
        datasetDao.lockShared(datasetId, "flightid11");
      } catch (DatasetLockException dlEx) {
        threwLockException = true;
      }
      assertTrue("shared lock threw exception in step 9", threwLockException);

      // 10. release the exclusive lock
      // confirm that there are no outstanding locks
      datasetDao.unlockExclusive(datasetId, "flightid10");
      exclusiveLock = datasetDao.getExclusiveLock(datasetId);
      assertNull("exclusive lock taken out after step 10", exclusiveLock);
      sharedLocks = datasetDao.getSharedLocks(datasetId);
      assertEquals("no shared locks after step 10", 0, sharedLocks.length);

    } finally {
      datasetDao.delete(datasetId);
    }
  }

  @Test
  public void duplicateCallsForExclusiveLockTest() throws Exception {
    UUID datasetId = createDataset("dataset-primary-key.json");
    try {
      // check that there are no outstanding locks
      String exclusiveLock = datasetDao.getExclusiveLock(datasetId);
      assertNull("no exclusive lock after creation", exclusiveLock);
      String[] sharedLocks = datasetDao.getSharedLocks(datasetId);
      assertEquals("no shared locks after creation", 0, sharedLocks.length);

      // 1. take out an exclusive lock
      // confirm that there is an exclusive lock and no shared locks
      datasetDao.lockExclusive(datasetId, "flightid20");
      exclusiveLock = datasetDao.getExclusiveLock(datasetId);
      assertEquals("exclusive lock taken out after step 1", "flightid20", exclusiveLock);
      sharedLocks = datasetDao.getSharedLocks(datasetId);
      assertEquals("no shared locks after step 1", 0, sharedLocks.length);

      // 2. try to take out an exclusive lock again with the same flightid
      // confirm that the exclusive lock is still there and there are no shared locks
      datasetDao.lockExclusive(datasetId, "flightid20");
      exclusiveLock = datasetDao.getExclusiveLock(datasetId);
      assertEquals("exclusive lock taken out after step 2", "flightid20", exclusiveLock);
      sharedLocks = datasetDao.getSharedLocks(datasetId);
      assertEquals("no shared locks after step 2", 0, sharedLocks.length);

      // 3. try to unlock the exclusive lock with a different flightid
      // confirm that the exclusive lock is still there and there are no shared locks
      boolean rowUnlocked = datasetDao.unlockExclusive(datasetId, "flightid21");
      exclusiveLock = datasetDao.getExclusiveLock(datasetId);
      assertFalse(
          "no rows updated on call to unlock with different flightid after step 3", rowUnlocked);
      assertEquals("exclusive lock still taken out after step 3", "flightid20", exclusiveLock);
      sharedLocks = datasetDao.getSharedLocks(datasetId);
      assertEquals("no shared locks after step 3", 0, sharedLocks.length);

      // 4. unlock the exclusive lock
      // confirm that there are no outstanding exclusive or shared locks
      rowUnlocked = datasetDao.unlockExclusive(datasetId, "flightid20");
      exclusiveLock = datasetDao.getExclusiveLock(datasetId);
      assertTrue("row was updated on first call to unlock after step 4", rowUnlocked);
      assertNull("no exclusive lock after step 4", exclusiveLock);
      sharedLocks = datasetDao.getSharedLocks(datasetId);
      assertEquals("no shared locks after step 4", 0, sharedLocks.length);

      // 5. unlock the exclusive lock again with the same flightid
      // confirm that there are still no oustanding exclusive or shared locks
      rowUnlocked = datasetDao.unlockExclusive(datasetId, "flightid20");
      exclusiveLock = datasetDao.getExclusiveLock(datasetId);
      assertFalse("no rows updated on second call to unlock after step 5", rowUnlocked);
      assertNull("no exclusive lock after step 5", exclusiveLock);
      sharedLocks = datasetDao.getSharedLocks(datasetId);
      assertEquals("no shared locks after step 5", 0, sharedLocks.length);
    } finally {
      datasetDao.delete(datasetId);
    }
  }

  @Test
  public void duplicateCallsForSharedLockTest() throws Exception {
    UUID datasetId = createDataset("dataset-primary-key.json");
    try {
      // check that there are no outstanding locks
      String exclusiveLock = datasetDao.getExclusiveLock(datasetId);
      assertNull("no exclusive lock after creation", exclusiveLock);
      String[] sharedLocks = datasetDao.getSharedLocks(datasetId);
      assertEquals("no shared locks after creation", 0, sharedLocks.length);

      // 1. take out a shared lock
      // confirm that there is no exclusive lock and one shared lock
      datasetDao.lockShared(datasetId, "flightid30");
      exclusiveLock = datasetDao.getExclusiveLock(datasetId);
      assertNull("no exclusive lock after step 1", exclusiveLock);
      sharedLocks = datasetDao.getSharedLocks(datasetId);
      assertEquals("one shared lock after step 1", 1, sharedLocks.length);
      assertEquals("flightid30 has shared lock after step 1", "flightid30", sharedLocks[0]);

      // 2. try to take out a shared lock again with the same flightid
      // confirm that the shared lock is still there and there is no exclusive lock
      datasetDao.lockShared(datasetId, "flightid30");
      exclusiveLock = datasetDao.getExclusiveLock(datasetId);
      assertNull("no exclusive lock after step 2", exclusiveLock);
      sharedLocks = datasetDao.getSharedLocks(datasetId);
      assertEquals("one shared lock after step 2", 1, sharedLocks.length);
      assertEquals("flightid30 has shared lock after step 2", "flightid30", sharedLocks[0]);

      // 3. try to unlock the shared lock with a different flightid
      // confirm that the shared lock is still there and there is no exclusive lock
      boolean rowUnlocked = datasetDao.unlockShared(datasetId, "flightid31");
      exclusiveLock = datasetDao.getExclusiveLock(datasetId);
      assertFalse(
          "no rows updated on call to unlock with different flightid after step 3", rowUnlocked);
      assertNull("no exclusive lock after step 3", exclusiveLock);
      sharedLocks = datasetDao.getSharedLocks(datasetId);
      assertEquals("one shared lock still taken out after step 3", 1, sharedLocks.length);
      assertEquals("flightid30 still has shared lock after step 3", "flightid30", sharedLocks[0]);

      // 4. unlock the shared lock
      // confirm that there are no outstanding exclusive or shared locks
      rowUnlocked = datasetDao.unlockShared(datasetId, "flightid30");
      exclusiveLock = datasetDao.getExclusiveLock(datasetId);
      assertTrue("row was updated on first call to unlock after step 4", rowUnlocked);
      assertNull("no exclusive lock after step 4", exclusiveLock);
      sharedLocks = datasetDao.getSharedLocks(datasetId);
      assertEquals("no shared locks after step 4", 0, sharedLocks.length);

      // 5. unlock the exclusive lock again with the same flightid
      // confirm that there are still no oustanding exclusive or shared locks
      rowUnlocked = datasetDao.unlockShared(datasetId, "flightid30");
      exclusiveLock = datasetDao.getExclusiveLock(datasetId);
      assertFalse("no rows updated on second call to unlock after step 5", rowUnlocked);
      assertNull("no exclusive lock after step 5", exclusiveLock);
      sharedLocks = datasetDao.getSharedLocks(datasetId);
      assertEquals("no shared locks after step 5", 0, sharedLocks.length);
    } finally {
      datasetDao.delete(datasetId);
    }
  }

  @Test
  public void lockNonExistentDatasetTest() throws Exception {
    UUID nonExistentDatasetId = UUID.randomUUID();

    // try to take out an exclusive lock
    // confirm that it fails with a DatasetNotFoundkException
    boolean threwNotFoundException = false;
    try {
      datasetDao.lockExclusive(nonExistentDatasetId, "flightid40");
    } catch (DatasetNotFoundException dnfEx) {
      threwNotFoundException = true;
    }
    assertTrue("exclusive lock threw not found exception", threwNotFoundException);

    // try to release an exclusive lock
    // confirm that it succeeds with no rows updated
    boolean rowUpdated = datasetDao.unlockExclusive(nonExistentDatasetId, "flightid40");
    assertFalse("exclusive unlock did not update any rows", rowUpdated);

    // try to take out a shared lock
    // confirm that it fails with a DatasetNotFoundkException
    threwNotFoundException = false;
    try {
      datasetDao.lockShared(nonExistentDatasetId, "flightid41");
    } catch (DatasetNotFoundException dnfEx) {
      threwNotFoundException = true;
    }
    assertTrue("exclusive lock threw not found exception", threwNotFoundException);

    // try to release a shared lock
    // confirm that it succeeds with no rows updated
    rowUpdated = datasetDao.unlockExclusive(nonExistentDatasetId, "flightid40");
    assertFalse("shared unlock did not update any rows", rowUpdated);
  }
}<|MERGE_RESOLUTION|>--- conflicted
+++ resolved
@@ -1,15 +1,6 @@
 package bio.terra.service.dataset;
 
-import static org.hamcrest.Matchers.equalTo;
-import static org.junit.Assert.assertEquals;
-import static org.junit.Assert.assertFalse;
-import static org.junit.Assert.assertNull;
-import static org.junit.Assert.assertThat;
-import static org.junit.Assert.assertTrue;
-
 import bio.terra.app.model.CloudRegion;
-import bio.terra.app.model.GoogleCloudResource;
-import bio.terra.app.model.GoogleRegion;
 import bio.terra.common.Column;
 import bio.terra.common.MetadataEnumeration;
 import bio.terra.common.Table;
@@ -22,18 +13,14 @@
 import bio.terra.model.CloudPlatform;
 import bio.terra.model.DatasetRequestModel;
 import bio.terra.model.EnumerateSortByParam;
+import bio.terra.app.model.GoogleCloudResource;
+import bio.terra.app.model.GoogleRegion;
 import bio.terra.model.SqlSortDirection;
 import bio.terra.service.dataset.exception.DatasetLockException;
 import bio.terra.service.dataset.exception.DatasetNotFoundException;
 import bio.terra.service.profile.ProfileDao;
 import bio.terra.service.resourcemanagement.google.GoogleProjectResource;
 import bio.terra.service.resourcemanagement.google.GoogleResourceDao;
-import java.util.ArrayList;
-import java.util.Arrays;
-import java.util.Collections;
-import java.util.List;
-import java.util.UUID;
-import java.util.stream.Collectors;
 import org.hamcrest.Matchers;
 import org.junit.After;
 import org.junit.Before;
@@ -47,8 +34,6 @@
 import org.springframework.jdbc.core.namedparam.NamedParameterJdbcTemplate;
 import org.springframework.test.context.junit4.SpringRunner;
 
-<<<<<<< HEAD
-=======
 import java.util.ArrayList;
 import java.util.Arrays;
 import java.util.Collections;
@@ -63,677 +48,632 @@
 import static org.hamcrest.MatcherAssert.assertThat;
 import static org.junit.Assert.assertTrue;
 
->>>>>>> 2f6383ff
 @RunWith(SpringRunner.class)
 @SpringBootTest
 @AutoConfigureMockMvc
 @Category(Unit.class)
 public class DatasetDaoTest {
 
-  @Autowired private JsonLoader jsonLoader;
-
-  @Autowired private DatasetDao datasetDao;
-
-  @Autowired private ProfileDao profileDao;
-
-  @Autowired private GoogleResourceDao resourceDao;
-
-  @Autowired private NamedParameterJdbcTemplate jdbcTemplate;
-
-  private BillingProfileModel billingProfile;
-  private UUID projectId;
-
-  private UUID createDataset(
-      DatasetRequestModel datasetRequest, String newName, GoogleRegion region) throws Exception {
-    datasetRequest
-        .name(newName)
-        .cloudPlatform(CloudPlatform.GCP)
-        .defaultProfileId(billingProfile.getId());
-    if (region != null) {
-      datasetRequest.region(region.toString()).cloudPlatform(CloudPlatform.GCP);
-    }
-    Dataset dataset = DatasetUtils.convertRequestWithGeneratedNames(datasetRequest);
-    dataset.projectResourceId(projectId);
-    String createFlightId = UUID.randomUUID().toString();
-    UUID datasetId = UUID.randomUUID();
-    dataset.id(datasetId);
-    datasetDao.createAndLock(dataset, createFlightId);
-    datasetDao.unlockExclusive(dataset.getId(), createFlightId);
-    return datasetId;
-  }
-
-  private UUID createDataset(String datasetFile) throws Exception {
-    DatasetRequestModel datasetRequest =
-        jsonLoader.loadObject(datasetFile, DatasetRequestModel.class);
-    return createDataset(datasetRequest, datasetRequest.getName() + UUID.randomUUID(), null);
-  }
-
-  @Before
-  public void setup() {
-    BillingProfileRequestModel profileRequest = ProfileFixtures.randomBillingProfileRequest();
-    billingProfile = profileDao.createBillingProfile(profileRequest, "hi@hi.hi");
-
-    GoogleProjectResource projectResource = ResourceFixtures.randomProjectResource(billingProfile);
-    projectId = resourceDao.createProject(projectResource);
-  }
-
-  @After
-  public void teardown() {
-    resourceDao.deleteProject(projectId);
-    profileDao.deleteBillingProfileById(billingProfile.getId());
-  }
-
-  @Test(expected = DatasetNotFoundException.class)
-  public void datasetDeleteTest() throws Exception {
-    UUID datasetId = createDataset("dataset-minimal.json");
-    assertThat("dataset delete signals success", datasetDao.delete(datasetId), equalTo(true));
-    datasetDao.retrieve(datasetId);
-  }
-
-  @Test
-  public void enumerateTest() throws Exception {
-    UUID dataset1 = createDataset("dataset-minimal.json");
-    UUID dataset2 = createDataset("ingest-test-dataset-east.json");
-    List<UUID> datasetIds = new ArrayList<>();
-    datasetIds.add(dataset1);
-    datasetIds.add(dataset2);
-    Dataset dataset1FromDB = datasetDao.retrieve(dataset1);
-
-    MetadataEnumeration<DatasetSummary> summaryEnum =
-        datasetDao.enumerate(
-            0, 2, EnumerateSortByParam.CREATED_DATE, SqlSortDirection.ASC, null, null, datasetIds);
-    List<DatasetSummary> datasets = summaryEnum.getItems();
-    assertThat("dataset enumerate limit param works", datasets.size(), equalTo(2));
-
-    assertThat(
-        "dataset enumerate returns datasets in the order created",
-        datasets.get(0).getCreatedDate().toEpochMilli(),
-        Matchers.lessThan(datasets.get(1).getCreatedDate().toEpochMilli()));
-
-    // this is skipping the first item returned above
-    // so compare the id from the previous retrieve
-    assertThat(
-        "dataset enumerate offset param works",
-        datasetDao
-            .enumerate(
-                1,
-                1,
-                EnumerateSortByParam.CREATED_DATE,
-                SqlSortDirection.ASC,
-                null,
-                null,
-                datasetIds)
-            .getItems()
-            .get(0)
-            .getId(),
-        equalTo(datasets.get(1).getId()));
-
-    MetadataEnumeration<DatasetSummary> filterNameEnum =
-        datasetDao.enumerate(
-            0,
-            2,
-            EnumerateSortByParam.CREATED_DATE,
-            SqlSortDirection.ASC,
-            dataset1FromDB.getName(),
-            null,
-            datasetIds);
-    List<DatasetSummary> filteredDatasets = filterNameEnum.getItems();
-    assertThat("dataset filter by name returns correct total", filteredDatasets.size(), equalTo(1));
-    assertThat(
-        "dataset filter by name returns correct dataset",
-        filteredDatasets.get(0).getName(),
-        equalTo(dataset1FromDB.getName()));
-
-    MetadataEnumeration<DatasetSummary> filterDefaultRegionEnum =
-        datasetDao.enumerate(
-            0,
-            2,
-            EnumerateSortByParam.CREATED_DATE,
-            SqlSortDirection.ASC,
-            null,
-            GoogleRegion.DEFAULT_GOOGLE_REGION.toString(),
-            datasetIds);
-    List<DatasetSummary> filteredDefaultRegionDatasets = filterDefaultRegionEnum.getItems();
-    assertThat(
-        "dataset filter by default GCS region returns correct total",
-        filteredDefaultRegionDatasets.size(),
-        equalTo(1));
-    assertTrue(
-        "dataset filter by default GCS region returns correct datasets",
-        filteredDefaultRegionDatasets.stream()
-            .allMatch(
-                datasetSummary ->
-                    datasetSummary.datasetStorageContainsRegion(
-                        GoogleRegion.DEFAULT_GOOGLE_REGION)));
-
-    MetadataEnumeration<DatasetSummary> filterNameAndRegionEnum =
-        datasetDao.enumerate(
-            0,
-            2,
-            EnumerateSortByParam.CREATED_DATE,
-            SqlSortDirection.ASC,
-            dataset1FromDB.getName(),
-            GoogleRegion.DEFAULT_GOOGLE_REGION.toString(),
-            datasetIds);
-    List<DatasetSummary> filteredNameAndRegionDatasets = filterNameAndRegionEnum.getItems();
-    assertThat(
-        "dataset filter by name and region returns correct size results",
-        filteredNameAndRegionDatasets.size(),
-        equalTo(1));
-    assertThat(
-        "dataset filter by name and region returns dataset with correct name",
-        filteredNameAndRegionDatasets.get(0).getName(),
-        equalTo(dataset1FromDB.getName()));
-    assertTrue(
-        "dataset filter by name and region returns dataset with correct region",
-        filteredNameAndRegionDatasets.stream()
-            .allMatch(
-                datasetSummary ->
-                    datasetSummary.datasetStorageContainsRegion(
-                        GoogleRegion.DEFAULT_GOOGLE_REGION)));
-
-    assertThat(
-        "dataset filter by name and region returns correct total",
-        filterNameAndRegionEnum.getTotal(),
-        equalTo(2));
-    assertThat(
-        "dataset filter by name and region returns correct filtered total",
-        filterNameAndRegionEnum.getFilteredTotal(),
-        equalTo(1));
-
-    MetadataEnumeration<DatasetSummary> filterRegionEnum =
-        datasetDao.enumerate(
-            0,
-            2,
-            EnumerateSortByParam.CREATED_DATE,
-            SqlSortDirection.ASC,
-            null,
-            GoogleRegion.US_EAST1.toString(),
-            datasetIds);
-    List<DatasetSummary> filteredRegionDatasets = filterRegionEnum.getItems();
-    assertThat(
-        "dataset filter by non-default GCS region returns correct total",
-        filteredRegionDatasets.size(),
-        equalTo(1));
-    assertTrue(
-        "dataset filter by non-default region returns correct dataset",
-        filteredRegionDatasets.stream()
-            .allMatch(
-                datasetSummary ->
+    @Autowired
+    private JsonLoader jsonLoader;
+
+    @Autowired
+    private DatasetDao datasetDao;
+
+    @Autowired
+    private ProfileDao profileDao;
+
+    @Autowired
+    private GoogleResourceDao resourceDao;
+
+    @Autowired
+    private NamedParameterJdbcTemplate jdbcTemplate;
+
+    private BillingProfileModel billingProfile;
+    private UUID projectId;
+
+    private UUID createDataset(DatasetRequestModel datasetRequest,
+                               String newName,
+                               GoogleRegion region) throws Exception {
+        datasetRequest
+            .name(newName)
+            .cloudPlatform(CloudPlatform.GCP)
+            .defaultProfileId(billingProfile.getId());
+        if (region != null) {
+            datasetRequest.region(region.toString()).cloudPlatform(CloudPlatform.GCP);
+        }
+        Dataset dataset = DatasetUtils.convertRequestWithGeneratedNames(datasetRequest);
+        dataset.projectResourceId(projectId);
+        String createFlightId = UUID.randomUUID().toString();
+        UUID datasetId = UUID.randomUUID();
+        dataset.id(datasetId);
+        datasetDao.createAndLock(dataset, createFlightId);
+        datasetDao.unlockExclusive(dataset.getId(), createFlightId);
+        return datasetId;
+    }
+
+    private UUID createDataset(String datasetFile) throws Exception  {
+        DatasetRequestModel datasetRequest = jsonLoader.loadObject(datasetFile, DatasetRequestModel.class);
+        return createDataset(datasetRequest, datasetRequest.getName() + UUID.randomUUID(),
+            null);
+    }
+
+    @Before
+    public void setup() {
+        BillingProfileRequestModel profileRequest = ProfileFixtures.randomBillingProfileRequest();
+        billingProfile = profileDao.createBillingProfile(profileRequest, "hi@hi.hi");
+
+        GoogleProjectResource projectResource = ResourceFixtures.randomProjectResource(billingProfile);
+        projectId = resourceDao.createProject(projectResource);
+    }
+
+    @After
+    public void teardown() {
+        resourceDao.deleteProject(projectId);
+        profileDao.deleteBillingProfileById(billingProfile.getId());
+    }
+
+    @Test(expected = DatasetNotFoundException.class)
+    public void datasetDeleteTest() throws Exception {
+        UUID datasetId = createDataset("dataset-minimal.json");
+        assertThat("dataset delete signals success", datasetDao.delete(datasetId), equalTo(true));
+        datasetDao.retrieve(datasetId);
+    }
+
+    @Test
+    public void enumerateTest() throws Exception {
+        UUID dataset1 = createDataset("dataset-minimal.json");
+        UUID dataset2 = createDataset("ingest-test-dataset-east.json");
+        List<UUID> datasetIds = new ArrayList<>();
+        datasetIds.add(dataset1);
+        datasetIds.add(dataset2);
+        Dataset dataset1FromDB = datasetDao.retrieve(dataset1);
+
+        MetadataEnumeration<DatasetSummary> summaryEnum = datasetDao.enumerate(0, 2,
+            EnumerateSortByParam.CREATED_DATE, SqlSortDirection.ASC, null, null, datasetIds);
+        List<DatasetSummary> datasets = summaryEnum.getItems();
+        assertThat("dataset enumerate limit param works",
+            datasets.size(),
+            equalTo(2));
+
+        assertThat("dataset enumerate returns datasets in the order created",
+            datasets.get(0).getCreatedDate().toEpochMilli(),
+                Matchers.lessThan(datasets.get(1).getCreatedDate().toEpochMilli()));
+
+        // this is skipping the first item returned above
+        // so compare the id from the previous retrieve
+        assertThat("dataset enumerate offset param works",
+            datasetDao.enumerate(1, 1, EnumerateSortByParam.CREATED_DATE, SqlSortDirection.ASC,
+                null, null, datasetIds)
+                .getItems().get(0).getId(),
+            equalTo(datasets.get(1).getId()));
+
+        MetadataEnumeration<DatasetSummary> filterNameEnum = datasetDao.enumerate(0, 2,
+            EnumerateSortByParam.CREATED_DATE, SqlSortDirection.ASC, dataset1FromDB.getName(),
+                null, datasetIds);
+        List<DatasetSummary> filteredDatasets = filterNameEnum.getItems();
+        assertThat("dataset filter by name returns correct total",
+            filteredDatasets.size(),
+            equalTo(1));
+        assertThat("dataset filter by name returns correct dataset",
+            filteredDatasets.get(0).getName(),
+            equalTo(dataset1FromDB.getName()));
+
+        MetadataEnumeration<DatasetSummary> filterDefaultRegionEnum = datasetDao.enumerate(0, 2,
+            EnumerateSortByParam.CREATED_DATE, SqlSortDirection.ASC, null,
+                GoogleRegion.DEFAULT_GOOGLE_REGION.toString(), datasetIds);
+        List<DatasetSummary> filteredDefaultRegionDatasets = filterDefaultRegionEnum.getItems();
+        assertThat("dataset filter by default GCS region returns correct total",
+            filteredDefaultRegionDatasets.size(),
+            equalTo(1));
+        assertTrue("dataset filter by default GCS region returns correct datasets",
+            filteredDefaultRegionDatasets
+                .stream()
+                .allMatch(datasetSummary ->
+                    datasetSummary.datasetStorageContainsRegion(GoogleRegion.DEFAULT_GOOGLE_REGION)));
+
+        MetadataEnumeration<DatasetSummary> filterNameAndRegionEnum = datasetDao.enumerate(0, 2,
+                EnumerateSortByParam.CREATED_DATE, SqlSortDirection.ASC, dataset1FromDB.getName(),
+                GoogleRegion.DEFAULT_GOOGLE_REGION.toString(), datasetIds);
+        List<DatasetSummary> filteredNameAndRegionDatasets = filterNameAndRegionEnum.getItems();
+        assertThat("dataset filter by name and region returns correct size results",
+                filteredNameAndRegionDatasets.size(),
+                equalTo(1));
+        assertThat("dataset filter by name and region returns dataset with correct name",
+                filteredNameAndRegionDatasets.get(0).getName(),
+                equalTo(dataset1FromDB.getName()));
+        assertTrue("dataset filter by name and region returns dataset with correct region",
+                filteredNameAndRegionDatasets
+                        .stream()
+                        .allMatch(datasetSummary ->
+                                datasetSummary.datasetStorageContainsRegion(GoogleRegion.DEFAULT_GOOGLE_REGION)));
+
+        assertThat("dataset filter by name and region returns correct total",
+            filterNameAndRegionEnum.getTotal(),
+            equalTo(2));
+        assertThat("dataset filter by name and region returns correct filtered total",
+            filterNameAndRegionEnum.getFilteredTotal(),
+            equalTo(1));
+
+        MetadataEnumeration<DatasetSummary> filterRegionEnum = datasetDao.enumerate(0, 2,
+            EnumerateSortByParam.CREATED_DATE, SqlSortDirection.ASC, null,
+                GoogleRegion.US_EAST1.toString(), datasetIds);
+        List<DatasetSummary> filteredRegionDatasets = filterRegionEnum.getItems();
+        assertThat("dataset filter by non-default GCS region returns correct total",
+            filteredRegionDatasets.size(),
+            equalTo(1));
+        assertTrue("dataset filter by non-default region returns correct dataset",
+            filteredRegionDatasets
+                .stream()
+                .allMatch(datasetSummary ->
                     datasetSummary.datasetStorageContainsRegion(GoogleRegion.US_EAST1)));
 
-    datasetDao.delete(dataset1);
-    datasetDao.delete(dataset2);
-  }
-
-  @Test
-  public void datasetTest() throws Exception {
-    DatasetRequestModel request =
-        jsonLoader.loadObject("dataset-create-test.json", DatasetRequestModel.class);
-    String expectedName = request.getName() + UUID.randomUUID().toString();
-
-    GoogleRegion testSettingRegion = GoogleRegion.ASIA_NORTHEAST1;
-    UUID datasetId = createDataset(request, expectedName, testSettingRegion);
-    try {
-      Dataset fromDB = datasetDao.retrieve(datasetId);
-
-      assertThat("dataset name is set correctly", fromDB.getName(), equalTo(expectedName));
-
-      // verify tables
-      assertThat(
-          "correct number of tables created for dataset", fromDB.getTables().size(), equalTo(2));
-      fromDB.getTables().forEach(this::assertDatasetTable);
-
-      assertThat(
-          "correct number of relationships are created for dataset",
-          fromDB.getRelationships().size(),
-          equalTo(2));
-
-      assertTablesInRelationship(fromDB);
-
-      // verify assets
-      assertThat(
-          "correct number of assets created for dataset",
-          fromDB.getAssetSpecifications().size(),
-          equalTo(2));
-      fromDB.getAssetSpecifications().forEach(this::assertAssetSpecs);
-
-      for (GoogleCloudResource resource : GoogleCloudResource.values()) {
-        CloudRegion region = fromDB.getDatasetSummary().getStorageResourceRegion(resource);
-        assertThat(
-            String.format("dataset %s region is set", resource),
-            region,
-            equalTo(testSettingRegion));
-      }
-    } finally {
-      datasetDao.delete(datasetId);
-    }
-  }
-
-  @Test
-  public void datasetRegionFirestoreFallbackTest() throws Exception {
-    DatasetRequestModel request =
-        jsonLoader.loadObject("dataset-create-test.json", DatasetRequestModel.class).region("US");
-    String expectedName = request.getName() + UUID.randomUUID().toString();
-
-    UUID datasetId = createDataset(request, expectedName, GoogleRegion.US);
-    try {
-      Dataset fromDB = datasetDao.retrieve(datasetId);
-
-      for (GoogleCloudResource resource : GoogleCloudResource.values()) {
-        CloudRegion region =
-            (GoogleRegion) fromDB.getDatasetSummary().getStorageResourceRegion(resource);
-        GoogleRegion expectedRegion =
-            (resource == GoogleCloudResource.BIGQUERY) ? GoogleRegion.US : GoogleRegion.US_EAST4;
-        assertThat(
-            String.format("dataset %s region is set to %s", resource, region.name()),
-            region,
-            equalTo(expectedRegion));
-      }
-    } finally {
-      datasetDao.delete(datasetId);
-    }
-  }
-
-  @Test
-  public void partitionTest() throws Exception {
-    UUID datasetId = createDataset("ingest-test-partitioned-dataset.json");
-    try {
-      Dataset fromDB = datasetDao.retrieve(datasetId);
-      DatasetTable participants =
-          fromDB.getTableByName("participant").orElseThrow(IllegalStateException::new);
-      DatasetTable samples =
-          fromDB.getTableByName("sample").orElseThrow(IllegalStateException::new);
-      DatasetTable files = fromDB.getTableByName("file").orElseThrow(IllegalStateException::new);
-
-      assertThat(
-          "int-range partition settings are persisted",
-          participants.getBigQueryPartitionConfig(),
-          equalTo(BigQueryPartitionConfigV1.intRange("age", 0, 120, 1)));
-      assertThat(
-          "date partition settings are persisted",
-          samples.getBigQueryPartitionConfig(),
-          equalTo(BigQueryPartitionConfigV1.date("date_collected")));
-      assertThat(
-          "ingest-time partition settings are persisted",
-          files.getBigQueryPartitionConfig(),
-          equalTo(BigQueryPartitionConfigV1.ingestDate()));
-    } finally {
-      datasetDao.delete(datasetId);
-    }
-  }
-
-  @Test
-  public void primaryKeyTest() throws Exception {
-    UUID datasetId = createDataset("dataset-primary-key.json");
-    try {
-      Dataset fromDB = datasetDao.retrieve(datasetId);
-      DatasetTable variants =
-          fromDB.getTableByName("variant").orElseThrow(IllegalStateException::new);
-      DatasetTable freqAnalysis =
-          fromDB.getTableByName("frequency_analysis").orElseThrow(IllegalStateException::new);
-      DatasetTable metaAnalysis =
-          fromDB.getTableByName("meta_analysis").orElseThrow(IllegalStateException::new);
-
-      assertThat(
-          "single-column primary keys are set correctly",
-          variants.getPrimaryKey().stream().map(Column::getName).collect(Collectors.toList()),
-          equalTo(Collections.singletonList("id")));
-
-      assertThat(
-          "dual-column primary keys are set correctly",
-          metaAnalysis.getPrimaryKey().stream().map(Column::getName).collect(Collectors.toList()),
-          equalTo(Arrays.asList("variant_id", "phenotype")));
-
-      assertThat(
-          "many-column primary keys are set correctly",
-          freqAnalysis.getPrimaryKey().stream().map(Column::getName).collect(Collectors.toList()),
-          equalTo(Arrays.asList("variant_id", "ancestry", "phenotype")));
-    } finally {
-      datasetDao.delete(datasetId);
-    }
-  }
-
-  protected void assertTablesInRelationship(Dataset dataset) {
-    String sqlFrom = "SELECT from_table " + "FROM dataset_relationship WHERE id = :id";
-    String sqlTo = "SELECT to_table " + "FROM dataset_relationship WHERE id = :id";
-    dataset.getRelationships().stream()
-        .forEach(
-            rel -> {
-              MapSqlParameterSource params =
-                  new MapSqlParameterSource().addValue("id", rel.getId());
-              UUID fromUUID = jdbcTemplate.queryForObject(sqlFrom, params, UUID.class);
-              assertThat(
-                  "from table id in DB matches that in retrieved object",
-                  fromUUID,
-                  equalTo(rel.getFromColumn().getTable().getId()));
-              UUID toUUID = jdbcTemplate.queryForObject(sqlTo, params, UUID.class);
-              assertThat(
-                  "to table id in DB matches that in retrieved object",
-                  toUUID,
-                  equalTo(rel.getToColumn().getTable().getId()));
-            });
-  }
-
-  protected void assertDatasetTable(Table table) {
-    if (table.getName().equals("participant")) {
-      assertThat("participant table has 4 columns", table.getColumns().size(), equalTo(4));
-    } else {
-      assertThat("other table created is sample", table.getName(), equalTo("sample"));
-      assertThat("sample table has 3 columns", table.getColumns().size(), equalTo(3));
-    }
-  }
-
-  protected void assertAssetSpecs(AssetSpecification spec) {
-    if (spec.getName().equals("Trio")) {
-      assertThat("Trio asset has 2 tables", spec.getAssetTables().size(), equalTo(2));
-      assertThat(
-          "participant is the root table for Trio",
-          spec.getRootTable().getTable().getName(),
-          equalTo("participant"));
-      assertThat(
-          "participant asset table has only 3 columns",
-          spec.getRootTable().getColumns().size(),
-          equalTo(3));
-      assertThat(
-          "Trio asset follows 2 relationships", spec.getAssetRelationships().size(), equalTo(2));
-    } else {
-      assertThat("other asset created is Sample", spec.getName(), equalTo("sample"));
-      assertThat("Sample asset has 2 tables", spec.getAssetTables().size(), equalTo(2));
-      assertThat(
-          "sample is the root table", spec.getRootTable().getTable().getName(), equalTo("sample"));
-      assertThat("and 3 columns", spec.getRootTable().getColumns().size(), equalTo(3));
-      assertThat(
-          "Sample asset follows 1 relationship", spec.getAssetRelationships().size(), equalTo(1));
-    }
-  }
-
-  @Test
-  public void mixingSharedAndExclusiveLocksTest() throws Exception {
-    UUID datasetId = createDataset("dataset-primary-key.json");
-    try {
-      // check that there are no outstanding locks
-      String exclusiveLock = datasetDao.getExclusiveLock(datasetId);
-      assertNull("no exclusive lock after creation", exclusiveLock);
-      String[] sharedLocks = datasetDao.getSharedLocks(datasetId);
-      assertEquals("no shared locks after creation", 0, sharedLocks.length);
-
-      // 1. take out a shared lock
-      // confirm that there are no exclusive locks and one shared lock
-      datasetDao.lockShared(datasetId, "flightid1");
-      exclusiveLock = datasetDao.getExclusiveLock(datasetId);
-      assertNull("no exclusive lock after step 1", exclusiveLock);
-      sharedLocks = datasetDao.getSharedLocks(datasetId);
-      assertEquals("one shared lock after step 1", 1, sharedLocks.length);
-      assertEquals("flightid1 has shared lock after step 1", "flightid1", sharedLocks[0]);
-
-      // 2. take out another shared lock
-      // confirm that there are no exclusive locks and two shared locks
-      datasetDao.lockShared(datasetId, "flightid2");
-      exclusiveLock = datasetDao.getExclusiveLock(datasetId);
-      assertNull("no exclusive lock after step 2", exclusiveLock);
-      sharedLocks = datasetDao.getSharedLocks(datasetId);
-      assertEquals("two shared locks after step 2", 2, sharedLocks.length);
-      assertTrue(
-          "flightid2 has shared lock after step 2",
-          Arrays.asList(sharedLocks).contains("flightid2"));
-
-      // 3. try to take out an exclusive lock
-      // confirm that it fails with a DatasetLockException
-      boolean threwLockException = false;
-      try {
-        datasetDao.lockExclusive(datasetId, "flightid3");
-      } catch (DatasetLockException dlEx) {
-        threwLockException = true;
-      }
-      assertTrue("exclusive lock threw exception in step 3", threwLockException);
-
-      // 4. release the first shared lock
-      // confirm that there are no exclusive locks and one shared lock
-      datasetDao.unlockShared(datasetId, "flightid1");
-      exclusiveLock = datasetDao.getExclusiveLock(datasetId);
-      assertNull("no exclusive lock after step 4", exclusiveLock);
-      sharedLocks = datasetDao.getSharedLocks(datasetId);
-      assertEquals("one shared lock after step 4", 1, sharedLocks.length);
-      assertFalse(
-          "flightid1 no longer has shared lock after step 4",
-          Arrays.asList(sharedLocks).contains("flightid1"));
-
-      // 5. try to take out an exclusive lock
-      // confirm that it fails with a DatasetLockException
-      threwLockException = false;
-      try {
-        datasetDao.lockExclusive(datasetId, "flightid4");
-      } catch (DatasetLockException dlEx) {
-        threwLockException = true;
-      }
-      assertTrue("exclusive lock threw exception in step 5", threwLockException);
-
-      // 6. take out five shared locks
-      // confirm that there are no exclusive locks and six shared locks
-      datasetDao.lockShared(datasetId, "flightid5");
-      datasetDao.lockShared(datasetId, "flightid6");
-      datasetDao.lockShared(datasetId, "flightid7");
-      datasetDao.lockShared(datasetId, "flightid8");
-      datasetDao.lockShared(datasetId, "flightid9");
-      exclusiveLock = datasetDao.getExclusiveLock(datasetId);
-      assertNull("no exclusive lock after step 6", exclusiveLock);
-      sharedLocks = datasetDao.getSharedLocks(datasetId);
-      assertEquals("six shared locks after step 6", 6, sharedLocks.length);
-      assertTrue(
-          "flightid2 has shared lock after step 6",
-          Arrays.asList(sharedLocks).contains("flightid2"));
-      assertTrue(
-          "flightid5 has shared lock after step 6",
-          Arrays.asList(sharedLocks).contains("flightid5"));
-      assertTrue(
-          "flightid6 has shared lock after step 6",
-          Arrays.asList(sharedLocks).contains("flightid6"));
-      assertTrue(
-          "flightid7 has shared lock after step 6",
-          Arrays.asList(sharedLocks).contains("flightid7"));
-      assertTrue(
-          "flightid8 has shared lock after step 6",
-          Arrays.asList(sharedLocks).contains("flightid8"));
-      assertTrue(
-          "flightid9 has shared lock after step 6",
-          Arrays.asList(sharedLocks).contains("flightid9"));
-
-      // 7. release all the shared locks
-      // confirm that there are no outstanding locks
-      datasetDao.unlockShared(datasetId, "flightid2");
-      datasetDao.unlockShared(datasetId, "flightid5");
-      datasetDao.unlockShared(datasetId, "flightid6");
-      datasetDao.unlockShared(datasetId, "flightid7");
-      datasetDao.unlockShared(datasetId, "flightid8");
-      datasetDao.unlockShared(datasetId, "flightid9");
-      exclusiveLock = datasetDao.getExclusiveLock(datasetId);
-      assertNull("no exclusive lock after step 7", exclusiveLock);
-      sharedLocks = datasetDao.getSharedLocks(datasetId);
-      assertEquals("no shared locks after step 7", 0, sharedLocks.length);
-
-      // 8. take out an exclusive lock
-      // confirm that there is an exclusive lock and no shared locks
-      datasetDao.lockExclusive(datasetId, "flightid10");
-      exclusiveLock = datasetDao.getExclusiveLock(datasetId);
-      assertEquals("exclusive lock taken out after step 8", "flightid10", exclusiveLock);
-      sharedLocks = datasetDao.getSharedLocks(datasetId);
-      assertEquals("no shared locks after step 8", 0, sharedLocks.length);
-
-      // 9. try to take out a shared lock
-      // confirm that it fails with a DatasetLockException
-      threwLockException = false;
-      try {
-        datasetDao.lockShared(datasetId, "flightid11");
-      } catch (DatasetLockException dlEx) {
-        threwLockException = true;
-      }
-      assertTrue("shared lock threw exception in step 9", threwLockException);
-
-      // 10. release the exclusive lock
-      // confirm that there are no outstanding locks
-      datasetDao.unlockExclusive(datasetId, "flightid10");
-      exclusiveLock = datasetDao.getExclusiveLock(datasetId);
-      assertNull("exclusive lock taken out after step 10", exclusiveLock);
-      sharedLocks = datasetDao.getSharedLocks(datasetId);
-      assertEquals("no shared locks after step 10", 0, sharedLocks.length);
-
-    } finally {
-      datasetDao.delete(datasetId);
-    }
-  }
-
-  @Test
-  public void duplicateCallsForExclusiveLockTest() throws Exception {
-    UUID datasetId = createDataset("dataset-primary-key.json");
-    try {
-      // check that there are no outstanding locks
-      String exclusiveLock = datasetDao.getExclusiveLock(datasetId);
-      assertNull("no exclusive lock after creation", exclusiveLock);
-      String[] sharedLocks = datasetDao.getSharedLocks(datasetId);
-      assertEquals("no shared locks after creation", 0, sharedLocks.length);
-
-      // 1. take out an exclusive lock
-      // confirm that there is an exclusive lock and no shared locks
-      datasetDao.lockExclusive(datasetId, "flightid20");
-      exclusiveLock = datasetDao.getExclusiveLock(datasetId);
-      assertEquals("exclusive lock taken out after step 1", "flightid20", exclusiveLock);
-      sharedLocks = datasetDao.getSharedLocks(datasetId);
-      assertEquals("no shared locks after step 1", 0, sharedLocks.length);
-
-      // 2. try to take out an exclusive lock again with the same flightid
-      // confirm that the exclusive lock is still there and there are no shared locks
-      datasetDao.lockExclusive(datasetId, "flightid20");
-      exclusiveLock = datasetDao.getExclusiveLock(datasetId);
-      assertEquals("exclusive lock taken out after step 2", "flightid20", exclusiveLock);
-      sharedLocks = datasetDao.getSharedLocks(datasetId);
-      assertEquals("no shared locks after step 2", 0, sharedLocks.length);
-
-      // 3. try to unlock the exclusive lock with a different flightid
-      // confirm that the exclusive lock is still there and there are no shared locks
-      boolean rowUnlocked = datasetDao.unlockExclusive(datasetId, "flightid21");
-      exclusiveLock = datasetDao.getExclusiveLock(datasetId);
-      assertFalse(
-          "no rows updated on call to unlock with different flightid after step 3", rowUnlocked);
-      assertEquals("exclusive lock still taken out after step 3", "flightid20", exclusiveLock);
-      sharedLocks = datasetDao.getSharedLocks(datasetId);
-      assertEquals("no shared locks after step 3", 0, sharedLocks.length);
-
-      // 4. unlock the exclusive lock
-      // confirm that there are no outstanding exclusive or shared locks
-      rowUnlocked = datasetDao.unlockExclusive(datasetId, "flightid20");
-      exclusiveLock = datasetDao.getExclusiveLock(datasetId);
-      assertTrue("row was updated on first call to unlock after step 4", rowUnlocked);
-      assertNull("no exclusive lock after step 4", exclusiveLock);
-      sharedLocks = datasetDao.getSharedLocks(datasetId);
-      assertEquals("no shared locks after step 4", 0, sharedLocks.length);
-
-      // 5. unlock the exclusive lock again with the same flightid
-      // confirm that there are still no oustanding exclusive or shared locks
-      rowUnlocked = datasetDao.unlockExclusive(datasetId, "flightid20");
-      exclusiveLock = datasetDao.getExclusiveLock(datasetId);
-      assertFalse("no rows updated on second call to unlock after step 5", rowUnlocked);
-      assertNull("no exclusive lock after step 5", exclusiveLock);
-      sharedLocks = datasetDao.getSharedLocks(datasetId);
-      assertEquals("no shared locks after step 5", 0, sharedLocks.length);
-    } finally {
-      datasetDao.delete(datasetId);
-    }
-  }
-
-  @Test
-  public void duplicateCallsForSharedLockTest() throws Exception {
-    UUID datasetId = createDataset("dataset-primary-key.json");
-    try {
-      // check that there are no outstanding locks
-      String exclusiveLock = datasetDao.getExclusiveLock(datasetId);
-      assertNull("no exclusive lock after creation", exclusiveLock);
-      String[] sharedLocks = datasetDao.getSharedLocks(datasetId);
-      assertEquals("no shared locks after creation", 0, sharedLocks.length);
-
-      // 1. take out a shared lock
-      // confirm that there is no exclusive lock and one shared lock
-      datasetDao.lockShared(datasetId, "flightid30");
-      exclusiveLock = datasetDao.getExclusiveLock(datasetId);
-      assertNull("no exclusive lock after step 1", exclusiveLock);
-      sharedLocks = datasetDao.getSharedLocks(datasetId);
-      assertEquals("one shared lock after step 1", 1, sharedLocks.length);
-      assertEquals("flightid30 has shared lock after step 1", "flightid30", sharedLocks[0]);
-
-      // 2. try to take out a shared lock again with the same flightid
-      // confirm that the shared lock is still there and there is no exclusive lock
-      datasetDao.lockShared(datasetId, "flightid30");
-      exclusiveLock = datasetDao.getExclusiveLock(datasetId);
-      assertNull("no exclusive lock after step 2", exclusiveLock);
-      sharedLocks = datasetDao.getSharedLocks(datasetId);
-      assertEquals("one shared lock after step 2", 1, sharedLocks.length);
-      assertEquals("flightid30 has shared lock after step 2", "flightid30", sharedLocks[0]);
-
-      // 3. try to unlock the shared lock with a different flightid
-      // confirm that the shared lock is still there and there is no exclusive lock
-      boolean rowUnlocked = datasetDao.unlockShared(datasetId, "flightid31");
-      exclusiveLock = datasetDao.getExclusiveLock(datasetId);
-      assertFalse(
-          "no rows updated on call to unlock with different flightid after step 3", rowUnlocked);
-      assertNull("no exclusive lock after step 3", exclusiveLock);
-      sharedLocks = datasetDao.getSharedLocks(datasetId);
-      assertEquals("one shared lock still taken out after step 3", 1, sharedLocks.length);
-      assertEquals("flightid30 still has shared lock after step 3", "flightid30", sharedLocks[0]);
-
-      // 4. unlock the shared lock
-      // confirm that there are no outstanding exclusive or shared locks
-      rowUnlocked = datasetDao.unlockShared(datasetId, "flightid30");
-      exclusiveLock = datasetDao.getExclusiveLock(datasetId);
-      assertTrue("row was updated on first call to unlock after step 4", rowUnlocked);
-      assertNull("no exclusive lock after step 4", exclusiveLock);
-      sharedLocks = datasetDao.getSharedLocks(datasetId);
-      assertEquals("no shared locks after step 4", 0, sharedLocks.length);
-
-      // 5. unlock the exclusive lock again with the same flightid
-      // confirm that there are still no oustanding exclusive or shared locks
-      rowUnlocked = datasetDao.unlockShared(datasetId, "flightid30");
-      exclusiveLock = datasetDao.getExclusiveLock(datasetId);
-      assertFalse("no rows updated on second call to unlock after step 5", rowUnlocked);
-      assertNull("no exclusive lock after step 5", exclusiveLock);
-      sharedLocks = datasetDao.getSharedLocks(datasetId);
-      assertEquals("no shared locks after step 5", 0, sharedLocks.length);
-    } finally {
-      datasetDao.delete(datasetId);
-    }
-  }
-
-  @Test
-  public void lockNonExistentDatasetTest() throws Exception {
-    UUID nonExistentDatasetId = UUID.randomUUID();
-
-    // try to take out an exclusive lock
-    // confirm that it fails with a DatasetNotFoundkException
-    boolean threwNotFoundException = false;
-    try {
-      datasetDao.lockExclusive(nonExistentDatasetId, "flightid40");
-    } catch (DatasetNotFoundException dnfEx) {
-      threwNotFoundException = true;
-    }
-    assertTrue("exclusive lock threw not found exception", threwNotFoundException);
-
-    // try to release an exclusive lock
-    // confirm that it succeeds with no rows updated
-    boolean rowUpdated = datasetDao.unlockExclusive(nonExistentDatasetId, "flightid40");
-    assertFalse("exclusive unlock did not update any rows", rowUpdated);
-
-    // try to take out a shared lock
-    // confirm that it fails with a DatasetNotFoundkException
-    threwNotFoundException = false;
-    try {
-      datasetDao.lockShared(nonExistentDatasetId, "flightid41");
-    } catch (DatasetNotFoundException dnfEx) {
-      threwNotFoundException = true;
-    }
-    assertTrue("exclusive lock threw not found exception", threwNotFoundException);
-
-    // try to release a shared lock
-    // confirm that it succeeds with no rows updated
-    rowUpdated = datasetDao.unlockExclusive(nonExistentDatasetId, "flightid40");
-    assertFalse("shared unlock did not update any rows", rowUpdated);
-  }
+        datasetDao.delete(dataset1);
+        datasetDao.delete(dataset2);
+    }
+
+    @Test
+    public void datasetTest() throws Exception {
+        DatasetRequestModel request = jsonLoader.loadObject("dataset-create-test.json", DatasetRequestModel.class);
+        String expectedName = request.getName() + UUID.randomUUID().toString();
+
+        GoogleRegion testSettingRegion = GoogleRegion.ASIA_NORTHEAST1;
+        UUID datasetId = createDataset(request, expectedName, testSettingRegion);
+        try {
+            Dataset fromDB = datasetDao.retrieve(datasetId);
+
+            assertThat("dataset name is set correctly",
+                fromDB.getName(),
+                equalTo(expectedName));
+
+            // verify tables
+            assertThat("correct number of tables created for dataset",
+                fromDB.getTables().size(),
+                equalTo(2));
+            fromDB.getTables().forEach(this::assertDatasetTable);
+
+            assertThat("correct number of relationships are created for dataset",
+                fromDB.getRelationships().size(),
+                equalTo(2));
+
+            assertTablesInRelationship(fromDB);
+
+            // verify assets
+            assertThat("correct number of assets created for dataset",
+                fromDB.getAssetSpecifications().size(),
+                equalTo(2));
+            fromDB.getAssetSpecifications().forEach(this::assertAssetSpecs);
+
+            for (GoogleCloudResource resource: GoogleCloudResource.values()) {
+                CloudRegion region = fromDB.getDatasetSummary().getStorageResourceRegion(resource);
+                assertThat(String.format("dataset %s region is set", resource),
+                    region,
+                    equalTo(testSettingRegion));
+            }
+        } finally {
+            datasetDao.delete(datasetId);
+        }
+    }
+
+    @Test
+    public void datasetRegionFirestoreFallbackTest() throws Exception {
+        DatasetRequestModel request = jsonLoader
+            .loadObject("dataset-create-test.json", DatasetRequestModel.class)
+            .region("US");
+        String expectedName = request.getName() + UUID.randomUUID().toString();
+
+        UUID datasetId = createDataset(request, expectedName, GoogleRegion.US);
+        try {
+            Dataset fromDB = datasetDao.retrieve(datasetId);
+
+            for (GoogleCloudResource resource: GoogleCloudResource.values()) {
+                CloudRegion region = (GoogleRegion) fromDB.getDatasetSummary().getStorageResourceRegion(resource);
+                GoogleRegion expectedRegion =
+                    (resource == GoogleCloudResource.BIGQUERY) ? GoogleRegion.US : GoogleRegion.US_EAST4;
+                assertThat(String.format("dataset %s region is set to %s", resource, region.name()),
+                    region,
+                    equalTo(expectedRegion));
+            }
+        } finally {
+            datasetDao.delete(datasetId);
+        }
+    }
+
+    @Test
+    public void partitionTest() throws Exception {
+        UUID datasetId = createDataset("ingest-test-partitioned-dataset.json");
+        try {
+            Dataset fromDB = datasetDao.retrieve(datasetId);
+            DatasetTable participants = fromDB.getTableByName("participant")
+                .orElseThrow(IllegalStateException::new);
+            DatasetTable samples = fromDB.getTableByName("sample")
+                .orElseThrow(IllegalStateException::new);
+            DatasetTable files = fromDB.getTableByName("file")
+                .orElseThrow(IllegalStateException::new);
+
+            assertThat("int-range partition settings are persisted",
+                participants.getBigQueryPartitionConfig(),
+                equalTo(BigQueryPartitionConfigV1.intRange("age", 0, 120, 1)));
+            assertThat("date partition settings are persisted",
+                samples.getBigQueryPartitionConfig(),
+                equalTo(BigQueryPartitionConfigV1.date("date_collected")));
+            assertThat("ingest-time partition settings are persisted",
+                files.getBigQueryPartitionConfig(),
+                equalTo(BigQueryPartitionConfigV1.ingestDate()));
+        } finally {
+            datasetDao.delete(datasetId);
+        }
+    }
+
+    @Test
+    public void primaryKeyTest() throws Exception {
+        UUID datasetId = createDataset("dataset-primary-key.json");
+        try {
+            Dataset fromDB = datasetDao.retrieve(datasetId);
+            DatasetTable variants = fromDB.getTableByName("variant").orElseThrow(IllegalStateException::new);
+            DatasetTable freqAnalysis =
+                fromDB.getTableByName("frequency_analysis").orElseThrow(IllegalStateException::new);
+            DatasetTable metaAnalysis = fromDB.getTableByName("meta_analysis").orElseThrow(IllegalStateException::new);
+
+            assertThat("single-column primary keys are set correctly",
+                variants.getPrimaryKey().stream().map(Column::getName).collect(Collectors.toList()),
+                equalTo(Collections.singletonList("id")));
+
+            assertThat("dual-column primary keys are set correctly",
+                metaAnalysis.getPrimaryKey().stream().map(Column::getName).collect(Collectors.toList()),
+                equalTo(Arrays.asList("variant_id", "phenotype")));
+
+            assertThat("many-column primary keys are set correctly",
+                freqAnalysis.getPrimaryKey().stream().map(Column::getName).collect(Collectors.toList()),
+                equalTo(Arrays.asList("variant_id", "ancestry", "phenotype")));
+        } finally {
+            datasetDao.delete(datasetId);
+        }
+    }
+
+    protected void assertTablesInRelationship(Dataset dataset) {
+        String sqlFrom = "SELECT from_table "
+                + "FROM dataset_relationship WHERE id = :id";
+        String sqlTo = "SELECT to_table "
+                + "FROM dataset_relationship WHERE id = :id";
+        dataset.getRelationships().stream().forEach(rel -> {
+            MapSqlParameterSource params = new MapSqlParameterSource().addValue("id", rel.getId());
+            UUID fromUUID = jdbcTemplate.queryForObject(sqlFrom, params, UUID.class);
+            assertThat("from table id in DB matches that in retrieved object",
+                    fromUUID,
+                    equalTo(rel.getFromColumn().getTable().getId()));
+            UUID toUUID = jdbcTemplate.queryForObject(sqlTo, params, UUID.class);
+            assertThat("to table id in DB matches that in retrieved object",
+                    toUUID,
+                    equalTo(rel.getToColumn().getTable().getId()));
+        });
+    }
+
+    protected void assertDatasetTable(Table table) {
+        if (table.getName().equals("participant")) {
+            assertThat("participant table has 4 columns",
+                    table.getColumns().size(),
+                    equalTo(4));
+        } else {
+            assertThat("other table created is sample",
+                    table.getName(),
+                    equalTo("sample"));
+            assertThat("sample table has 3 columns",
+                    table.getColumns().size(),
+                    equalTo(3));
+        }
+
+    }
+
+    protected void assertAssetSpecs(AssetSpecification spec) {
+        if (spec.getName().equals("Trio")) {
+            assertThat("Trio asset has 2 tables",
+                    spec.getAssetTables().size(),
+                    equalTo(2));
+            assertThat("participant is the root table for Trio",
+                    spec.getRootTable().getTable().getName(),
+                    equalTo("participant"));
+            assertThat("participant asset table has only 3 columns",
+                    spec.getRootTable().getColumns().size(),
+                    equalTo(3));
+            assertThat("Trio asset follows 2 relationships",
+                    spec.getAssetRelationships().size(),
+                    equalTo(2));
+        } else {
+            assertThat("other asset created is Sample",
+                    spec.getName(),
+                    equalTo("sample"));
+            assertThat("Sample asset has 2 tables",
+                    spec.getAssetTables().size(),
+                    equalTo(2));
+            assertThat("sample is the root table",
+                    spec.getRootTable().getTable().getName(),
+                    equalTo("sample"));
+            assertThat("and 3 columns",
+                    spec.getRootTable().getColumns().size(),
+                    equalTo(3));
+            assertThat("Sample asset follows 1 relationship",
+                    spec.getAssetRelationships().size(),
+                    equalTo(1));
+        }
+    }
+
+    @Test
+    public void mixingSharedAndExclusiveLocksTest() throws Exception {
+        UUID datasetId = createDataset("dataset-primary-key.json");
+        try {
+            // check that there are no outstanding locks
+            String exclusiveLock = datasetDao.getExclusiveLock(datasetId);
+            assertNull("no exclusive lock after creation", exclusiveLock);
+            String[] sharedLocks = datasetDao.getSharedLocks(datasetId);
+            assertEquals("no shared locks after creation", 0, sharedLocks.length);
+
+            // 1. take out a shared lock
+            // confirm that there are no exclusive locks and one shared lock
+            datasetDao.lockShared(datasetId, "flightid1");
+            exclusiveLock = datasetDao.getExclusiveLock(datasetId);
+            assertNull("no exclusive lock after step 1", exclusiveLock);
+            sharedLocks = datasetDao.getSharedLocks(datasetId);
+            assertEquals("one shared lock after step 1", 1, sharedLocks.length);
+            assertEquals("flightid1 has shared lock after step 1", "flightid1", sharedLocks[0]);
+
+            // 2. take out another shared lock
+            // confirm that there are no exclusive locks and two shared locks
+            datasetDao.lockShared(datasetId, "flightid2");
+            exclusiveLock = datasetDao.getExclusiveLock(datasetId);
+            assertNull("no exclusive lock after step 2", exclusiveLock);
+            sharedLocks = datasetDao.getSharedLocks(datasetId);
+            assertEquals("two shared locks after step 2", 2, sharedLocks.length);
+            assertTrue("flightid2 has shared lock after step 2",
+                Arrays.asList(sharedLocks).contains("flightid2"));
+
+            // 3. try to take out an exclusive lock
+            // confirm that it fails with a DatasetLockException
+            boolean threwLockException = false;
+            try {
+                datasetDao.lockExclusive(datasetId, "flightid3");
+            } catch (DatasetLockException dlEx) {
+                threwLockException = true;
+            }
+            assertTrue("exclusive lock threw exception in step 3", threwLockException);
+
+            // 4. release the first shared lock
+            // confirm that there are no exclusive locks and one shared lock
+            datasetDao.unlockShared(datasetId, "flightid1");
+            exclusiveLock = datasetDao.getExclusiveLock(datasetId);
+            assertNull("no exclusive lock after step 4", exclusiveLock);
+            sharedLocks = datasetDao.getSharedLocks(datasetId);
+            assertEquals("one shared lock after step 4", 1, sharedLocks.length);
+            assertFalse("flightid1 no longer has shared lock after step 4",
+                Arrays.asList(sharedLocks).contains("flightid1"));
+
+            // 5. try to take out an exclusive lock
+            // confirm that it fails with a DatasetLockException
+            threwLockException = false;
+            try {
+                datasetDao.lockExclusive(datasetId, "flightid4");
+            } catch (DatasetLockException dlEx) {
+                threwLockException = true;
+            }
+            assertTrue("exclusive lock threw exception in step 5", threwLockException);
+
+            // 6. take out five shared locks
+            // confirm that there are no exclusive locks and six shared locks
+            datasetDao.lockShared(datasetId, "flightid5");
+            datasetDao.lockShared(datasetId, "flightid6");
+            datasetDao.lockShared(datasetId, "flightid7");
+            datasetDao.lockShared(datasetId, "flightid8");
+            datasetDao.lockShared(datasetId, "flightid9");
+            exclusiveLock = datasetDao.getExclusiveLock(datasetId);
+            assertNull("no exclusive lock after step 6", exclusiveLock);
+            sharedLocks = datasetDao.getSharedLocks(datasetId);
+            assertEquals("six shared locks after step 6", 6, sharedLocks.length);
+            assertTrue("flightid2 has shared lock after step 6",
+                Arrays.asList(sharedLocks).contains("flightid2"));
+            assertTrue("flightid5 has shared lock after step 6",
+                Arrays.asList(sharedLocks).contains("flightid5"));
+            assertTrue("flightid6 has shared lock after step 6",
+                Arrays.asList(sharedLocks).contains("flightid6"));
+            assertTrue("flightid7 has shared lock after step 6",
+                Arrays.asList(sharedLocks).contains("flightid7"));
+            assertTrue("flightid8 has shared lock after step 6",
+                Arrays.asList(sharedLocks).contains("flightid8"));
+            assertTrue("flightid9 has shared lock after step 6",
+                Arrays.asList(sharedLocks).contains("flightid9"));
+
+            // 7. release all the shared locks
+            // confirm that there are no outstanding locks
+            datasetDao.unlockShared(datasetId, "flightid2");
+            datasetDao.unlockShared(datasetId, "flightid5");
+            datasetDao.unlockShared(datasetId, "flightid6");
+            datasetDao.unlockShared(datasetId, "flightid7");
+            datasetDao.unlockShared(datasetId, "flightid8");
+            datasetDao.unlockShared(datasetId, "flightid9");
+            exclusiveLock = datasetDao.getExclusiveLock(datasetId);
+            assertNull("no exclusive lock after step 7", exclusiveLock);
+            sharedLocks = datasetDao.getSharedLocks(datasetId);
+            assertEquals("no shared locks after step 7", 0, sharedLocks.length);
+
+            // 8. take out an exclusive lock
+            // confirm that there is an exclusive lock and no shared locks
+            datasetDao.lockExclusive(datasetId, "flightid10");
+            exclusiveLock = datasetDao.getExclusiveLock(datasetId);
+            assertEquals("exclusive lock taken out after step 8", "flightid10", exclusiveLock);
+            sharedLocks = datasetDao.getSharedLocks(datasetId);
+            assertEquals("no shared locks after step 8", 0, sharedLocks.length);
+
+            // 9. try to take out a shared lock
+            // confirm that it fails with a DatasetLockException
+            threwLockException = false;
+            try {
+                datasetDao.lockShared(datasetId, "flightid11");
+            } catch (DatasetLockException dlEx) {
+                threwLockException = true;
+            }
+            assertTrue("shared lock threw exception in step 9", threwLockException);
+
+            // 10. release the exclusive lock
+            // confirm that there are no outstanding locks
+            datasetDao.unlockExclusive(datasetId, "flightid10");
+            exclusiveLock = datasetDao.getExclusiveLock(datasetId);
+            assertNull("exclusive lock taken out after step 10", exclusiveLock);
+            sharedLocks = datasetDao.getSharedLocks(datasetId);
+            assertEquals("no shared locks after step 10", 0, sharedLocks.length);
+
+        } finally {
+            datasetDao.delete(datasetId);
+        }
+    }
+
+    @Test
+    public void duplicateCallsForExclusiveLockTest() throws Exception {
+        UUID datasetId = createDataset("dataset-primary-key.json");
+        try {
+            // check that there are no outstanding locks
+            String exclusiveLock = datasetDao.getExclusiveLock(datasetId);
+            assertNull("no exclusive lock after creation", exclusiveLock);
+            String[] sharedLocks = datasetDao.getSharedLocks(datasetId);
+            assertEquals("no shared locks after creation", 0, sharedLocks.length);
+
+            // 1. take out an exclusive lock
+            // confirm that there is an exclusive lock and no shared locks
+            datasetDao.lockExclusive(datasetId, "flightid20");
+            exclusiveLock = datasetDao.getExclusiveLock(datasetId);
+            assertEquals("exclusive lock taken out after step 1", "flightid20", exclusiveLock);
+            sharedLocks = datasetDao.getSharedLocks(datasetId);
+            assertEquals("no shared locks after step 1", 0, sharedLocks.length);
+
+            // 2. try to take out an exclusive lock again with the same flightid
+            // confirm that the exclusive lock is still there and there are no shared locks
+            datasetDao.lockExclusive(datasetId, "flightid20");
+            exclusiveLock = datasetDao.getExclusiveLock(datasetId);
+            assertEquals("exclusive lock taken out after step 2", "flightid20", exclusiveLock);
+            sharedLocks = datasetDao.getSharedLocks(datasetId);
+            assertEquals("no shared locks after step 2", 0, sharedLocks.length);
+
+            // 3. try to unlock the exclusive lock with a different flightid
+            // confirm that the exclusive lock is still there and there are no shared locks
+            boolean rowUnlocked = datasetDao.unlockExclusive(datasetId, "flightid21");
+            exclusiveLock = datasetDao.getExclusiveLock(datasetId);
+            assertFalse("no rows updated on call to unlock with different flightid after step 3", rowUnlocked);
+            assertEquals("exclusive lock still taken out after step 3", "flightid20", exclusiveLock);
+            sharedLocks = datasetDao.getSharedLocks(datasetId);
+            assertEquals("no shared locks after step 3", 0, sharedLocks.length);
+
+            // 4. unlock the exclusive lock
+            // confirm that there are no outstanding exclusive or shared locks
+            rowUnlocked = datasetDao.unlockExclusive(datasetId, "flightid20");
+            exclusiveLock = datasetDao.getExclusiveLock(datasetId);
+            assertTrue("row was updated on first call to unlock after step 4", rowUnlocked);
+            assertNull("no exclusive lock after step 4", exclusiveLock);
+            sharedLocks = datasetDao.getSharedLocks(datasetId);
+            assertEquals("no shared locks after step 4", 0, sharedLocks.length);
+
+            // 5. unlock the exclusive lock again with the same flightid
+            // confirm that there are still no oustanding exclusive or shared locks
+            rowUnlocked = datasetDao.unlockExclusive(datasetId, "flightid20");
+            exclusiveLock = datasetDao.getExclusiveLock(datasetId);
+            assertFalse("no rows updated on second call to unlock after step 5", rowUnlocked);
+            assertNull("no exclusive lock after step 5", exclusiveLock);
+            sharedLocks = datasetDao.getSharedLocks(datasetId);
+            assertEquals("no shared locks after step 5", 0, sharedLocks.length);
+        } finally {
+            datasetDao.delete(datasetId);
+        }
+    }
+
+    @Test
+    public void duplicateCallsForSharedLockTest() throws Exception {
+        UUID datasetId = createDataset("dataset-primary-key.json");
+        try {
+            // check that there are no outstanding locks
+            String exclusiveLock = datasetDao.getExclusiveLock(datasetId);
+            assertNull("no exclusive lock after creation", exclusiveLock);
+            String[] sharedLocks = datasetDao.getSharedLocks(datasetId);
+            assertEquals("no shared locks after creation", 0, sharedLocks.length);
+
+            // 1. take out a shared lock
+            // confirm that there is no exclusive lock and one shared lock
+            datasetDao.lockShared(datasetId, "flightid30");
+            exclusiveLock = datasetDao.getExclusiveLock(datasetId);
+            assertNull("no exclusive lock after step 1", exclusiveLock);
+            sharedLocks = datasetDao.getSharedLocks(datasetId);
+            assertEquals("one shared lock after step 1", 1, sharedLocks.length);
+            assertEquals("flightid30 has shared lock after step 1", "flightid30", sharedLocks[0]);
+
+            // 2. try to take out a shared lock again with the same flightid
+            // confirm that the shared lock is still there and there is no exclusive lock
+            datasetDao.lockShared(datasetId, "flightid30");
+            exclusiveLock = datasetDao.getExclusiveLock(datasetId);
+            assertNull("no exclusive lock after step 2", exclusiveLock);
+            sharedLocks = datasetDao.getSharedLocks(datasetId);
+            assertEquals("one shared lock after step 2", 1, sharedLocks.length);
+            assertEquals("flightid30 has shared lock after step 2", "flightid30", sharedLocks[0]);
+
+            // 3. try to unlock the shared lock with a different flightid
+            // confirm that the shared lock is still there and there is no exclusive lock
+            boolean rowUnlocked = datasetDao.unlockShared(datasetId, "flightid31");
+            exclusiveLock = datasetDao.getExclusiveLock(datasetId);
+            assertFalse("no rows updated on call to unlock with different flightid after step 3", rowUnlocked);
+            assertNull("no exclusive lock after step 3", exclusiveLock);
+            sharedLocks = datasetDao.getSharedLocks(datasetId);
+            assertEquals("one shared lock still taken out after step 3", 1, sharedLocks.length);
+            assertEquals("flightid30 still has shared lock after step 3", "flightid30", sharedLocks[0]);
+
+            // 4. unlock the shared lock
+            // confirm that there are no outstanding exclusive or shared locks
+            rowUnlocked = datasetDao.unlockShared(datasetId, "flightid30");
+            exclusiveLock = datasetDao.getExclusiveLock(datasetId);
+            assertTrue("row was updated on first call to unlock after step 4", rowUnlocked);
+            assertNull("no exclusive lock after step 4", exclusiveLock);
+            sharedLocks = datasetDao.getSharedLocks(datasetId);
+            assertEquals("no shared locks after step 4", 0, sharedLocks.length);
+
+            // 5. unlock the exclusive lock again with the same flightid
+            // confirm that there are still no oustanding exclusive or shared locks
+            rowUnlocked = datasetDao.unlockShared(datasetId, "flightid30");
+            exclusiveLock = datasetDao.getExclusiveLock(datasetId);
+            assertFalse("no rows updated on second call to unlock after step 5", rowUnlocked);
+            assertNull("no exclusive lock after step 5", exclusiveLock);
+            sharedLocks = datasetDao.getSharedLocks(datasetId);
+            assertEquals("no shared locks after step 5", 0, sharedLocks.length);
+        } finally {
+            datasetDao.delete(datasetId);
+        }
+    }
+
+    @Test
+    public void lockNonExistentDatasetTest() throws Exception {
+        UUID nonExistentDatasetId = UUID.randomUUID();
+
+        // try to take out an exclusive lock
+        // confirm that it fails with a DatasetNotFoundkException
+        boolean threwNotFoundException = false;
+        try {
+            datasetDao.lockExclusive(nonExistentDatasetId, "flightid40");
+        } catch (DatasetNotFoundException dnfEx) {
+            threwNotFoundException = true;
+        }
+        assertTrue("exclusive lock threw not found exception", threwNotFoundException);
+
+        // try to release an exclusive lock
+        // confirm that it succeeds with no rows updated
+        boolean rowUpdated = datasetDao.unlockExclusive(nonExistentDatasetId, "flightid40");
+        assertFalse("exclusive unlock did not update any rows", rowUpdated);
+
+        // try to take out a shared lock
+        // confirm that it fails with a DatasetNotFoundkException
+        threwNotFoundException = false;
+        try {
+            datasetDao.lockShared(nonExistentDatasetId, "flightid41");
+        } catch (DatasetNotFoundException dnfEx) {
+            threwNotFoundException = true;
+        }
+        assertTrue("exclusive lock threw not found exception", threwNotFoundException);
+
+        // try to release a shared lock
+        // confirm that it succeeds with no rows updated
+        rowUpdated = datasetDao.unlockExclusive(nonExistentDatasetId, "flightid40");
+        assertFalse("shared unlock did not update any rows", rowUpdated);
+    }
 }
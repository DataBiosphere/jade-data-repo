--- conflicted
+++ resolved
@@ -1,6 +1,5 @@
 package bio.terra.service.dataset;
 
-import bio.terra.app.model.GoogleRegion;
 import bio.terra.common.Column;
 import bio.terra.common.MetadataEnumeration;
 import bio.terra.common.Table;
@@ -13,10 +12,7 @@
 import bio.terra.model.DatasetRequestModel;
 import bio.terra.model.EnumerateSortByParam;
 import bio.terra.app.model.GoogleCloudResource;
-<<<<<<< HEAD
 import bio.terra.app.model.GoogleRegion;
-=======
->>>>>>> 23c1fc86
 import bio.terra.model.SqlSortDirection;
 import bio.terra.service.dataset.exception.DatasetLockException;
 import bio.terra.service.dataset.exception.DatasetNotFoundException;
@@ -218,13 +214,8 @@
             for (GoogleCloudResource cloudResource : GoogleCloudResource.values()) {
                 StorageResource storage = storageMap.get(cloudResource);
                 assertThat(String.format("dataset %s region is set", storage.getCloudResource()),
-<<<<<<< HEAD
-                    storage.getRegion().toString(),
-                    equalTo("us-central1"));
-=======
                     storage.getRegion(),
                     equalTo(GoogleRegion.US_CENTRAL1));
->>>>>>> 23c1fc86
             }
         } finally {
             datasetDao.delete(datasetId);

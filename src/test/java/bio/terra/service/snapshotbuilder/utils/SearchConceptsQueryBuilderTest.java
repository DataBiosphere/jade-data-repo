package bio.terra.service.snapshotbuilder.utils;

import static bio.terra.service.snapshotbuilder.utils.SearchConceptsQueryBuilder.createSearchConceptClause;
import static org.hamcrest.MatcherAssert.assertThat;
import static org.hamcrest.Matchers.equalToCompressingWhiteSpace;
import static org.hamcrest.Matchers.is;

import bio.terra.common.CloudPlatformWrapper;
import bio.terra.common.category.Unit;
import bio.terra.model.SnapshotBuilderDomainOption;
import bio.terra.service.snapshotbuilder.query.QueryTestUtils;
import bio.terra.service.snapshotbuilder.query.SqlRenderContext;
import bio.terra.service.snapshotbuilder.query.TablePointer;
import bio.terra.service.snapshotbuilder.query.TableVariable;
import org.junit.jupiter.api.Tag;
import org.junit.jupiter.api.extension.ExtendWith;
import org.junit.jupiter.params.ParameterizedTest;
import org.junit.jupiter.params.provider.ArgumentsSource;
import org.mockito.junit.jupiter.MockitoExtension;

@ExtendWith(MockitoExtension.class)
@Tag(Unit.TAG)
class SearchConceptsQueryBuilderTest {

  private SnapshotBuilderDomainOption createDomainOption(
      String name, int id, String occurrenceTable, String columnName) {
    var option = new SnapshotBuilderDomainOption();
    option.name(name).id(id).tableName(occurrenceTable).columnName(columnName);
    return option;
  }

  @ParameterizedTest
  @ArgumentsSource(QueryTestUtils.Contexts.class)
  void buildSearchConceptsQuery(SqlRenderContext context) {
    CloudPlatformWrapper platformWrapper = context.getPlatform();
    SnapshotBuilderDomainOption domainOption =
        createDomainOption("Observation", 27, "observation", "observation_concept_id");
    String actual =
<<<<<<< HEAD
        new QueryBuilderFactory()
            .searchConceptsQueryBuilder(x -> x)
            .buildSearchConceptsQuery(domainOption, "cancer")
            .renderSQL(platformWrapper);
=======
        SearchConceptsQueryBuilder.buildSearchConceptsQuery(domainOption, "cancer")
            .renderSQL(context);
>>>>>>> develop

    assertThat(
        "generated SQL for GCP is correct",
        actual,
        equalToCompressingWhiteSpace(
            platformWrapper.choose(
                () ->
                    "SELECT c.concept_name, c.concept_id, COUNT(DISTINCT o.person_id) AS count "
                        + "FROM concept AS c "
                        + "JOIN concept_ancestor AS c0 ON c0.ancestor_concept_id = c.concept_id "
                        + "LEFT JOIN observation AS o ON o.observation_concept_id = c0.descendant_concept_id "
                        + "WHERE (c.domain_id = 'Observation' "
                        + "AND (CONTAINS_SUBSTR(c.concept_name, 'cancer') "
                        + "OR CONTAINS_SUBSTR(c.concept_code, 'cancer'))) "
                        + "GROUP BY c.concept_name, c.concept_id "
                        + "ORDER BY count DESC "
                        + "LIMIT 100",
                () ->
                    "SELECT TOP 100 c.concept_name, c.concept_id, COUNT(DISTINCT o.person_id) AS count "
                        + "FROM concept AS c  "
                        + "JOIN concept_ancestor AS c0 ON c0.ancestor_concept_id = c.concept_id "
                        + "LEFT JOIN observation AS o ON o.observation_concept_id = c0.descendant_concept_id "
                        + "WHERE (c.domain_id = 'Observation' "
                        + "AND (CHARINDEX('cancer', c.concept_name) > 0 "
                        + "OR CHARINDEX('cancer', c.concept_code) > 0)) "
                        + "GROUP BY c.concept_name, c.concept_id "
                        + "ORDER BY count DESC")));
  }
  ;

  @ParameterizedTest
  @ArgumentsSource(QueryTestUtils.Contexts.class)
  void buildSearchConceptsQueryEmpty(SqlRenderContext context) {
    CloudPlatformWrapper platformWrapper = context.getPlatform();
    SnapshotBuilderDomainOption domainOption =
        createDomainOption("Condition", 19, "condition_occurrence", "condition_concept_id");
    String actual =
<<<<<<< HEAD
        new QueryBuilderFactory()
            .searchConceptsQueryBuilder(x -> x)
            .buildSearchConceptsQuery(domainOption, "")
            .renderSQL(platformWrapper);
=======
        SearchConceptsQueryBuilder.buildSearchConceptsQuery(domainOption, "").renderSQL(context);
>>>>>>> develop
    String expected =
        "c.concept_name, c.concept_id, COUNT(DISTINCT c1.person_id) AS count "
            + "FROM concept AS c  "
            + "JOIN concept_ancestor AS c0 ON c0.ancestor_concept_id = c.concept_id "
            + "LEFT JOIN condition_occurrence AS c1 ON c1.condition_concept_id = c0.descendant_concept_id "
            + "WHERE c.domain_id = 'Condition' "
            + "GROUP BY c.concept_name, c.concept_id "
            + "ORDER BY count DESC";

    assertThat(
        "generated SQL for GCP and Azure empty search string is correct",
        actual,
        // table name is added when the Query is created
        equalToCompressingWhiteSpace(
            platformWrapper.choose(
                () -> "SELECT " + expected + " LIMIT 100", () -> "SELECT TOP 100 " + expected)));
  }

  @ParameterizedTest
  @ArgumentsSource(QueryTestUtils.Contexts.class)
  void testCreateSearchConceptClause(SqlRenderContext context) {
    CloudPlatformWrapper platformWrapper = context.getPlatform();
    TablePointer conceptTablePointer = TablePointer.fromTableName("concept");
    TableVariable conceptTableVariable = TableVariable.forPrimary(conceptTablePointer);
    String actual =
        createSearchConceptClause(
                conceptTablePointer, conceptTableVariable, "cancer", "concept_name")
<<<<<<< HEAD
            .renderSQL(CloudPlatformWrapper.of(platform));

    assertThat(
        "generated sql is as expected",
        actual,
        // table name is added when the Query is created
        equalToCompressingWhiteSpace(
            platformWrapper.choose(
                () -> "CONTAINS_SUBSTR(null.concept_name, 'cancer')",
                () -> "CHARINDEX('cancer', null.concept_name) > 0")));
<<<<<<< HEAD
=======
            .renderSQL(context);
    if (platformWrapper.isAzure()) {
      assertThat(
          "generated sql is as expected", actual, is("CHARINDEX('cancer', c.concept_name) > 0"));
    }
    if (platformWrapper.isGcp()) {
      assertThat(
          "generated sql is as expected", actual, is("CONTAINS_SUBSTR(c.concept_name, 'cancer')"));
    }
>>>>>>> develop
=======

>>>>>>> 807a3e0d
  }

  @ParameterizedTest
  @ArgumentsSource(QueryTestUtils.Contexts.class)
  void testCreateDomainClause(SqlRenderContext context) {
    TablePointer conceptTablePointer = TablePointer.fromTableName("concept");
    TableVariable conceptTableVariable = TableVariable.forPrimary(conceptTablePointer);

    assertThat(
        "generated sql is as expected",
        SearchConceptsQueryBuilder.createDomainClause(
                conceptTablePointer, conceptTableVariable, "cancer")
            .renderSQL(context),
        is("c.domain_id = 'cancer'"));
  }
}<|MERGE_RESOLUTION|>--- conflicted
+++ resolved
@@ -36,15 +36,10 @@
     SnapshotBuilderDomainOption domainOption =
         createDomainOption("Observation", 27, "observation", "observation_concept_id");
     String actual =
-<<<<<<< HEAD
         new QueryBuilderFactory()
-            .searchConceptsQueryBuilder(x -> x)
+            .searchConceptsQueryBuilder()
             .buildSearchConceptsQuery(domainOption, "cancer")
-            .renderSQL(platformWrapper);
-=======
-        SearchConceptsQueryBuilder.buildSearchConceptsQuery(domainOption, "cancer")
             .renderSQL(context);
->>>>>>> develop
 
     assertThat(
         "generated SQL for GCP is correct",
@@ -73,7 +68,6 @@
                         + "GROUP BY c.concept_name, c.concept_id "
                         + "ORDER BY count DESC")));
   }
-  ;
 
   @ParameterizedTest
   @ArgumentsSource(QueryTestUtils.Contexts.class)
@@ -82,14 +76,10 @@
     SnapshotBuilderDomainOption domainOption =
         createDomainOption("Condition", 19, "condition_occurrence", "condition_concept_id");
     String actual =
-<<<<<<< HEAD
         new QueryBuilderFactory()
-            .searchConceptsQueryBuilder(x -> x)
+            .searchConceptsQueryBuilder()
             .buildSearchConceptsQuery(domainOption, "")
-            .renderSQL(platformWrapper);
-=======
-        SearchConceptsQueryBuilder.buildSearchConceptsQuery(domainOption, "").renderSQL(context);
->>>>>>> develop
+            .renderSQL(context);
     String expected =
         "c.concept_name, c.concept_id, COUNT(DISTINCT c1.person_id) AS count "
             + "FROM concept AS c  "
@@ -117,8 +107,7 @@
     String actual =
         createSearchConceptClause(
                 conceptTablePointer, conceptTableVariable, "cancer", "concept_name")
-<<<<<<< HEAD
-            .renderSQL(CloudPlatformWrapper.of(platform));
+            .renderSQL(context);
 
     assertThat(
         "generated sql is as expected",
@@ -128,21 +117,6 @@
             platformWrapper.choose(
                 () -> "CONTAINS_SUBSTR(null.concept_name, 'cancer')",
                 () -> "CHARINDEX('cancer', null.concept_name) > 0")));
-<<<<<<< HEAD
-=======
-            .renderSQL(context);
-    if (platformWrapper.isAzure()) {
-      assertThat(
-          "generated sql is as expected", actual, is("CHARINDEX('cancer', c.concept_name) > 0"));
-    }
-    if (platformWrapper.isGcp()) {
-      assertThat(
-          "generated sql is as expected", actual, is("CONTAINS_SUBSTR(c.concept_name, 'cancer')"));
-    }
->>>>>>> develop
-=======
-
->>>>>>> 807a3e0d
   }
 
   @ParameterizedTest

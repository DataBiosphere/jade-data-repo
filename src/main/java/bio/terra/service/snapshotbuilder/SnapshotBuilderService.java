--- conflicted
+++ resolved
@@ -77,18 +77,13 @@
     this.queryBuilderFactory = queryBuilderFactory;
   }
 
-  public SnapshotAccessRequestResponse createSnapshotRequest(
-<<<<<<< HEAD
+  public SnapshotAccessRequestResponse createSnapshotRequestWithDataset(
       AuthenticatedUserRequest userRequest, SnapshotAccessRequest snapshotAccessRequest) {
     SnapshotAccessRequestResponse snapshotAccessRequestResponse =
-        snapshotRequestDao.create(snapshotAccessRequest, userRequest.getEmail());
+        snapshotRequestDao.create_old(snapshotAccessRequest, userRequest.getEmail());
     iamService.createSnapshotBuilderRequestResource(
         userRequest, snapshotAccessRequestResponse.getId());
     return snapshotAccessRequestResponse;
-=======
-      UUID id, SnapshotAccessRequest snapshotAccessRequest, String email) {
-    return snapshotRequestDao.create_old(id, snapshotAccessRequest, email);
->>>>>>> 294d2b2b
   }
 
   private <T> List<T> runSnapshotBuilderQuery(
@@ -162,14 +157,9 @@
     return rollupCount == 0 ? rollupCount : Math.max(rollupCount, 19);
   }
 
-<<<<<<< HEAD
   public EnumerateSnapshotAccessRequest enumerateSnapshotRequests(Set<UUID> authorizedResources) {
     return new EnumerateSnapshotAccessRequest()
         .items(snapshotRequestDao.enumerate(authorizedResources));
-=======
-  public EnumerateSnapshotAccessRequest enumerateByDatasetId(UUID id) {
-    return convertToEnumerateModel(snapshotRequestDao.enumerateByDatasetId_old(id));
->>>>>>> 294d2b2b
   }
 
   public SnapshotBuilderGetConceptsResponse searchConcepts(

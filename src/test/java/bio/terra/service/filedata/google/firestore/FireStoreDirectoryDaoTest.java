--- conflicted
+++ resolved
@@ -1,20 +1,8 @@
 package bio.terra.service.filedata.google.firestore;
-
-import static org.hamcrest.Matchers.equalTo;
-import static org.junit.Assert.assertFalse;
-import static org.junit.Assert.assertNotNull;
-import static org.junit.Assert.assertNull;
-import static org.junit.Assert.assertThat;
-import static org.junit.Assert.assertTrue;
 
 import bio.terra.common.category.Connected;
 import bio.terra.common.fixtures.StringListCompare;
 import com.google.cloud.firestore.Firestore;
-import java.util.ArrayList;
-import java.util.Arrays;
-import java.util.List;
-import java.util.UUID;
-import java.util.stream.Collectors;
 import org.junit.Before;
 import org.junit.Test;
 import org.junit.experimental.categories.Category;
@@ -27,8 +15,6 @@
 import org.springframework.test.context.ActiveProfiles;
 import org.springframework.test.context.junit4.SpringRunner;
 
-<<<<<<< HEAD
-=======
 import java.util.ArrayList;
 import java.util.Arrays;
 import java.util.List;
@@ -43,156 +29,151 @@
 import static org.junit.Assert.assertTrue;
 
 
->>>>>>> 2f6383ff
 @RunWith(SpringRunner.class)
 @SpringBootTest
 @AutoConfigureMockMvc
 @ActiveProfiles({"google", "connectedtest"})
 @Category(Connected.class)
 public class FireStoreDirectoryDaoTest {
-  private final Logger logger =
-      LoggerFactory.getLogger(
-          "bio.terra.service.filedata.google.firestore.FireStoreDirectoryDaoTest");
+    private final Logger logger = LoggerFactory
+        .getLogger("bio.terra.service.filedata.google.firestore.FireStoreDirectoryDaoTest");
 
-  @Autowired private FireStoreDirectoryDao directoryDao;
+    @Autowired
+    private FireStoreDirectoryDao directoryDao;
 
-  @Autowired private FireStoreUtils fireStoreUtils;
+    @Autowired
+    private FireStoreUtils fireStoreUtils;
 
-  private String pretendDatasetId;
-  private String collectionId;
-  private Firestore firestore;
+    private String pretendDatasetId;
+    private String collectionId;
+    private Firestore firestore;
 
-  @Before
-  public void setup() throws Exception {
-    pretendDatasetId = UUID.randomUUID().toString();
-    collectionId = "directoryDaoTest_" + pretendDatasetId;
-    firestore = TestFirestoreProvider.getFirestore();
-  }
-
-  @Test
-  // Tests createFileRef, deleteDirectoryEntry, retrieveById, retrieveByPath
-  public void createDeleteTest() throws Exception {
-    FireStoreDirectoryEntry fileA = makeFileObject("/adir/A");
-
-    // Verify file A should not exist
-    FireStoreDirectoryEntry testFileA =
-        directoryDao.retrieveById(firestore, collectionId, fileA.getFileId());
-    assertNull("Object id does not exist", testFileA);
-
-    // Create the file
-    directoryDao.createDirectoryEntry(firestore, collectionId, fileA);
-    testFileA = directoryDao.retrieveById(firestore, collectionId, fileA.getFileId());
-    assertNotNull("Object id exists", testFileA);
-    assertTrue("Is file object", testFileA.getIsFileRef());
-    assertThat("Dataset id matches", pretendDatasetId, equalTo(testFileA.getDatasetId()));
-
-    // Test overwrite semantics - a second create acts as an update
-    String updatedDatasetId = pretendDatasetId + "X";
-    fileA.datasetId(updatedDatasetId);
-    directoryDao.createDirectoryEntry(firestore, collectionId, fileA);
-    testFileA = directoryDao.retrieveById(firestore, collectionId, fileA.getFileId());
-    assertNotNull("Object id exists", testFileA);
-    assertTrue("Is file object", testFileA.getIsFileRef());
-    assertThat("Updated id matches", testFileA.getDatasetId(), equalTo(updatedDatasetId));
-
-    // Lookup the directory by path to get its object id so that we can make sure
-    // it goes away when we delete the file.
-    FireStoreDirectoryEntry dirA = directoryDao.retrieveByPath(firestore, collectionId, "/adir");
-    assertNotNull("Directory exists", dirA);
-    assertFalse("Is dir object", dirA.getIsFileRef());
-
-    // Delete file and verify everything is gone
-    boolean objectExisted =
-        directoryDao.deleteDirectoryEntry(firestore, collectionId, fileA.getFileId());
-    assertTrue("Object existed", objectExisted);
-    testFileA = directoryDao.retrieveById(firestore, collectionId, fileA.getFileId());
-    assertNull("File was deleted", testFileA);
-    FireStoreDirectoryEntry testDirA =
-        directoryDao.retrieveById(firestore, collectionId, dirA.getFileId());
-    assertNull("Directory was deleted", testDirA);
-
-    // Delete again. Should succeed and let us know the object didn't exist
-    objectExisted = directoryDao.deleteDirectoryEntry(firestore, collectionId, fileA.getFileId());
-    assertFalse("Object did not exist", objectExisted);
-  }
-
-  @Test
-  // Tests validateRefIds, enumerateDirectory, deleteDirectoryEntriesFromCollection, retrieveById,
-  // retrieveByPath
-  public void directoryOperationsTest() throws Exception {
-    List<FireStoreDirectoryEntry> fileObjects = new ArrayList<>();
-    fileObjects.add(makeFileObject("/adir/A1"));
-    fileObjects.add(makeFileObject("/adir/bdir/B1"));
-    fileObjects.add(makeFileObject("/adir/bdir/cdir/C1"));
-    fileObjects.add(makeFileObject("/adir/bdir/cdir/C2"));
-    fileObjects.add(makeFileObject("/adir/bdir/B2"));
-    fileObjects.add(makeFileObject("/adir/A2"));
-
-    for (FireStoreDirectoryEntry fireStoreDirectoryEntry : fileObjects) {
-      directoryDao.createDirectoryEntry(firestore, collectionId, fireStoreDirectoryEntry);
+    @Before
+    public void setup() throws Exception {
+        pretendDatasetId = UUID.randomUUID().toString();
+        collectionId = "directoryDaoTest_" + pretendDatasetId;
+        firestore = TestFirestoreProvider.getFirestore();
     }
 
-    // Test all valid file references
-    List<String> fileRefs =
-        fileObjects.stream()
+    @Test
+    // Tests createFileRef, deleteDirectoryEntry, retrieveById, retrieveByPath
+    public void createDeleteTest() throws Exception {
+        FireStoreDirectoryEntry fileA = makeFileObject("/adir/A");
+
+        // Verify file A should not exist
+        FireStoreDirectoryEntry testFileA = directoryDao.retrieveById(firestore, collectionId, fileA.getFileId());
+        assertNull("Object id does not exist", testFileA);
+
+        // Create the file
+        directoryDao.createDirectoryEntry(firestore, collectionId, fileA);
+        testFileA = directoryDao.retrieveById(firestore, collectionId, fileA.getFileId());
+        assertNotNull("Object id exists", testFileA);
+        assertTrue("Is file object", testFileA.getIsFileRef());
+        assertThat("Dataset id matches", pretendDatasetId, equalTo(testFileA.getDatasetId()));
+
+        // Test overwrite semantics - a second create acts as an update
+        String updatedDatasetId = pretendDatasetId + "X";
+        fileA.datasetId(updatedDatasetId);
+        directoryDao.createDirectoryEntry(firestore, collectionId, fileA);
+        testFileA = directoryDao.retrieveById(firestore, collectionId, fileA.getFileId());
+        assertNotNull("Object id exists", testFileA);
+        assertTrue("Is file object", testFileA.getIsFileRef());
+        assertThat("Updated id matches", testFileA.getDatasetId(), equalTo(updatedDatasetId));
+
+        // Lookup the directory by path to get its object id so that we can make sure
+        // it goes away when we delete the file.
+        FireStoreDirectoryEntry dirA = directoryDao.retrieveByPath(firestore, collectionId, "/adir");
+        assertNotNull("Directory exists", dirA);
+        assertFalse("Is dir object", dirA.getIsFileRef());
+
+        // Delete file and verify everything is gone
+        boolean objectExisted = directoryDao.deleteDirectoryEntry(firestore, collectionId, fileA.getFileId());
+        assertTrue("Object existed", objectExisted);
+        testFileA = directoryDao.retrieveById(firestore, collectionId, fileA.getFileId());
+        assertNull("File was deleted", testFileA);
+        FireStoreDirectoryEntry testDirA = directoryDao.retrieveById(firestore, collectionId, dirA.getFileId());
+        assertNull("Directory was deleted", testDirA);
+
+        // Delete again. Should succeed and let us know the object didn't exist
+        objectExisted = directoryDao.deleteDirectoryEntry(firestore, collectionId, fileA.getFileId());
+        assertFalse("Object did not exist", objectExisted);
+    }
+
+
+    @Test
+    // Tests validateRefIds, enumerateDirectory, deleteDirectoryEntriesFromCollection, retrieveById, retrieveByPath
+    public void directoryOperationsTest() throws Exception {
+        List<FireStoreDirectoryEntry> fileObjects = new ArrayList<>();
+        fileObjects.add(makeFileObject("/adir/A1"));
+        fileObjects.add(makeFileObject("/adir/bdir/B1"));
+        fileObjects.add(makeFileObject("/adir/bdir/cdir/C1"));
+        fileObjects.add(makeFileObject("/adir/bdir/cdir/C2"));
+        fileObjects.add(makeFileObject("/adir/bdir/B2"));
+        fileObjects.add(makeFileObject("/adir/A2"));
+
+        for (FireStoreDirectoryEntry fireStoreDirectoryEntry : fileObjects) {
+            directoryDao.createDirectoryEntry(firestore, collectionId, fireStoreDirectoryEntry);
+        }
+
+        // Test all valid file references
+        List<String> fileRefs = fileObjects
+            .stream()
             .map(fireStoreObject -> fireStoreObject.getFileId())
             .collect(Collectors.toList());
-    List<String> mismatches = directoryDao.validateRefIds(firestore, collectionId, fileRefs);
-    assertThat("No invalid file refs", mismatches.size(), equalTo(0));
+        List<String> mismatches = directoryDao.validateRefIds(firestore, collectionId, fileRefs);
+        assertThat("No invalid file refs", mismatches.size(), equalTo(0));
 
-    List<String> badids = Arrays.asList("badid1", "badid2");
+        List<String> badids = Arrays.asList("badid1", "badid2");
 
-    // Test with invalid file references
-    List<String> badFileRefs = new ArrayList<>();
-    badFileRefs.addAll(fileRefs);
-    badFileRefs.addAll(badids);
+        // Test with invalid file references
+        List<String> badFileRefs = new ArrayList<>();
+        badFileRefs.addAll(fileRefs);
+        badFileRefs.addAll(badids);
 
-    mismatches = directoryDao.validateRefIds(firestore, collectionId, badFileRefs);
-    assertThat("Caught invalid file refs", mismatches.size(), equalTo(badids.size()));
+        mismatches = directoryDao.validateRefIds(firestore, collectionId, badFileRefs);
+        assertThat("Caught invalid file refs", mismatches.size(), equalTo(badids.size()));
 
-    StringListCompare listCompare = new StringListCompare(mismatches, badids);
-    assertTrue("Bad ids match", listCompare.compare());
+        StringListCompare listCompare = new StringListCompare(mismatches, badids);
+        assertTrue("Bad ids match", listCompare.compare());
 
-    // Test enumeration with adir. We should get three things back: two files (A1, A2) and a
-    // directory (bdir).
-    List<FireStoreDirectoryEntry> enumList =
-        directoryDao.enumerateDirectory(firestore, collectionId, "/adir");
-    assertThat("Correct number of object returned", enumList.size(), equalTo(3));
-    List<String> expectedNames = Arrays.asList("A1", "A2", "bdir");
-    List<String> enumNames =
-        enumList.stream()
+        // Test enumeration with adir. We should get three things back: two files (A1, A2) and a directory (bdir).
+        List<FireStoreDirectoryEntry> enumList = directoryDao.enumerateDirectory(firestore, collectionId, "/adir");
+        assertThat("Correct number of object returned", enumList.size(), equalTo(3));
+        List<String> expectedNames = Arrays.asList("A1", "A2", "bdir");
+        List<String> enumNames = enumList
+            .stream()
             .map(fireStoreObject -> fireStoreObject.getName())
             .collect(Collectors.toList());
 
-    StringListCompare enumCompare = new StringListCompare(expectedNames, enumNames);
-    assertTrue("Enum names match", enumCompare.compare());
+        StringListCompare enumCompare = new StringListCompare(expectedNames, enumNames);
+        assertTrue("Enum names match", enumCompare.compare());
 
-    // Now add to the ref list all of the valid file object ids and then include the directory ids.
-    // We'll use that
-    // list to make sure that "delete everything" really deletes everything.
-    fileRefs.add(retrieveDirectoryObjectId("/adir"));
-    fileRefs.add(retrieveDirectoryObjectId("/adir/bdir"));
-    fileRefs.add(retrieveDirectoryObjectId("/adir/bdir/cdir"));
+        // Now add to the ref list all of the valid file object ids and then include the directory ids. We'll use that
+        // list to make sure that "delete everything" really deletes everything.
+        fileRefs.add(retrieveDirectoryObjectId("/adir"));
+        fileRefs.add(retrieveDirectoryObjectId("/adir/bdir"));
+        fileRefs.add(retrieveDirectoryObjectId("/adir/bdir/cdir"));
 
-    directoryDao.deleteDirectoryEntriesFromCollection(firestore, collectionId);
+        directoryDao.deleteDirectoryEntriesFromCollection(firestore, collectionId);
 
-    for (String objectId : fileRefs) {
-      FireStoreDirectoryEntry fso = directoryDao.retrieveById(firestore, collectionId, objectId);
-      assertNull("File or dir object is deleted", fso);
+        for (String objectId : fileRefs) {
+            FireStoreDirectoryEntry fso = directoryDao.retrieveById(firestore, collectionId, objectId);
+            assertNull("File or dir object is deleted", fso);
+        }
     }
-  }
 
-  private String retrieveDirectoryObjectId(String fullPath) throws InterruptedException {
-    FireStoreDirectoryEntry entry = directoryDao.retrieveByPath(firestore, collectionId, fullPath);
-    return entry.getFileId();
-  }
+    private String retrieveDirectoryObjectId(String fullPath) throws InterruptedException {
+        FireStoreDirectoryEntry entry = directoryDao.retrieveByPath(firestore, collectionId, fullPath);
+        return entry.getFileId();
+    }
 
-  private FireStoreDirectoryEntry makeFileObject(String fullPath) {
-    return new FireStoreDirectoryEntry()
-        .fileId(UUID.randomUUID().toString())
-        .isFileRef(true)
-        .path(fireStoreUtils.getDirectoryPath(fullPath))
-        .name(fireStoreUtils.getName(fullPath))
-        .datasetId(pretendDatasetId);
-  }
+    private FireStoreDirectoryEntry makeFileObject(String fullPath) {
+        return new FireStoreDirectoryEntry()
+            .fileId(UUID.randomUUID().toString())
+            .isFileRef(true)
+            .path(fireStoreUtils.getDirectoryPath(fullPath))
+            .name(fireStoreUtils.getName(fullPath))
+            .datasetId(pretendDatasetId);
+    }
+
 }
import org.springframework.boot.gradle.plugin.SpringBootPlugin

import java.text.SimpleDateFormat

/*
 * Data Repository Building Notes
 *
 * USING SWAGGER-CODEGEN
 * We use swagger-codegen to generate our model classes and controller interfaces with default methods.
 * The swagger YAML file is the primary implementation and documentation of the Data Repository API.
 *
 * The gradle technique for running codegen as part of the build is written up here:
 *   https://blog.jcore.com/2017/05/22/automatically-generating-api-using-swagger-and-gradle/
 * It relies on the behavior of the Java plugin, described here:
 *   https://docs.gradle.org/current/userguide/java_plugin.html#sec:java_source_sets
 */

buildscript {
    ext {
        springBootVersion = '3.2.4'
    }
    repositories {
        mavenCentral()
    }
    dependencies {
        classpath('io.swagger.codegen.v3:swagger-codegen:3.0.52')
    }
}

plugins {
    id 'com.google.cloud.tools.jib' version '3.2.0'
    id 'org.liquibase.gradle' version '2.2.1'
    id 'org.gradle.test-retry' version '1.5.8'
    id 'antlr'
    id 'org.hidetake.swagger.generator' version '2.19.2'
    id 'org.springframework.boot' version '3.2.4'
    id 'idea'
    id 'java'
    id 'io.spring.dependency-management' version '1.1.4'
    id 'jacoco'
    id 'com.diffplug.spotless' version '6.7.1'
    id 'com.dorongold.task-tree' version '2.1.0'
    // enables release info in sentry events
    id 'com.gorylenko.gradle-git-properties' version '2.4.1'
    id 'org.sonarqube' version '4.2.1.3168'
    id 'com.srcclr.gradle' version '3.1.12'
}

allprojects {
    group 'bio.terra'
    version '2.31.0-SNAPSHOT'

    ext {
        resourceDir = "${rootDir}/src/main/resources/api"
    }

    // specifying versions for dependencies, not adding the dependencies themselves (yet)
    apply plugin: "io.spring.dependency-management"
    dependencyManagement {
        imports {
            mavenBom SpringBootPlugin.BOM_COORDINATES
        }
        dependencies {
            dependency 'io.swagger.core.v3:swagger-annotations:2.2.20'
            dependency 'io.swagger.codegen.v3:swagger-codegen-cli:3.0.51'
        }
    }
}

apply from: 'debug.gradle'

// skip subproject tasks by default when building jade-data-repo
subprojects.each { s ->
    s.tasks.configureEach {
        task -> task.enabled = (System.getenv("ENABLE_SUBPROJECT_TASKS") != null)
    }
}

boolean isCiServer = System.getenv().containsKey("CI")

java {
    sourceCompatibility = 17
    targetCompatibility = 17
}

if (hasProperty('buildScan')) {
    buildScan {
        termsOfServiceUrl = 'https://gradle.com/terms-of-service'
        termsOfServiceAgree = 'yes'
        uploadInBackground = false
        publishAlways()
        def project = ""; def cluster = ""; def nschunk = ""
        if (System.getenv("NAMESPACEINUSE")) {
            project = "broad-jade-integration"
            cluster = "integration-master"
            def ns = System.getenv("NAMESPACEINUSE")
            nschunk = "%0Aresource.labels.namespace_name%3D%22${ns}%22%0Alabels.k8s-pod%2Fcomponent%3D%22${ns}-jade-datarepo-api%22"
        } else {
            project = System.getenv("GOOGLE_CLOUD_PROJECT")
            cluster = "jade-master-us-central1"
            nschunk = ""
        }
        def startTest = new Date().format("yyyy-MM-dd'T'HH:mm:ss'Z'", TimeZone.getTimeZone("UTC"))
        buildFinished { ->
            def endTest = new Date().format("yyyy-MM-dd'T'HH:mm:ss'Z'", TimeZone.getTimeZone("UTC"))
            link "Jump to StackDriver Logs 🔗 ", "https://console.cloud.google.com/logs/viewer?interval=CUSTOM&project=${project}&folder&organizationId&minLogLevel=0&expandAll=false&customFacets=&limitCustomFacetWidth=true&scrollTimestamp=${startTest}&dateRangeStart=${startTest}&dateRangeEnd=${endTest}&advancedFilter=resource.type%3D%22k8s_container%22%0Aresource.labels.project_id%3D%22${project}%22%0Aresource.labels.location%3D%22us-central1%22%0Aresource.labels.cluster_name%3D%22${cluster}%22${nschunk}"
        }
    }
}

<<<<<<< HEAD
=======
spotbugs {
    effort = 'max'
    // This makes the "html" reports come out in plain text so you can just open the file in IntelliJ
    // and look at your bugs instead of having to switch to a browser.
    extraArgs = ['-emacs']
}
spotbugsMain {
    reports {
        html {
            enabled = true
            destination = file("$buildDir/reports/spotbugs/main.html")
            excludeFilter = file("config/spotbugs/excludeFilter.xml")
        }
    }
}
spotbugsTest {
    reports {
        html {
            enabled = true
            destination = file("$buildDir/reports/spotbugs/test.html")
            excludeFilter = file("config/spotbugs/excludeFilter.xml")
        }
    }
}

idea {
    module {
        downloadJavadoc = true
    }
}

>>>>>>> ab322b79
jacocoTestReport {
    reports {
        // sonarqube requires XML coverage output to upload coverage data
        xml.required = true
        csv.required = false
        html.outputLocation = layout.buildDirectory.dir('jacocoHtml')
    }

    afterEvaluate {
        classDirectories.setFrom(files(classDirectories.files.collect {
            fileTree(dir: it, exclude: ['bio/terra/grammar/**'])
        }))
    }
}

jacocoTestCoverageVerification {
    violationRules {
        rule {
            limit {
                counter = 'BRANCH'
                value = 'COVEREDRATIO'
                minimum = 0.1
            }
        }
    }
}
check.dependsOn jacocoTestCoverageVerification
check.dependsOn jacocoTestReport

// If true, search local repository (~/.m2/repository/) first for dependencies.
def useMavenLocal = false
repositories {
    if (useMavenLocal) {
        mavenLocal() // must be listed first to take effect
    }
    mavenCentral()
    maven {
        url 'https://broadinstitute.jfrog.io/broadinstitute/libs-release-local/'
    }
    maven {
        url 'https://broadinstitute.jfrog.io/broadinstitute/libs-snapshot-local/'
    }
}

configurations {
    generatedCompile
    runtimeClasspath
}

// Spring Boot 3.2.4 pulls in opentelemetry-bom 1.31.0.
// It must have version >= 1.34.1 for compatibility with terra-common-lib 1.1.10:
ext['opentelemetry.version'] = '1.36.0'
// Spring Boot 3.2.4 pulls in io.netty:netty-bom 4.1.107.Final which is impacted by CVE-2024-29025.
ext['netty.version'] = '4.1.108.Final'

dependencies {
    implementation 'com.google.apis:google-api-services-serviceusage:v1-rev20230215-2.0.0'
    implementation 'com.google.apis:google-api-services-appengine:v1-rev20230206-2.0.0'
    implementation 'com.google.apis:google-api-services-oauth2:v2-rev20200213-2.0.0'
    implementation 'com.google.apis:google-api-services-iam:v1-rev20230209-2.0.0'

    implementation platform('com.google.cloud:libraries-bom:26.30.0')
    implementation 'com.google.cloud:google-cloud-billing'
    implementation 'com.google.cloud:google-cloud-resourcemanager'
    implementation 'com.google.cloud:google-cloud-bigquery'
    implementation 'com.google.cloud:google-cloud-storage'
    implementation 'com.google.cloud:google-cloud-firestore'
    implementation 'com.google.cloud:google-cloud-pubsub'
    implementation 'com.google.cloud:spring-cloud-gcp-starter-logging:4.9.0'
    implementation 'com.google.http-client:google-http-client'

    implementation 'org.apache.commons:commons-dbcp2' // For database connection support
    implementation 'org.apache.commons:commons-lang3'
    implementation 'org.apache.commons:commons-collections4'
    implementation 'org.apache.directory.studio:org.apache.commons.io:2.4'
    implementation 'org.apache.httpcomponents.client5:httpclient5'

    implementation 'org.liquibase:liquibase-core'

    implementation 'org.codehaus.janino:janino'           // Provides if/else xml parsing for logback config
    implementation 'org.springframework.boot:spring-boot-starter-web'
    implementation 'jakarta.validation:jakarta.validation-api'
    implementation 'jakarta.annotation:jakarta.annotation-api'

    implementation 'io.swagger.core.v3:swagger-annotations'
    swaggerCodegen 'io.swagger.codegen.v3:swagger-codegen-cli'

    implementation 'org.springframework:spring-jdbc'
    implementation 'org.antlr:ST4:4.3'                          // String templating

    implementation 'org.springframework.boot:spring-boot-starter-thymeleaf'
    implementation 'jakarta.servlet.jsp.jstl:jakarta.servlet.jsp.jstl-api'

    implementation 'com.microsoft.sqlserver:mssql-jdbc:11.2.3.jre17'

    // For distributed locking of Spring @Scheduled tasks across multiple instances
    implementation 'net.javacrumbs.shedlock:shedlock-provider-jdbc-template:5.2.0'
    implementation 'net.javacrumbs.shedlock:shedlock-spring:5.2.0'

    implementation 'bio.terra:terra-common-lib:1.1.10-SNAPSHOT'
    implementation 'org.broadinstitute.dsde.workbench:sam-client_2.13:0.1-a91acd0'
    implementation 'bio.terra:terra-policy-client:1.0.11-SNAPSHOT'
    implementation 'bio.terra:terra-resource-buffer-client:0.198.42-SNAPSHOT'
    implementation 'bio.terra:externalcreds-client-resttemplate:1.3.0-SNAPSHOT'

    implementation 'org.glassfish.jersey.inject:jersey-hk2'

    implementation 'com.squareup.okhttp3:okhttp'
    implementation 'org.springframework.boot:spring-boot-starter-actuator'
    implementation 'io.micrometer:micrometer-registry-prometheus'

    implementation 'com.fasterxml.jackson.core:jackson-core:2.15.3'
    implementation 'com.fasterxml.jackson.core:jackson-annotations:2.15.3'
    implementation 'com.fasterxml.jackson.core:jackson-databind:2.15.3'

    // Azure related dependencies
    implementation 'com.azure:azure-identity:1.11.1'
    implementation 'com.azure.resourcemanager:azure-resourcemanager:2.34.0'
    implementation 'com.azure.resourcemanager:azure-resourcemanager-loganalytics:1.0.0'
    implementation 'com.azure.resourcemanager:azure-resourcemanager-securityinsights:1.0.0-beta.4'
    implementation 'com.azure:azure-storage-common:12.24.1'
    implementation 'com.azure:azure-storage-file-datalake:12.18.1'
    implementation 'com.azure:azure-data-tables:12.3.18'

    implementation platform('io.sentry:sentry-bom:6.25.0') //import bom
    implementation('io.sentry:sentry-spring-boot-starter')
    implementation('io.sentry:sentry-logback')

    // OpenTelemetry @WithSpan annotations:
    implementation 'io.opentelemetry.instrumentation:opentelemetry-instrumentation-annotations:2.2.0'

    testImplementation 'org.apache.parquet:parquet-common:1.12.0'
    testImplementation 'org.apache.parquet:parquet-hadoop:1.12.0'
    testImplementation 'org.apache.parquet:parquet-hadoop-bundle:1.12.0'
    testImplementation 'org.apache.parquet:parquet-encoding:1.12.0'
    testImplementation 'org.apache.parquet:parquet-column:1.12.0'
    testImplementation ('org.apache.hadoop:hadoop-common:3.3.1')  {
        exclude group: 'com.sun.jersey', module: 'jersey-core'
        exclude group: 'com.sun.jersey', module: 'jersey-servlet'
        exclude group: 'com.sun.jersey', module: 'jersey-json'
        exclude group: 'com.sun.jersey', module: 'jersey-server'
    }
    testImplementation ('org.apache.hadoop:hadoop-azure:3.3.1') {
        exclude group: 'com.sun.jersey', module: 'jersey-core'
        exclude group: 'com.sun.jersey', module: 'jersey-servlet'
        exclude group: 'com.sun.jersey', module: 'jersey-json'
        exclude group: 'com.sun.jersey', module: 'jersey-server'
    }
    testImplementation('org.apache.hadoop:hadoop-mapreduce-client-core:3.3.1') {
        exclude group: 'com.sun.jersey', module: 'jersey-core'
        exclude group: 'com.sun.jersey', module: 'jersey-servlet'
        exclude group: 'com.sun.jersey', module: 'jersey-json'
        exclude group: 'com.sun.jersey', module: 'jersey-server'
    }

    testImplementation 'au.com.dius.pact.provider:junit5:4.3.19'
    testImplementation 'au.com.dius.pact.provider:junit5spring:4.3.19'

    antlr 'org.antlr:antlr4:4.8'

    // Need groovy on the class path for the logback config. Could use XML and skip this dependency,
    // but the groovy config is... well... groovy.
    runtimeOnly 'org.codehaus.groovy:groovy:3.0.7'

    // Findbugs annotations, so we can selectively suppress findbugs findings
    compileOnly 'com.google.code.findbugs:annotations:3.0.1'

    liquibaseRuntime 'org.liquibase:liquibase-core'
    liquibaseRuntime 'org.postgresql:postgresql'
    liquibaseRuntime 'info.picocli:picocli:4.7.5'

    testImplementation 'org.junit.vintage:junit-vintage-engine'
    testImplementation 'org.springframework.boot:spring-boot-starter-test'
    testImplementation 'com.google.code.findbugs:annotations:3.0.1'
    testImplementation 'io.zonky.test:embedded-database-spring-test:2.5.0'
    testImplementation 'io.zonky.test:embedded-postgres:2.0.6'
    implementation enforcedPlatform('io.zonky.test.postgres:embedded-postgres-binaries-bom:12.8.0')

    generatedCompile 'org.springframework.boot:spring-boot-starter-web'
    // boot-starter-validation required for jakarta.validation.Valid references, @Valid tags
    generatedCompile 'org.springframework.boot:spring-boot-starter-validation'
    implementation 'org.springframework.boot:spring-boot-starter-validation'
    implementation 'org.webjars:webjars-locator-core'
    runtimeOnly 'org.webjars.npm:swagger-ui-dist:4.3.0'
    generatedCompile 'io.swagger.core.v3:swagger-annotations'

    annotationProcessor 'org.springframework.boot:spring-boot-configuration-processor'
}

def getGitHash = { ->
    def stdout = new ByteArrayOutputStream()
    exec {
        commandLine 'git', 'rev-parse', '--short', 'HEAD'
        standardOutput = stdout
    }
    return stdout.toString().trim()
}

swaggerSources {
    server {
        inputFile = file("${resourceDir}/data-repository-openapi.yaml")
        code {
            language = "spring"
            library = "spring-boot"
            outputDir = file("${buildDir}/generated-src/swagger")
            components = ["models", "apis"]
            rawOptions = [
                "--invoker-package", "bio.terra",
                "--api-package", "bio.terra.controller",
                "--model-package", "bio.terra.model",
                "-D", "interfaceOnly=true," +
                    "useTags=true," +
                    "dateLibrary=java8," +
                    "jakarta=true"
            ]
        }
    }
}

tasks.register('generateVersionFile') {
    def properties = new Properties()
    def versionFile = file "src/main/resources/version.properties"
    properties.setProperty("semVer", project.getVersion().toString())
    properties.setProperty("gitHash", getGitHash())
    Writer writer = new FileWriter(versionFile, false)
    properties.store(writer, "DO NOT EDIT. Autogenerated by build.gradle.")
    writer.close()
}

generateGrammarSource {
    arguments += ["-visitor", "-long-messages"]
}

tasks.register('unpack', Copy) {
    dependsOn bootJar
    from(zipTree(tasks.bootJar.outputs.files.singleFile))
    into("build/dependency")
}

def generatedOutputDir = 'src/generated/java'
clean.doFirst {
    delete("${projectDir}/$generatedOutputDir")
    delete("${rootDir}/datarepo-client/build")
    delete("${rootDir}/datarepo-client/generated")
}

sourceSets {
    generated {
        compileClasspath = configurations.generatedCompile
    }
    main {
        compileClasspath += generated.output
        runtimeClasspath += generated.output
    }
    test {
        compileClasspath += generated.output
        runtimeClasspath += generated.output
    }
}

jacoco {
    toolVersion = '0.8.9'
}

sourceSets.main.java.srcDir "${buildDir}/generated-src/swagger"

bootRun {
    classpath += sourceSets.generated.output
}

jar {
    from sourceSets.generated.output
}

jib {
    extraDirectories {
        mkdir 'build/gen-expanded'
        paths = ['build/gen-expanded']
    }
    from {
        image = "us.gcr.io/broad-dsp-gcr-public/base/jre:17-debian"
    }
    to {
        image = "gcr.io/broad-jade-dev/jade-data-repo:" + (System.env.GCR_TAG ?: getGitHash())
    }
    // Make sure that we disable remote lookups in message printing.  See
    // https://www.randori.com/blog/cve-2021-44228/
    // for more information
    container {
        jvmFlags = ["-Xms1g", "-Xmx2g", "-Dlog4j2.formatMsgNoLookups=true"]
    }
    container.creationTime = buildTime()
}

static def buildTime() {
    def df = new SimpleDateFormat("yyyy-MM-dd'T'HH:mm'Z'") // you can change it
    df.setTimeZone(TimeZone.getTimeZone("UTC"))
    return df.format(new Date())
}
// jib expects all classes to be under app/classes in the resulting image. this, combined with the extraDirectories
// setting above will ensure that the generated classes end up in the right place when jib builds.
tasks.register('setupGeneratedDir', Copy) {
    from file('build/classes/java/generated')
    into file('build/gen-expanded/app/classes')
}
tasks.jib.dependsOn setupGeneratedDir

liquibase {
    activities {
        datarepo {
            changeLogFile project.ext.dbDatarepoChangesetFile
            url project.ext.dbDatarepoUri
            username project.ext.dbDatarepoUsername
            password project.ext.dbDatarepoPassword
            logLevel 'info'
        }
        // This is setup only to run "dropAll", not commands that require the changelog, like "update"
        // To setup more functionality, see notes in this doc:
        // https://docs.google.com/document/d/1hxT7ZOAY4MKPhjoLLZNJE4IB_3WncsDDYEg8m1myL-I/edit?usp=sharing
        stairway {
            url project.ext.dbStairwayUri
            username project.ext.dbStairwayUsername
            password project.ext.dbStairwayPassword
            logLevel 'info'
        }
    }
}

spotless {
    java {
        target project.fileTree(project.rootDir) {
            include 'src/**/*.java'
        }
        googleJavaFormat()
    }
}

// -- Test tasks --
// The default 'test' task runs all of the unit tests.
// There are separate tasks for running just the unit tests and just the connected tests.
// connected tests and running all of the tests.

tasks.withType(Test).configureEach {
    systemProperty 'spring.profiles.include', 'human-readable-logging'
}

test {
    useJUnitPlatform {
        includeTags 'bio.terra.common.category.Unit'
    }
    outputs.upToDateWhen { false }
    maxParallelForks = 2
}

tasks.register('testConnected', Test) {
    useJUnitPlatform {
        includeTags 'bio.terra.common.category.Connected'
    }
    testLogging {
        events = ["passed", "failed", "skipped", "started", "standard_out"]
    }
    retry {
        if (isCiServer) {
            maxRetries = 3
            maxFailures = 15
        }
    }
    maxParallelForks = 4
    outputs.upToDateWhen { false }
    maxHeapSize = "2g"
}

tasks.register('testIntegration', Test) {
    useJUnitPlatform {
        includeTags 'bio.terra.common.category.Integration'
    }
    testLogging {
        events = ["passed", "failed", "skipped", "started", "standard_out"]
    }

    retry {
        if (isCiServer) {
            maxRetries = 3
            maxFailures = 15
        }
    }
    maxParallelForks = 8
    outputs.upToDateWhen { false }
}

tasks.register('testUnit', Test) {
    useJUnitPlatform {
        includeTags 'bio.terra.common.category.Unit'
    }
    maxParallelForks = 2
    outputs.upToDateWhen { false }
}

tasks.register('testOnDemand', Test) {
    useJUnitPlatform {
        includeTags 'bio.terra.common.category.OnDemand'
    }
    testLogging {
        events = ["passed", "failed", "skipped", "started", "standard_out"]
    }
    outputs.upToDateWhen { false }
}

tasks.register('testAll', Test) {
    useJUnitPlatform {
        // Note: explicitly not including OnDemand tests
        includeTags 'bio.terra.common.category.Connected', 'bio.terra.common.category.Unit'
    }
    outputs.upToDateWhen { false }
}

tasks.register('verifyPacts', Test) {
    useJUnitPlatform {
        includeTags 'bio.terra.common.category.Pact'
    }
    testLogging {
        events = ["passed", "failed", "skipped", "started", "standard_out"]
    }
    outputs.upToDateWhen { false }
    if (isCiServer) {
        systemProperty 'pact.verifier.publishResults', true
    }
    // to run a local pactbroker, see:
    // https://broadworkbench.atlassian.net/wiki/spaces/IRT/pages/2829680649/Contract+Test+Local+Development
    if (System.getenv().containsKey('PACT_BROKER_URL')) {
        systemProperty 'pactbroker.url', System.getenv('PACT_BROKER_URL')
    }
    systemProperty 'pactbroker.auth.username', System.getenv('PACT_BROKER_USERNAME')
    systemProperty 'pactbroker.auth.password', System.getenv('PACT_BROKER_PASSWORD')
    systemProperty 'pact.provider.version', System.getenv('PACT_PROVIDER_VERSION')
    systemProperty 'pact.provider.branch', System.getenv('PACT_PROVIDER_BRANCH')
}

compileGeneratedJava.dependsOn swaggerSources.server.code
compileGeneratedJava.dependsOn generateGrammarSource
classes.dependsOn generatedClasses
compileJava.dependsOn compileGeneratedJava
ideaModule.dependsOn swaggerSources.server.code
idea.module.sourceDirs += file("$buildDir/generated-src/swagger/src/main/java")

// Run spotless check when running in github actions, otherwise run spotless apply.
compileJava {
    if (isCiServer) {
        dependsOn(spotlessCheck)
    } else {
        dependsOn(spotlessApply)
    }
    // UnauthenticatedApiController expects the version.properties file to be present at runtime
    dependsOn(generateVersionFile)
}

sonar {
    properties {
        property "sonar.projectKey", "DataBiosphere_jade-data-repo"
        property "sonar.projectName", "jade-data-repo"
        property "sonar.organization", "broad-databiosphere"
        property "sonar.host.url", "https://sonarcloud.io"
    }
}<|MERGE_RESOLUTION|>--- conflicted
+++ resolved
@@ -108,40 +108,12 @@
     }
 }
 
-<<<<<<< HEAD
-=======
-spotbugs {
-    effort = 'max'
-    // This makes the "html" reports come out in plain text so you can just open the file in IntelliJ
-    // and look at your bugs instead of having to switch to a browser.
-    extraArgs = ['-emacs']
-}
-spotbugsMain {
-    reports {
-        html {
-            enabled = true
-            destination = file("$buildDir/reports/spotbugs/main.html")
-            excludeFilter = file("config/spotbugs/excludeFilter.xml")
-        }
-    }
-}
-spotbugsTest {
-    reports {
-        html {
-            enabled = true
-            destination = file("$buildDir/reports/spotbugs/test.html")
-            excludeFilter = file("config/spotbugs/excludeFilter.xml")
-        }
-    }
-}
-
 idea {
     module {
         downloadJavadoc = true
     }
 }
 
->>>>>>> ab322b79
 jacocoTestReport {
     reports {
         // sonarqube requires XML coverage output to upload coverage data

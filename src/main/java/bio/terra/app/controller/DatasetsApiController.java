package bio.terra.app.controller;

import static bio.terra.app.utils.ControllerUtils.jobToResponse;

import bio.terra.app.controller.exception.ValidationException;
import bio.terra.app.utils.ControllerUtils;
import bio.terra.app.utils.PolicyUtils;
import bio.terra.common.CloudPlatformWrapper;
import bio.terra.common.ValidationUtils;
import bio.terra.common.iam.AuthenticatedUserRequest;
import bio.terra.common.iam.AuthenticatedUserRequestFactory;
import bio.terra.controller.DatasetsApi;
import bio.terra.model.AssetModel;
import bio.terra.model.BulkLoadArrayRequestModel;
import bio.terra.model.BulkLoadHistoryModel;
import bio.terra.model.BulkLoadHistoryModelList;
import bio.terra.model.BulkLoadRequestModel;
import bio.terra.model.ColumnStatisticsModel;
import bio.terra.model.DataDeletionRequest;
import bio.terra.model.DatasetDataModel;
import bio.terra.model.DatasetModel;
import bio.terra.model.DatasetPatchRequestModel;
import bio.terra.model.DatasetRequestAccessIncludeModel;
import bio.terra.model.DatasetRequestModel;
import bio.terra.model.DatasetSchemaUpdateModel;
import bio.terra.model.DatasetSummaryModel;
import bio.terra.model.EnumerateDatasetModel;
import bio.terra.model.EnumerateSortByParam;
import bio.terra.model.FileLoadModel;
import bio.terra.model.FileModel;
import bio.terra.model.IngestRequestModel;
import bio.terra.model.IngestRequestModel.UpdateStrategyEnum;
import bio.terra.model.JobModel;
import bio.terra.model.PolicyMemberRequest;
import bio.terra.model.PolicyModel;
import bio.terra.model.PolicyResponse;
import bio.terra.model.QueryColumnStatisticsRequestModel;
import bio.terra.model.QueryDataRequestModel;
import bio.terra.model.SamPolicyModel;
import bio.terra.model.SnapshotBuilderAccessRequest;
import bio.terra.model.SnapshotBuilderCountRequest;
import bio.terra.model.SnapshotBuilderCountResponse;
import bio.terra.model.SnapshotBuilderGetConceptsResponse;
import bio.terra.model.SnapshotBuilderSettings;
import bio.terra.model.SqlSortDirection;
import bio.terra.model.TagCountResultModel;
import bio.terra.model.TagUpdateRequestModel;
import bio.terra.model.TransactionCloseModel;
import bio.terra.model.TransactionCreateModel;
import bio.terra.model.TransactionModel;
import bio.terra.service.auth.iam.IamAction;
import bio.terra.service.auth.iam.IamResourceType;
import bio.terra.service.auth.iam.IamService;
import bio.terra.service.dataset.AssetModelValidator;
import bio.terra.service.dataset.DataDeletionRequestValidator;
import bio.terra.service.dataset.Dataset;
import bio.terra.service.dataset.DatasetRequestValidator;
import bio.terra.service.dataset.DatasetSchemaUpdateValidator;
import bio.terra.service.dataset.DatasetService;
import bio.terra.service.dataset.IngestRequestValidator;
import bio.terra.service.filedata.FileService;
import bio.terra.service.job.JobService;
import bio.terra.service.job.exception.InvalidJobParameterException;
import bio.terra.service.snapshotbuilder.SnapshotBuilderService;
import io.swagger.annotations.Api;
import java.util.ArrayList;
import java.util.Collection;
import java.util.Collections;
import java.util.List;
import java.util.Objects;
import java.util.Set;
import java.util.UUID;
import javax.servlet.http.HttpServletRequest;
import javax.validation.Valid;
import org.springframework.beans.factory.annotation.Autowired;
import org.springframework.http.ResponseEntity;
import org.springframework.stereotype.Controller;
import org.springframework.web.bind.WebDataBinder;
import org.springframework.web.bind.annotation.InitBinder;
import org.springframework.web.bind.annotation.PathVariable;
import org.springframework.web.bind.annotation.RequestBody;
import org.springframework.web.bind.annotation.RequestParam;

@Controller
@Api(tags = {"datasets"})
public class DatasetsApiController implements DatasetsApi {
  public static final String RETRIEVE_INCLUDE_DEFAULT_VALUE = "SCHEMA,PROFILE,DATA_PROJECT,STORAGE";

  private final HttpServletRequest request;
  private final JobService jobService;
  private final DatasetRequestValidator datasetRequestValidator;
  private final DatasetService datasetService;
  private final IamService iamService;
  private final FileService fileService;
  private final SnapshotBuilderService snapshotBuilderService;
  private final AuthenticatedUserRequestFactory authenticatedUserRequestFactory;
  private final AssetModelValidator assetModelValidator;
  private final IngestRequestValidator ingestRequestValidator;
  private final DataDeletionRequestValidator dataDeletionRequestValidator;
  private final DatasetSchemaUpdateValidator datasetSchemaUpdateValidator;

  @Autowired
  public DatasetsApiController(
      HttpServletRequest request,
      JobService jobService,
      DatasetRequestValidator datasetRequestValidator,
      DatasetService datasetService,
      IamService iamService,
      FileService fileService,
      SnapshotBuilderService snapshotBuilderService,
      AuthenticatedUserRequestFactory authenticatedUserRequestFactory,
      AssetModelValidator assetModelValidator,
      IngestRequestValidator ingestRequestValidator,
      DataDeletionRequestValidator dataDeletionRequestValidator,
      DatasetSchemaUpdateValidator datasetSchemaUpdateValidator) {
    this.request = request;
    this.jobService = jobService;
    this.datasetRequestValidator = datasetRequestValidator;
    this.datasetService = datasetService;
    this.iamService = iamService;
    this.fileService = fileService;
    this.snapshotBuilderService = snapshotBuilderService;
    this.authenticatedUserRequestFactory = authenticatedUserRequestFactory;
    this.assetModelValidator = assetModelValidator;
    this.ingestRequestValidator = ingestRequestValidator;
    this.dataDeletionRequestValidator = dataDeletionRequestValidator;
    this.datasetSchemaUpdateValidator = datasetSchemaUpdateValidator;
  }

  @InitBinder
  protected void initBinder(final WebDataBinder binder) {
    binder.addValidators(ingestRequestValidator);
    binder.addValidators(datasetRequestValidator);
    binder.addValidators(assetModelValidator);
    binder.addValidators(dataDeletionRequestValidator);
    binder.addValidators(datasetSchemaUpdateValidator);
  }

  private AuthenticatedUserRequest getAuthenticatedInfo() {
    return authenticatedUserRequestFactory.from(request);
  }

  // -- dataset --
  @Override
  public ResponseEntity<JobModel> createDataset(
      @Valid @RequestBody DatasetRequestModel datasetRequest) {
    AuthenticatedUserRequest userReq = getAuthenticatedInfo();
    String jobId = datasetService.createDataset(datasetRequest, userReq);
    return jobToResponse(jobService.retrieveJob(jobId, userReq));
  }

  @Override
  public ResponseEntity<DatasetModel> retrieveDataset(
      UUID id,
      @RequestParam(
              value = "include",
              required = false,
              defaultValue = RETRIEVE_INCLUDE_DEFAULT_VALUE)
          List<DatasetRequestAccessIncludeModel> include) {
    AuthenticatedUserRequest userRequest = getAuthenticatedInfo();
    verifyDatasetAuthorizations(
        userRequest, id.toString(), DatasetService.getRetrieveDatasetRequiredActions(include));

    return ResponseEntity.ok(datasetService.retrieveDatasetModel(id, userRequest, include));
  }

  @Override
  public ResponseEntity<DatasetSummaryModel> retrieveDatasetSummary(UUID id) {
    AuthenticatedUserRequest userRequest = getAuthenticatedInfo();
    verifyDatasetAuthorization(userRequest, id.toString(), null);
    return ResponseEntity.ok(datasetService.retrieveDatasetSummary(id));
  }

  @Override
  public ResponseEntity<DatasetModel> updateDatasetSnapshotBuilderSettings(
      @PathVariable("id") UUID id, @Valid @RequestBody SnapshotBuilderSettings settings) {
    AuthenticatedUserRequest userRequest = getAuthenticatedInfo();
    iamService.verifyAuthorization(
        userRequest,
        IamResourceType.DATASET,
        id.toString(),
        IamAction.UPDATE_SNAPSHOT_BUILDER_SETTINGS);
    datasetService.updateDatasetSnapshotBuilderSettings(id, settings);
    return ResponseEntity.ok(
        datasetService.retrieveDatasetModel(
            id, userRequest, List.of(DatasetRequestAccessIncludeModel.SNAPSHOT_BUILDER_SETTINGS)));
  }

  @Override
  public ResponseEntity<SnapshotBuilderGetConceptsResponse> getConcepts(
      UUID id, Integer conceptId) {
    AuthenticatedUserRequest userRequest = getAuthenticatedInfo();
    iamService.verifyAuthorization(
        userRequest,
        IamResourceType.DATASET,
        id.toString(),
        IamAction.VIEW_SNAPSHOT_BUILDER_SETTINGS);
    return ResponseEntity.ok(snapshotBuilderService.getConceptChildren(id, conceptId));
  }

  @Override
<<<<<<< HEAD
  public ResponseEntity<SnapshotBuilderCountResponse> getSnapshotBuilderCount(
      UUID id, SnapshotBuilderCountRequest body) {
    AuthenticatedUserRequest userRequest = getAuthenticatedInfo();
    iamService.verifyAuthorization(
        userRequest,
        IamResourceType.DATASET,
        id.toString(),
        IamAction.VIEW_SNAPSHOT_BUILDER_SETTINGS);
    return ResponseEntity.ok(snapshotBuilderService.getCountResponse(id, body.getCohorts()));
=======
  public ResponseEntity<DatasetDataModel> queryDatasetDataById(
      UUID id, String table, QueryDataRequestModel queryDataRequest) {
    AuthenticatedUserRequest userReq = getAuthenticatedInfo();
    verifyDatasetAuthorization(userReq, id.toString(), IamAction.READ_DATA);
    // TODO: Remove after https://broadworkbench.atlassian.net/browse/DR-2588 is fixed
    SqlSortDirection sortDirection =
        Objects.requireNonNullElse(queryDataRequest.getDirection(), SqlSortDirection.ASC);
    DatasetDataModel previewModel =
        datasetService.retrieveData(
            userReq,
            id,
            table,
            queryDataRequest.getLimit(),
            queryDataRequest.getOffset(),
            queryDataRequest.getSort(),
            sortDirection,
            queryDataRequest.getFilter());
    return ResponseEntity.ok(previewModel);
>>>>>>> d2b7cde2
  }

  @Override
  public ResponseEntity<DatasetDataModel> lookupDatasetDataById(
      UUID id,
      String table,
      Integer offset,
      Integer limit,
      String sort,
      SqlSortDirection direction,
      String filter) {
    var request =
        new QueryDataRequestModel()
            .offset(offset)
            .limit(limit)
            .sort(sort)
            .direction(direction)
            .filter(filter);
    return queryDatasetDataById(id, table, request);
  }

  @Override
  public ResponseEntity<ColumnStatisticsModel> lookupDatasetColumnStatisticsById(
      UUID id, String table, String column, String filter) {
    return queryDatasetColumnStatisticsById(
        id, table, column, new QueryColumnStatisticsRequestModel().filter(filter));
  }

  @Override
  public ResponseEntity<ColumnStatisticsModel> queryDatasetColumnStatisticsById(
      UUID id, String table, String column, QueryColumnStatisticsRequestModel requestModel) {
    AuthenticatedUserRequest userReq = getAuthenticatedInfo();
    verifyDatasetAuthorization(userReq, id.toString(), IamAction.READ_DATA);
    ColumnStatisticsModel columnStatisticsModel =
        datasetService.retrieveColumnStatistics(
            userReq, id, table, column, requestModel.getFilter());
    return ResponseEntity.ok(columnStatisticsModel);
  }

  @Override
  public ResponseEntity<JobModel> deleteDataset(@PathVariable("id") UUID id) {
    AuthenticatedUserRequest userReq = getAuthenticatedInfo();
    verifyDatasetAuthorization(userReq, id.toString(), IamAction.DELETE);
    String jobId = datasetService.delete(id.toString(), userReq);
    // we can retrieve the job we just created
    return jobToResponse(jobService.retrieveJob(jobId, userReq));
  }

  @Override
  public ResponseEntity<DatasetSummaryModel> patchDataset(
      UUID id, DatasetPatchRequestModel patchRequest) {
    AuthenticatedUserRequest userReq = getAuthenticatedInfo();
    Set<IamAction> actions = datasetService.patchDatasetIamActions(patchRequest);
    verifyDatasetAuthorizations(userReq, id.toString(), actions);
    return ResponseEntity.ok(datasetService.patch(id, patchRequest, userReq));
  }

  @Override
  public ResponseEntity<EnumerateDatasetModel> enumerateDatasets(
      Integer offset,
      Integer limit,
      EnumerateSortByParam sort,
      SqlSortDirection direction,
      String filter,
      String region,
      List<String> tags) {
    ControllerUtils.validateEnumerateParams(offset, limit);
    var idsAndRoles =
        iamService.listAuthorizedResources(getAuthenticatedInfo(), IamResourceType.DATASET);
    var edm =
        datasetService.enumerate(offset, limit, sort, direction, filter, region, idsAndRoles, tags);
    return ResponseEntity.ok(edm);
  }

  @Override
  public ResponseEntity<JobModel> ingestDataset(
      @PathVariable("id") UUID id, @Valid @RequestBody IngestRequestModel ingest) {
    AuthenticatedUserRequest userReq = getAuthenticatedInfo();
    // Set default strategy to append
    if (ingest.getUpdateStrategy() == null) {
      ingest.updateStrategy(UpdateStrategyEnum.APPEND);
    }
    validateIngestParams(ingest, id);
    verifyDatasetAuthorization(userReq, id.toString(), IamAction.INGEST_DATA);
    String jobId = datasetService.ingestDataset(id.toString(), ingest, userReq);
    return jobToResponse(jobService.retrieveJob(jobId, userReq));
  }

  @Override
  public ResponseEntity<JobModel> addDatasetAssetSpecifications(
      @PathVariable("id") UUID id, @Valid @RequestBody AssetModel asset) {
    AuthenticatedUserRequest userReq = getAuthenticatedInfo();
    verifyDatasetAuthorization(userReq, id.toString(), IamAction.MANAGE_SCHEMA);
    String jobId = datasetService.addDatasetAssetSpecifications(id.toString(), asset, userReq);
    return jobToResponse(jobService.retrieveJob(jobId, userReq));
  }

  @Override
  public ResponseEntity<JobModel> removeDatasetAssetSpecifications(
      @PathVariable("id") UUID id, @PathVariable("assetid") String assetId) {
    AuthenticatedUserRequest userReq = getAuthenticatedInfo();
    verifyDatasetAuthorization(userReq, id.toString(), IamAction.MANAGE_SCHEMA);
    String jobId = datasetService.removeDatasetAssetSpecifications(id.toString(), assetId, userReq);
    return jobToResponse(jobService.retrieveJob(jobId, userReq));
  }

  @Override
  public ResponseEntity<JobModel> applyDatasetDataDeletion(
      UUID id, @RequestBody @Valid DataDeletionRequest dataDeletionRequest) {
    AuthenticatedUserRequest userReq = getAuthenticatedInfo();
    verifyDatasetAuthorization(userReq, id.toString(), IamAction.SOFT_DELETE);
    String jobId = datasetService.deleteTabularData(id.toString(), dataDeletionRequest, userReq);
    return jobToResponse(jobService.retrieveJob(jobId, userReq));
  }

  // -- dataset-file --
  @Override
  public ResponseEntity<JobModel> deleteFile(
      @PathVariable("id") UUID id, @PathVariable("fileid") String fileid) {
    AuthenticatedUserRequest userReq = getAuthenticatedInfo();
    verifyDatasetAuthorization(userReq, id.toString(), IamAction.SOFT_DELETE);
    String jobId = fileService.deleteFile(id.toString(), fileid, userReq);
    // we can retrieve the job we just created
    return jobToResponse(jobService.retrieveJob(jobId, userReq));
  }

  @Override
  public ResponseEntity<List<FileModel>> listFiles(UUID id, Integer offset, Integer limit) {
    AuthenticatedUserRequest userRequest = getAuthenticatedInfo();
    verifyDatasetAuthorization(userRequest, id.toString(), IamAction.READ_DATASET);
    List<FileModel> results = fileService.listDatasetFiles(id.toString(), offset, limit);
    return ResponseEntity.ok(results);
  }

  @Override
  public ResponseEntity<JobModel> ingestFile(
      @PathVariable("id") UUID id, @Valid @RequestBody FileLoadModel ingestFile) {
    AuthenticatedUserRequest userReq = getAuthenticatedInfo();
    verifyDatasetAuthorization(userReq, id.toString(), IamAction.INGEST_DATA);
    String jobId = fileService.ingestFile(id.toString(), ingestFile, userReq);
    // we can retrieve the job we just created
    return jobToResponse(jobService.retrieveJob(jobId, userReq));
  }

  @Override
  public ResponseEntity<JobModel> bulkFileLoad(
      @PathVariable("id") UUID id, @Valid @RequestBody BulkLoadRequestModel bulkFileLoad) {
    AuthenticatedUserRequest userReq = getAuthenticatedInfo();
    verifyDatasetAuthorization(userReq, id.toString(), IamAction.INGEST_DATA);
    String jobId = fileService.ingestBulkFile(id.toString(), bulkFileLoad, userReq);
    return jobToResponse(jobService.retrieveJob(jobId, userReq));
  }

  @Override
  public ResponseEntity<JobModel> bulkFileLoadArray(
      @PathVariable("id") UUID id,
      @Valid @RequestBody BulkLoadArrayRequestModel bulkFileLoadArray) {
    AuthenticatedUserRequest userReq = getAuthenticatedInfo();
    verifyDatasetAuthorization(userReq, id.toString(), IamAction.INGEST_DATA);
    String jobId = fileService.ingestBulkFileArray(id.toString(), bulkFileLoadArray, userReq);
    return jobToResponse(jobService.retrieveJob(jobId, userReq));
  }

  @Override
  public ResponseEntity<BulkLoadHistoryModelList> getLoadHistoryForLoadTag(
      @PathVariable("id") UUID id,
      @PathVariable("loadTag") String loadTag,
      @Valid @RequestParam(value = "offset", required = false, defaultValue = "0") Integer offset,
      @Valid @RequestParam(value = "limit", required = false, defaultValue = "10") Integer limit) {
    verifyDatasetAuthorization(getAuthenticatedInfo(), id.toString(), IamAction.READ_DATASET);
    List<BulkLoadHistoryModel> history = datasetService.getLoadHistory(id, loadTag, offset, limit);
    return ResponseEntity.ok(new BulkLoadHistoryModelList().total(history.size()).items(history));
  }

  @Override
  public ResponseEntity<FileModel> lookupFileById(
      @PathVariable("id") UUID id,
      @PathVariable("fileid") String fileid,
      @RequestParam(value = "depth", required = false, defaultValue = "0") Integer depth) {
    verifyDatasetAuthorization(getAuthenticatedInfo(), id.toString(), IamAction.READ_DATA);
    FileModel fileModel = fileService.lookupFile(id.toString(), fileid, depth);
    return ResponseEntity.ok(fileModel);
  }

  @Override
  public ResponseEntity<FileModel> lookupFileByPath(
      @PathVariable("id") UUID id,
      @RequestParam(value = "path") String path,
      @RequestParam(value = "depth", required = false, defaultValue = "0") Integer depth) {

    verifyDatasetAuthorization(getAuthenticatedInfo(), id.toString(), IamAction.READ_DATA);
    if (!ValidationUtils.isValidPath(path)) {
      throw new ValidationException("InvalidPath");
    }
    FileModel fileModel = fileService.lookupPath(id.toString(), path, depth);
    return ResponseEntity.ok(fileModel);
  }

  // --dataset policies --
  @Override
  public ResponseEntity<PolicyResponse> addDatasetPolicyMember(
      @PathVariable("id") UUID id,
      @PathVariable("policyName") String policyName,
      @Valid @RequestBody PolicyMemberRequest policyMember) {
    AuthenticatedUserRequest userReq = getAuthenticatedInfo();
    PolicyModel policy =
        iamService.addPolicyMember(
            userReq, IamResourceType.DATASET, id, policyName, policyMember.getEmail());
    PolicyResponse response = new PolicyResponse().policies(Collections.singletonList(policy));
    return ResponseEntity.ok(response);
  }

  @Override
  public ResponseEntity<PolicyResponse> retrieveDatasetPolicies(@PathVariable("id") UUID id) {
    List<SamPolicyModel> policies =
        iamService.retrievePolicies(getAuthenticatedInfo(), IamResourceType.DATASET, id);
    PolicyResponse response =
        new PolicyResponse().policies(PolicyUtils.samToTdrPolicyModels(policies));
    return ResponseEntity.ok(response);
  }

  @Override
  public ResponseEntity<PolicyResponse> deleteDatasetPolicyMember(
      @PathVariable("id") UUID id,
      @PathVariable("policyName") String policyName,
      @PathVariable("memberEmail") String memberEmail) {
    AuthenticatedUserRequest userReq = getAuthenticatedInfo();
    // member email can't be null since it is part of the URL
    if (!ValidationUtils.isValidEmail(memberEmail)) {
      throw new ValidationException("InvalidMemberEmail");
    }
    PolicyModel policy =
        iamService.deletePolicyMember(
            userReq, IamResourceType.DATASET, id, policyName, memberEmail);
    PolicyResponse response = new PolicyResponse().policies(Collections.singletonList(policy));
    return ResponseEntity.ok(response);
  }

  @Override
  public ResponseEntity<List<String>> retrieveUserDatasetRoles(UUID id) {
    List<String> roles =
        iamService.retrieveUserRoles(getAuthenticatedInfo(), IamResourceType.DATASET, id);
    return ResponseEntity.ok(roles);
  }

  @Override
  public ResponseEntity<JobModel> updateSchema(UUID id, DatasetSchemaUpdateModel body) {
    AuthenticatedUserRequest userReq = getAuthenticatedInfo();
    verifyDatasetAuthorization(userReq, id.toString(), IamAction.MANAGE_SCHEMA);
    String jobId = datasetService.updateDatasetSchema(id, body, userReq);
    return jobToResponse(jobService.retrieveJob(jobId, userReq));
  }

  @Override
  public ResponseEntity<JobModel> openTransaction(UUID id, TransactionCreateModel body) {
    AuthenticatedUserRequest userReq = getAuthenticatedInfo();
    verifyDatasetAuthorization(userReq, id.toString(), IamAction.INGEST_DATA);
    String jobId = datasetService.openTransaction(id, body, userReq);
    return jobToResponse(jobService.retrieveJob(jobId, userReq));
  }

  @Override
  public ResponseEntity<JobModel> closeTransaction(
      UUID id, UUID transactionId, TransactionCloseModel body) {
    AuthenticatedUserRequest userReq = getAuthenticatedInfo();
    verifyDatasetAuthorization(userReq, id.toString(), IamAction.INGEST_DATA);
    String jobId = datasetService.closeTransaction(id, transactionId, userReq, body.getMode());
    return jobToResponse(jobService.retrieveJob(jobId, userReq));
  }

  @Override
  public ResponseEntity<List<TransactionModel>> enumerateTransactions(
      UUID id, Integer offset, Integer limit) {
    verifyDatasetAuthorization(getAuthenticatedInfo(), id.toString(), IamAction.INGEST_DATA);
    return ResponseEntity.ok(datasetService.enumerateTransactions(id, offset, limit));
  }

  @Override
  public ResponseEntity<TransactionModel> retrieveTransaction(UUID id, UUID transactionId) {
    verifyDatasetAuthorization(getAuthenticatedInfo(), id.toString(), IamAction.INGEST_DATA);
    return ResponseEntity.ok(datasetService.retrieveTransaction(id, transactionId));
  }

  @Override
  public ResponseEntity<DatasetSummaryModel> updateDatasetTags(
      UUID id, TagUpdateRequestModel tagUpdateRequest) {
    AuthenticatedUserRequest userReq = getAuthenticatedInfo();
    verifyDatasetAuthorization(userReq, id.toString(), IamAction.MANAGE_SCHEMA);
    return ResponseEntity.ok(datasetService.updateTags(id, tagUpdateRequest));
  }

  @Override
  public ResponseEntity<TagCountResultModel> getDatasetTags(String filter, Integer limit) {
    var idsAndRoles =
        iamService.listAuthorizedResources(getAuthenticatedInfo(), IamResourceType.DATASET);
    return ResponseEntity.ok(datasetService.getTags(idsAndRoles, filter, limit));
  }

  @Override
  public ResponseEntity<SnapshotBuilderAccessRequest> createSnapshotRequest(
      UUID id, SnapshotBuilderAccessRequest snapshotAccessRequest) {
    AuthenticatedUserRequest userRequest = getAuthenticatedInfo();
    iamService.verifyAuthorization(
        userRequest,
        IamResourceType.DATASET,
        id.toString(),
        IamAction.VIEW_SNAPSHOT_BUILDER_SETTINGS);
    return ResponseEntity.ok(
        snapshotBuilderService.createSnapshotRequest(id, snapshotAccessRequest));
  }

  private void validateIngestParams(IngestRequestModel ingestRequestModel, UUID datasetId) {
    Dataset dataset = datasetService.retrieve(datasetId);
    CloudPlatformWrapper platform =
        CloudPlatformWrapper.of(dataset.getDatasetSummary().getStorageCloudPlatform());

    if (platform.isAzure()) {
      validateAzureIngestParams(ingestRequestModel);
    }
  }

  private void validateAzureIngestParams(IngestRequestModel ingestRequest) {
    List<String> errors = new ArrayList<>();
    if (ingestRequest.getFormat() == IngestRequestModel.FormatEnum.CSV) {
      // validate CSV parameters
      if (ingestRequest.getCsvSkipLeadingRows() == null) {
        errors.add("For CSV ingests, 'csvSkipLeadingRows' must be defined.");
      } else if (ingestRequest.getCsvSkipLeadingRows() < 0) {
        errors.add(
            String.format(
                "'csvSkipLeadingRows' must be a positive integer, was '%d.",
                ingestRequest.getCsvSkipLeadingRows()));
      }

      if (ingestRequest.getCsvFieldDelimiter() == null) {
        errors.add("For CSV ingests, 'csvFieldDelimiter' must be defined.");
      } else if (ingestRequest.getCsvFieldDelimiter().length() != 1) {
        errors.add(
            String.format(
                "'csvFieldDelimiter' must be a single character, was '%s'.",
                ingestRequest.getCsvFieldDelimiter()));
      }

      if (ingestRequest.getCsvQuote() == null) {
        errors.add("For CSV ingests, 'csvQuote' must be defined.");
      } else if (ingestRequest.getCsvQuote().length() != 1) {
        errors.add(
            String.format(
                "'csvQuote' must be a single character, was '%s'.", ingestRequest.getCsvQuote()));
      }
    }
    if (!errors.isEmpty()) {
      throw new InvalidJobParameterException("Invalid ingest parameters detected", errors);
    }
  }

  private void verifyDatasetAuthorization(
      AuthenticatedUserRequest userReq, String resourceId, IamAction action) {
    IamResourceType resourceType = IamResourceType.DATASET;
    // Check if dataset exists
    datasetService.retrieveDatasetSummary(UUID.fromString(resourceId));
    // Verify dataset permissions
    if (action != null) {
      iamService.verifyAuthorization(userReq, resourceType, resourceId, action);
    } else {
      iamService.verifyAuthorization(userReq, resourceType, resourceId);
    }
  }

  private void verifyDatasetAuthorizations(
      AuthenticatedUserRequest userReq, String resourceId, Collection<IamAction> actions) {
    // Check if dataset exists
    datasetService.retrieveDatasetSummary(UUID.fromString(resourceId));
    // Verify dataset permissions
    iamService.verifyAuthorizations(userReq, IamResourceType.DATASET, resourceId, actions);
  }
}<|MERGE_RESOLUTION|>--- conflicted
+++ resolved
@@ -199,7 +199,6 @@
   }
 
   @Override
-<<<<<<< HEAD
   public ResponseEntity<SnapshotBuilderCountResponse> getSnapshotBuilderCount(
       UUID id, SnapshotBuilderCountRequest body) {
     AuthenticatedUserRequest userRequest = getAuthenticatedInfo();
@@ -209,7 +208,9 @@
         id.toString(),
         IamAction.VIEW_SNAPSHOT_BUILDER_SETTINGS);
     return ResponseEntity.ok(snapshotBuilderService.getCountResponse(id, body.getCohorts()));
-=======
+  }
+
+  @Override
   public ResponseEntity<DatasetDataModel> queryDatasetDataById(
       UUID id, String table, QueryDataRequestModel queryDataRequest) {
     AuthenticatedUserRequest userReq = getAuthenticatedInfo();
@@ -228,7 +229,6 @@
             sortDirection,
             queryDataRequest.getFilter());
     return ResponseEntity.ok(previewModel);
->>>>>>> d2b7cde2
   }
 
   @Override

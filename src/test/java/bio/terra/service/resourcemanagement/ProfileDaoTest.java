--- conflicted
+++ resolved
@@ -1,12 +1,4 @@
 package bio.terra.service.resourcemanagement;
-
-import static org.hamcrest.Matchers.contains;
-import static org.hamcrest.Matchers.containsString;
-import static org.hamcrest.Matchers.emptyOrNullString;
-import static org.hamcrest.Matchers.equalTo;
-import static org.hamcrest.Matchers.everyItem;
-import static org.hamcrest.Matchers.is;
-import static org.junit.Assert.assertThat;
 
 import bio.terra.common.category.Unit;
 import bio.terra.common.fixtures.ProfileFixtures;
@@ -18,12 +10,6 @@
 import bio.terra.service.profile.ProfileDao;
 import bio.terra.service.profile.ProfileService;
 import bio.terra.service.profile.exception.ProfileNotFoundException;
-import java.util.ArrayList;
-import java.util.Arrays;
-import java.util.HashMap;
-import java.util.List;
-import java.util.Map;
-import java.util.UUID;
 import org.junit.After;
 import org.junit.Before;
 import org.junit.Test;
@@ -34,8 +20,6 @@
 import org.springframework.boot.test.context.SpringBootTest;
 import org.springframework.test.context.junit4.SpringRunner;
 
-<<<<<<< HEAD
-=======
 import java.util.ArrayList;
 import java.util.Arrays;
 import java.util.HashMap;
@@ -51,211 +35,188 @@
 import static org.hamcrest.Matchers.is;
 import static org.hamcrest.MatcherAssert.assertThat;
 
->>>>>>> 2f6383ff
 @RunWith(SpringRunner.class)
 @SpringBootTest
 @AutoConfigureMockMvc
 @Category(Unit.class)
 public class ProfileDaoTest {
 
-  @Autowired private ProfileDao profileDao;
-
-  @Autowired private ProfileService profileService;
-
-  private ArrayList<UUID> profileIds;
-
-  @Before
-  public void setup() throws Exception {
-    profileIds = new ArrayList<>();
-  }
-
-  @After
-  public void teardown() throws Exception {
-    for (UUID profileId : profileIds) {
-      profileDao.deleteBillingProfileById(profileId);
-    }
-  }
-
-  // keeps track of the profiles that are made so they can be cleaned up
-  private BillingProfileModel makeProfile() {
-    BillingProfileRequestModel profileRequest = ProfileFixtures.randomBillingProfileRequest();
-    BillingProfileModel billingProfileModel =
-        profileDao.createBillingProfile(profileRequest, "me@me.me");
-    assertRequestMatchesResult(profileRequest, billingProfileModel);
-    UUID profileId = billingProfileModel.getId();
-    profileIds.add(profileId);
-    return billingProfileModel;
-  }
-
-  @Test
-  public void profileCloudProvidersTest() throws Exception {
-    var googleBillingProfile = makeProfile();
-    var tenant = UUID.randomUUID().toString();
-    var subscription = UUID.randomUUID().toString();
-    var resourceGroup = "resourceGroupName";
-    var applicationName = "applicationName";
-    var azureBillingProfileRequest =
-        ProfileFixtures.randomBillingProfileRequest()
+    @Autowired
+    private ProfileDao profileDao;
+
+    @Autowired
+    private ProfileService profileService;
+
+    private ArrayList<UUID> profileIds;
+
+    @Before
+    public void setup() throws Exception {
+        profileIds = new ArrayList<>();
+    }
+
+    @After
+    public void teardown() throws Exception {
+        for (UUID profileId : profileIds) {
+            profileDao.deleteBillingProfileById(profileId);
+        }
+    }
+
+    // keeps track of the profiles that are made so they can be cleaned up
+    private BillingProfileModel makeProfile() {
+        BillingProfileRequestModel profileRequest = ProfileFixtures.randomBillingProfileRequest();
+        BillingProfileModel billingProfileModel = profileDao.createBillingProfile(profileRequest, "me@me.me");
+        assertRequestMatchesResult(profileRequest, billingProfileModel);
+        UUID profileId = billingProfileModel.getId();
+        profileIds.add(profileId);
+        return billingProfileModel;
+    }
+
+    @Test
+    public void profileCloudProvidersTest() throws Exception {
+        var googleBillingProfile = makeProfile();
+        var tenant = UUID.randomUUID().toString();
+        var subscription = UUID.randomUUID().toString();
+        var resourceGroup = "resourceGroupName";
+        var applicationName = "applicationName";
+        var azureBillingProfileRequest = ProfileFixtures.randomBillingProfileRequest()
             .cloudPlatform(CloudPlatform.AZURE)
             .tenantId(tenant)
             .subscriptionId(subscription)
             .resourceGroupName(resourceGroup)
             .applicationDeploymentName(applicationName);
-    var azureBillingProfile =
-        profileDao.createBillingProfile(azureBillingProfileRequest, "me@me.me");
-    assertRequestMatchesResult(azureBillingProfileRequest, azureBillingProfile);
-    var azureProfileId = azureBillingProfile.getId();
-    profileIds.add(azureProfileId);
-
-    var retrievedGoogleBillingProfile =
-        profileDao.getBillingProfileById(googleBillingProfile.getId());
-    var retrievedAzureBillingProfile =
-        profileDao.getBillingProfileById(azureBillingProfile.getId());
-
-    assertThat(
-        "GCP is the default cloud platform",
-        retrievedGoogleBillingProfile.getCloudPlatform(),
-        equalTo(CloudPlatform.GCP));
-
-    assertThat(
-        "GCP billing profile does not have tenant, subscription, resourceGroup, or applicationName",
-        Arrays.asList(
-            retrievedGoogleBillingProfile.getTenantId(),
-            retrievedGoogleBillingProfile.getSubscriptionId(),
-            retrievedGoogleBillingProfile.getResourceGroupName(),
-            retrievedGoogleBillingProfile.getApplicationDeploymentName()),
-        everyItem(is(emptyOrNullString())));
-
-    assertThat(
-        "Azure cloud platform is correctly stored",
-        retrievedAzureBillingProfile.getCloudPlatform(),
-        equalTo(CloudPlatform.AZURE));
-
-    assertThat(
-        "Azure billing profile has tenant, subscription, resourceGroup, and applicationName",
-        List.of(
-            retrievedAzureBillingProfile.getTenantId(),
-            retrievedAzureBillingProfile.getSubscriptionId(),
-            retrievedAzureBillingProfile.getResourceGroupName(),
-            retrievedAzureBillingProfile.getApplicationDeploymentName()),
-        contains(tenant, subscription, resourceGroup, applicationName));
-  }
-
-  @Test(expected = ProfileNotFoundException.class)
-  public void profileDeleteTest() {
-    UUID profileId = makeProfile().getId();
-    boolean deleted = profileDao.deleteBillingProfileById(profileId);
-    assertThat("able to delete", deleted, equalTo(true));
-    profileDao.getBillingProfileById(profileId);
-  }
-
-  @Test
-  public void profileUpdate() {
-    BillingProfileModel profile = makeProfile();
-
-    // Start with old Billing account, then set to newBillingAccount
-    String oldBillingAccount = profile.getBillingAccountId();
-    String newBillingAccount = ProfileFixtures.randomBillingAccountId();
-
-    // Check existing state: Test billing profile set as expected
-    String testBA = profileDao.getBillingProfileById(profile.getId()).getBillingAccountId();
-    assertThat("Billing account should be equal.", testBA, equalTo(oldBillingAccount));
-
-    // test the update function
-    BillingProfileUpdateModel updateModel =
-        new BillingProfileUpdateModel()
+        var azureBillingProfile =
+            profileDao.createBillingProfile(azureBillingProfileRequest, "me@me.me");
+        assertRequestMatchesResult(azureBillingProfileRequest, azureBillingProfile);
+        var azureProfileId = azureBillingProfile.getId();
+        profileIds.add(azureProfileId);
+
+        var retrievedGoogleBillingProfile =
+            profileDao.getBillingProfileById(googleBillingProfile.getId());
+        var retrievedAzureBillingProfile =
+            profileDao.getBillingProfileById(azureBillingProfile.getId());
+
+        assertThat("GCP is the default cloud platform",
+            retrievedGoogleBillingProfile.getCloudPlatform(),
+            equalTo(CloudPlatform.GCP));
+
+        assertThat("GCP billing profile does not have tenant, subscription, resourceGroup, or applicationName",
+            Arrays.asList(retrievedGoogleBillingProfile.getTenantId(),
+                retrievedGoogleBillingProfile.getSubscriptionId(),
+                retrievedGoogleBillingProfile.getResourceGroupName(),
+                retrievedGoogleBillingProfile.getApplicationDeploymentName()),
+            everyItem(is(emptyOrNullString())));
+
+        assertThat("Azure cloud platform is correctly stored",
+            retrievedAzureBillingProfile.getCloudPlatform(),
+            equalTo(CloudPlatform.AZURE));
+
+        assertThat("Azure billing profile has tenant, subscription, resourceGroup, and applicationName",
+            List.of(retrievedAzureBillingProfile.getTenantId(), retrievedAzureBillingProfile.getSubscriptionId(),
+                retrievedAzureBillingProfile.getResourceGroupName(),
+                retrievedAzureBillingProfile.getApplicationDeploymentName()),
+            contains(tenant, subscription, resourceGroup, applicationName));
+
+    }
+
+    @Test(expected = ProfileNotFoundException.class)
+    public void profileDeleteTest() {
+        UUID profileId = makeProfile().getId();
+        boolean deleted = profileDao.deleteBillingProfileById(profileId);
+        assertThat("able to delete", deleted, equalTo(true));
+        profileDao.getBillingProfileById(profileId);
+    }
+
+    @Test
+    public void profileUpdate() {
+        BillingProfileModel profile = makeProfile();
+
+        // Start with old Billing account, then set to newBillingAccount
+        String oldBillingAccount = profile.getBillingAccountId();
+        String newBillingAccount = ProfileFixtures.randomBillingAccountId();
+
+        // Check existing state: Test billing profile set as expected
+        String testBA = profileDao.getBillingProfileById(profile.getId()).getBillingAccountId();
+        assertThat("Billing account should be equal.", testBA, equalTo(oldBillingAccount));
+
+        // test the update function
+        BillingProfileUpdateModel updateModel = new BillingProfileUpdateModel()
             .id(profile.getId())
             .billingAccountId(newBillingAccount)
             .description("updated");
-    BillingProfileModel newProfile = profileDao.updateBillingProfileById(updateModel);
-
-    assertThat(
-        "Billing profile should be updated.",
-        newProfile.getBillingAccountId(),
-        equalTo(newBillingAccount));
-    assertThat(
-        "Description should be updated", newProfile.getDescription(), containsString("updated"));
-  }
-
-  @Test(expected = ProfileNotFoundException.class)
-  public void updateNonExistentProfile() {
-    BillingProfileUpdateModel updateModel =
-        new BillingProfileUpdateModel()
+        BillingProfileModel newProfile = profileDao.updateBillingProfileById(updateModel);
+
+        assertThat("Billing profile should be updated.", newProfile.getBillingAccountId(),
+            equalTo(newBillingAccount));
+        assertThat("Description should be updated", newProfile.getDescription(),
+            containsString("updated"));
+    }
+
+    @Test(expected = ProfileNotFoundException.class)
+    public void updateNonExistentProfile() {
+        BillingProfileUpdateModel updateModel = new BillingProfileUpdateModel()
             .id(UUID.randomUUID())
             .billingAccountId(ProfileFixtures.randomBillingAccountId())
             .description("random");
-    profileDao.updateBillingProfileById(updateModel);
-  }
-
-  @Test
-  public void profileEnumerateTest() throws Exception {
-    Map<UUID, String> profileIdToAccountId = new HashMap<>();
-    List<UUID> accessibleProfileId = new ArrayList<>();
-    for (int i = 0; i < 6; i++) {
-      UUID enumProfileId = makeProfile().getId();
-      BillingProfileModel enumProfile = profileDao.getBillingProfileById(enumProfileId);
-      profileIdToAccountId.put(enumProfileId, enumProfile.getBillingAccountId());
-      accessibleProfileId.add(enumProfileId);
-    }
-
-    EnumerateBillingProfileModel profileEnumeration =
-        profileDao.enumerateBillingProfiles(0, 1, accessibleProfileId);
-    int total = profileEnumeration.getTotal();
-    testOneEnumerateRange(profileIdToAccountId, accessibleProfileId, 0, total);
-    testOneEnumerateRange(profileIdToAccountId, accessibleProfileId, 0, total + 10);
-    testOneEnumerateRange(profileIdToAccountId, accessibleProfileId, 1, total - 3);
-    testOneEnumerateRange(profileIdToAccountId, accessibleProfileId, total - 3, total + 3);
-    testOneEnumerateRange(profileIdToAccountId, accessibleProfileId, total, 1);
-  }
-
-  private void testOneEnumerateRange(
-      Map<UUID, String> profileIdToAccountId,
-      List<UUID> accessibleProfileId,
-      int offset,
-      int limit) {
-    EnumerateBillingProfileModel profileMetadataEnumeration =
-        profileDao.enumerateBillingProfiles(offset, limit, accessibleProfileId);
-
-    // We expect the snapshots to be returned in their created order
-    List<BillingProfileModel> profiles = profileMetadataEnumeration.getItems();
-    int total = profileMetadataEnumeration.getTotal();
-    int expected = Math.min(total - offset, limit);
-    assertThat("received expected number of profiles", profiles.size(), equalTo(expected));
-
-    for (BillingProfileModel profile : profiles) {
-      UUID profileId = profile.getId();
-      if (profileIdToAccountId.containsKey(profileId)) {
-        assertThat(
-            "account id matches profile id",
-            profile.getBillingAccountId(),
-            equalTo(profileIdToAccountId.get(profileId)));
-      }
-    }
-  }
-
-  private void assertRequestMatchesResult(
-      BillingProfileRequestModel request, BillingProfileModel result) {
-    assertThat("Names match", result.getProfileName(), equalTo(request.getProfileName()));
-    assertThat("Descriptions match", result.getDescription(), equalTo(request.getDescription()));
-    assertThat("Billers match", result.getBiller(), equalTo(request.getBiller()));
-    assertThat(
-        "Billing cloud platforms match",
-        result.getCloudPlatform(),
-        equalTo(request.getCloudPlatform()));
-    assertThat(
-        "Billing accounts match",
-        result.getBillingAccountId(),
-        equalTo(request.getBillingAccountId()));
-    assertThat("Tenants match", result.getTenantId(), equalTo(request.getTenantId()));
-    assertThat(
-        "Subscriptions match", result.getSubscriptionId(), equalTo(request.getSubscriptionId()));
-    assertThat(
-        "Resource groups match",
-        result.getResourceGroupName(),
-        equalTo(request.getResourceGroupName()));
-    assertThat(
-        "Application deployments match",
-        result.getApplicationDeploymentName(),
-        equalTo(request.getApplicationDeploymentName()));
-  }
+        profileDao.updateBillingProfileById(updateModel);
+    }
+
+    @Test
+    public void profileEnumerateTest() throws Exception {
+        Map<UUID, String> profileIdToAccountId = new HashMap<>();
+        List<UUID> accessibleProfileId = new ArrayList<>();
+        for (int i = 0; i < 6; i++) {
+            UUID enumProfileId = makeProfile().getId();
+            BillingProfileModel enumProfile = profileDao.getBillingProfileById(enumProfileId);
+            profileIdToAccountId.put(enumProfileId, enumProfile.getBillingAccountId());
+            accessibleProfileId.add(enumProfileId);
+        }
+
+        EnumerateBillingProfileModel profileEnumeration =
+            profileDao.enumerateBillingProfiles(0, 1, accessibleProfileId);
+        int total = profileEnumeration.getTotal();
+        testOneEnumerateRange(profileIdToAccountId, accessibleProfileId, 0, total);
+        testOneEnumerateRange(profileIdToAccountId, accessibleProfileId, 0, total + 10);
+        testOneEnumerateRange(profileIdToAccountId, accessibleProfileId, 1, total - 3);
+        testOneEnumerateRange(profileIdToAccountId, accessibleProfileId, total - 3, total + 3);
+        testOneEnumerateRange(profileIdToAccountId, accessibleProfileId, total, 1);
+    }
+
+    private void testOneEnumerateRange(Map<UUID, String> profileIdToAccountId,
+                                       List<UUID> accessibleProfileId,
+                                       int offset,
+                                       int limit) {
+        EnumerateBillingProfileModel profileMetadataEnumeration =
+            profileDao.enumerateBillingProfiles(offset, limit, accessibleProfileId);
+
+        // We expect the snapshots to be returned in their created order
+        List<BillingProfileModel> profiles = profileMetadataEnumeration.getItems();
+        int total = profileMetadataEnumeration.getTotal();
+        int expected = Math.min(total - offset, limit);
+        assertThat("received expected number of profiles", profiles.size(), equalTo(expected));
+
+        for (BillingProfileModel profile : profiles) {
+            UUID profileId = profile.getId();
+            if (profileIdToAccountId.containsKey(profileId)) {
+                assertThat("account id matches profile id",
+                    profile.getBillingAccountId(),
+                    equalTo(profileIdToAccountId.get(profileId)));
+            }
+        }
+    }
+
+    private void assertRequestMatchesResult(BillingProfileRequestModel request, BillingProfileModel result) {
+        assertThat("Names match", result.getProfileName(), equalTo(request.getProfileName()));
+        assertThat("Descriptions match", result.getDescription(), equalTo(request.getDescription()));
+        assertThat("Billers match", result.getBiller(), equalTo(request.getBiller()));
+        assertThat("Billing cloud platforms match", result.getCloudPlatform(),
+            equalTo(request.getCloudPlatform()));
+        assertThat("Billing accounts match", result.getBillingAccountId(),
+            equalTo(request.getBillingAccountId()));
+        assertThat("Tenants match", result.getTenantId(), equalTo(request.getTenantId()));
+        assertThat("Subscriptions match", result.getSubscriptionId(), equalTo(request.getSubscriptionId()));
+        assertThat("Resource groups match", result.getResourceGroupName(),
+            equalTo(request.getResourceGroupName()));
+        assertThat("Application deployments match", result.getApplicationDeploymentName(),
+            equalTo(request.getApplicationDeploymentName()));
+    }
 }
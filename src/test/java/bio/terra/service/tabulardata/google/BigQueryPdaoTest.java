--- conflicted
+++ resolved
@@ -27,11 +27,7 @@
 import bio.terra.model.DatasetRequestModel;
 import bio.terra.model.DatasetSummaryModel;
 import bio.terra.model.IngestRequestModel;
-<<<<<<< HEAD
 import bio.terra.model.SnapshotBuilderConcept;
-=======
->>>>>>> a3f9dbb3
-import bio.terra.model.SnapshotBuilderSettings;
 import bio.terra.model.SnapshotModel;
 import bio.terra.model.SnapshotSummaryModel;
 import bio.terra.model.TableDataType;
@@ -50,7 +46,6 @@
 import bio.terra.service.snapshot.SnapshotDao;
 import bio.terra.service.snapshot.SnapshotService;
 import bio.terra.service.snapshotbuilder.SnapshotBuilderService;
-import bio.terra.service.snapshotbuilder.SnapshotBuilderSettingsDao;
 import bio.terra.service.tabulardata.exception.BadExternalFileException;
 import bio.terra.service.tabulardata.google.bigquery.BigQueryDataResultModel;
 import bio.terra.service.tabulardata.google.bigquery.BigQueryDatasetPdao;
@@ -108,7 +103,6 @@
   @Autowired private BigQueryTransactionPdao bigQueryTransactionPdao;
   @Autowired private DatasetDao datasetDao;
   @Autowired private SnapshotDao snapshotDao;
-  @Autowired private SnapshotBuilderSettingsDao settingsDao;
   @Autowired private ConnectedOperations connectedOperations;
   @Autowired private ResourceService resourceService;
   @Autowired private GoogleResourceManagerService resourceManagerService;
@@ -289,7 +283,7 @@
     }
   }
 
-  private void ingestTable(
+  private void ingestOmopTable(
       Dataset dataset, String tableName, String ingestFile, int expectedRowCount) throws Exception {
     List<Map<String, Object>> data =
         jsonLoader.loadObjectAsStream(ingestFile, new TypeReference<>() {});
@@ -306,33 +300,13 @@
 
   private Dataset stageOmopDataset() throws Exception {
     Dataset dataset = readDataset("omop/it-dataset-omop.json");
-    SnapshotBuilderSettings settings = readSettings("omop/settings.json");
     connectedOperations.addDataset(dataset.getId());
     bigQueryDatasetPdao.createDataset(dataset);
-<<<<<<< HEAD
-    SnapshotBuilderSettings settings =
-        jsonLoader.loadObject("omop/settings.json", SnapshotBuilderSettings.class);
-    settingsDao.upsertSnapshotBuilderSettingsByDataset(dataset.getId(), settings);
 
     // Stage tabular data for ingest.
-    ingestOmopTable(dataset, "concept", "omop/concept-table-data.json", 4);
-    ingestOmopTable(dataset, "concept_ancestor", "omop/concept-ancestor-table-data.json", 7);
-    ingestOmopTable(
-        dataset, "condition_occurrence", "omop/condition-occurrence-table-data.json", 7);
-=======
-    settingsDao.upsertSnapshotBuilderSettingsByDataset(dataset.getId(), settings);
-
-    // Stage tabular data for ingest.
-    ingestTable(dataset, "concept", "omop/concept-table-data.json", 4);
-    ingestTable(dataset, "concept_ancestor", "omop/concept-ancestor-table-data.json", 7);
-    ingestTable(dataset, "condition_occurrence", "omop/condition-occurrence-table-data.json", 52);
-
->>>>>>> a3f9dbb3
+    ingestOmopTable(dataset, "concept", "omop/concept-table-data.json", 3);
+    ingestOmopTable(dataset, "concept_ancestor", "omop/concept-ancestor-table-data.json", 2);
     return dataset;
-  }
-
-  private SnapshotBuilderSettings readSettings(String file) throws IOException {
-    return jsonLoader.loadObject(file, SnapshotBuilderSettings.class);
   }
 
   @Test
@@ -340,30 +314,9 @@
     var dataset = stageOmopDataset();
     var conceptResponse = snapshotBuilderService.getConceptChildren(dataset.getId(), 2, TEST_USER);
     var concepts = conceptResponse.getResult();
-<<<<<<< HEAD
-
-    // TODO - uncomment this with Rae's PR
-    //    assertThat(
-    //        concepts.stream().map(SnapshotBuilderConcept::getId).toList(), containsInAnyOrder(1,
-    // 3));
-
-    // Search Concepts
-    var searchConceptsResponse =
-        snapshotBuilderService.searchConcepts(dataset.getId(), "Condition", "concept1", TEST_USER);
-    var searchConceptNames =
-        searchConceptsResponse.getResult().stream().map(SnapshotBuilderConcept::getName).toList();
+
     assertThat(
-        "expected concepts are returned", searchConceptNames, containsInAnyOrder("concept1"));
-=======
-    assertThat(concepts.size(), is(equalTo(2)));
-    var concept1 = concepts.get(0);
-    var concept3 = concepts.get(1);
-
-    assertThat(concept1.getId(), is(equalTo(1)));
-    assertThat(concept1.getCount(), is(equalTo(22)));
-    assertThat(concept3.getId(), is(equalTo(3)));
-    assertThat(concept3.getCount(), is(equalTo(24)));
->>>>>>> a3f9dbb3
+        concepts.stream().map(SnapshotBuilderConcept::getId).toList(), containsInAnyOrder(1, 3));
   }
 
   @Test

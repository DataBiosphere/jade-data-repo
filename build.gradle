--- conflicted
+++ resolved
@@ -93,13 +93,9 @@
     compile 'org.apache.commons:commons-lang3:3.8.1'
     compile 'org.apache.commons:commons-dbcp2:2.5.0'     // For database connection support
     compile 'org.postgresql:postgresql:42.2.5'           // Postgres jdbc driver
-<<<<<<< HEAD
     compile 'com.google.cloud:google-cloud-bigquery:1.49.0'
     compile 'com.google.cloud:google-cloud-storage:1.49.0'
-
-=======
     compile 'org.liquibase:liquibase-core:3.6.1'         // For upgrade
->>>>>>> 46a14ba4
     // Findbugs annotations, so we can selectively suppress findbugs findings
     compileOnly 'com.google.code.findbugs:annotations:3.0.1'
 

--- conflicted
+++ resolved
@@ -77,14 +77,9 @@
       int driverWaitSeconds,
       UUID profileId,
       CloudPlatform platform,
-<<<<<<< HEAD
+      AuthenticatedUserRequest userReq,
       Predicate<FlightContext> doCondition) {
     super(doCondition);
-=======
-      Predicate<FlightContext> skipCondition,
-      AuthenticatedUserRequest userReq) {
-    super(skipCondition);
->>>>>>> 68c5683e
     this.loadService = loadService;
     this.configurationService = configurationService;
     this.jobService = jobService;
@@ -118,12 +113,8 @@
         driverWaitSeconds,
         profileId,
         platform,
-<<<<<<< HEAD
+        userReq,
         OptionalStep::alwaysDo);
-=======
-        SkippableStep::neverSkip,
-        userReq);
->>>>>>> 68c5683e
   }
 
   @Override

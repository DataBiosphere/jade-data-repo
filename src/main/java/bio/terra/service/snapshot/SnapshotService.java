package bio.terra.service.snapshot;

import static bio.terra.common.PdaoConstant.PDAO_ROW_ID_COLUMN;

import bio.terra.app.controller.SnapshotsApiController;
import bio.terra.app.controller.exception.ValidationException;
import bio.terra.common.Column;
import bio.terra.common.Relationship;
import bio.terra.common.Table;
import bio.terra.common.iam.AuthenticatedUserRequest;
import bio.terra.grammar.Query;
import bio.terra.model.ColumnModel;
import bio.terra.model.DatasetSummaryModel;
import bio.terra.model.EnumerateSnapshotModel;
import bio.terra.model.EnumerateSortByParam;
import bio.terra.model.RelationshipModel;
import bio.terra.model.RelationshipTermModel;
import bio.terra.model.SnapshotModel;
import bio.terra.model.SnapshotPatchRequestModel;
import bio.terra.model.SnapshotPreviewModel;
import bio.terra.model.SnapshotRequestAssetModel;
import bio.terra.model.SnapshotRequestContentsModel;
import bio.terra.model.SnapshotRequestModel;
import bio.terra.model.SnapshotRequestQueryModel;
import bio.terra.model.SnapshotRequestRowIdModel;
import bio.terra.model.SnapshotRequestRowIdTableModel;
import bio.terra.model.SnapshotRetrieveIncludeModel;
import bio.terra.model.SnapshotSourceModel;
import bio.terra.model.SnapshotSummaryModel;
import bio.terra.model.SqlSortDirection;
import bio.terra.model.TableModel;
import bio.terra.service.auth.iam.IamAction;
import bio.terra.service.auth.iam.IamResourceType;
import bio.terra.service.auth.iam.IamRole;
import bio.terra.service.auth.iam.IamService;
import bio.terra.service.auth.ras.ECMService;
import bio.terra.service.auth.ras.RASDbgapPermissions;
import bio.terra.service.common.CommonMapKeys;
import bio.terra.service.dataset.AssetColumn;
import bio.terra.service.dataset.AssetSpecification;
import bio.terra.service.dataset.AssetTable;
import bio.terra.service.dataset.Dataset;
import bio.terra.service.dataset.DatasetService;
import bio.terra.service.dataset.DatasetTable;
import bio.terra.service.dataset.StorageResource;
import bio.terra.service.dataset.exception.DatasetNotFoundException;
import bio.terra.service.filedata.google.firestore.FireStoreDependencyDao;
import bio.terra.service.job.JobMapKeys;
import bio.terra.service.job.JobService;
import bio.terra.service.resourcemanagement.MetadataDataAccessUtils;
import bio.terra.service.snapshot.exception.AssetNotFoundException;
import bio.terra.service.snapshot.exception.InvalidSnapshotException;
import bio.terra.service.snapshot.exception.SnapshotPreviewException;
import bio.terra.service.snapshot.flight.create.SnapshotCreateFlight;
import bio.terra.service.snapshot.flight.delete.SnapshotDeleteFlight;
import bio.terra.service.snapshot.flight.export.ExportMapKeys;
import bio.terra.service.snapshot.flight.export.SnapshotExportFlight;
import bio.terra.service.tabulardata.google.bigquery.BigQuerySnapshotPdao;
import java.text.ParseException;
import java.time.Instant;
import java.util.ArrayList;
import java.util.Arrays;
import java.util.Collections;
import java.util.EnumSet;
import java.util.HashMap;
import java.util.HashSet;
import java.util.List;
import java.util.Map;
import java.util.Optional;
import java.util.Set;
import java.util.UUID;
import java.util.function.Function;
import java.util.stream.Collectors;
import java.util.stream.Stream;
import org.apache.commons.lang3.StringUtils;
import org.slf4j.Logger;
import org.slf4j.LoggerFactory;
import org.springframework.beans.factory.annotation.Autowired;
import org.springframework.stereotype.Component;

@Component
public class SnapshotService {
  private final Logger logger = LoggerFactory.getLogger(SnapshotService.class);
  private final JobService jobService;
  private final DatasetService datasetService;
  private final FireStoreDependencyDao dependencyDao;
  private final BigQuerySnapshotPdao bigQuerySnapshotPdao;
  private final SnapshotDao snapshotDao;
  private final SnapshotTableDao snapshotTableDao;
  private final MetadataDataAccessUtils metadataDataAccessUtils;
  private final IamService iamService;
  private final ECMService ecmService;

  @Autowired
  public SnapshotService(
      JobService jobService,
      DatasetService datasetService,
      FireStoreDependencyDao dependencyDao,
      BigQuerySnapshotPdao bigQuerySnapshotPdao,
      SnapshotDao snapshotDao,
<<<<<<< HEAD
      MetadataDataAccessUtils metadataDataAccessUtils,
      IamService iamService,
      ECMService ecmService) {
=======
      SnapshotTableDao snapshotTableDao,
      MetadataDataAccessUtils metadataDataAccessUtils) {
>>>>>>> 8f374d61
    this.jobService = jobService;
    this.datasetService = datasetService;
    this.dependencyDao = dependencyDao;
    this.bigQuerySnapshotPdao = bigQuerySnapshotPdao;
    this.snapshotDao = snapshotDao;
    this.snapshotTableDao = snapshotTableDao;
    this.metadataDataAccessUtils = metadataDataAccessUtils;
    this.iamService = iamService;
    this.ecmService = ecmService;
  }

  /**
   * Kick-off snapshot creation Pre-condition: the snapshot request has been syntax checked by the
   * validator
   *
   * @param snapshotRequestModel
   * @returns jobId (flightId) of the job
   */
  public String createSnapshot(
      SnapshotRequestModel snapshotRequestModel, AuthenticatedUserRequest userReq) {
    String description = "Create snapshot " + snapshotRequestModel.getName();
    return jobService
        .newJob(description, SnapshotCreateFlight.class, snapshotRequestModel, userReq)
        .addParameter(CommonMapKeys.CREATED_AT, Instant.now().toEpochMilli())
        .submit();
  }

  public void undoCreateSnapshot(String snapshotName) throws InterruptedException {
    // Remove any file dependencies created
    Snapshot snapshot = snapshotDao.retrieveSnapshotByName(snapshotName);
    for (SnapshotSource snapshotSource : snapshot.getSnapshotSources()) {
      Dataset dataset = datasetService.retrieve(snapshotSource.getDataset().getId());
      dependencyDao.deleteSnapshotFileDependencies(dataset, snapshot.getId().toString());
    }

    bigQuerySnapshotPdao.deleteSnapshot(snapshot);
  }

  /**
   * Kick-off snapshot deletion
   *
   * @param id snapshot id to delete
   * @returns jobId (flightId) of the job
   */
  public String deleteSnapshot(UUID id, AuthenticatedUserRequest userReq) {
    String description = "Delete snapshot " + id;
    return jobService
        .newJob(description, SnapshotDeleteFlight.class, null, userReq)
        .addParameter(JobMapKeys.SNAPSHOT_ID.getKeyName(), id.toString())
        .submit();
  }

  /**
   * Conditionally require sharing privileges when a caller is updating a passport identifier. Such
   * a modification indirectly affects who can access the underlying data.
   *
   * @param patchRequest updates to merge with an existing snapshot
   * @return IAM actions needed to apply the requested patch
   */
  public Set<IamAction> patchSnapshotIamActions(SnapshotPatchRequestModel patchRequest) {
    Set<IamAction> actions = EnumSet.of(IamAction.UPDATE_SNAPSHOT);
    if (patchRequest.getConsentCode() != null) {
      actions.add(IamAction.UPDATE_PASSPORT_IDENTIFIER);
    }
    return actions;
  }

  public SnapshotSummaryModel patch(UUID id, SnapshotPatchRequestModel patchRequest) {
    boolean patchSucceeded = snapshotDao.patch(id, patchRequest);
    if (!patchSucceeded) {
      throw new RuntimeException("Snapshot was not updated");
    }
    return snapshotDao.retrieveSummaryById(id).toModel();
  }

  public String exportSnapshot(
      UUID id,
      AuthenticatedUserRequest userReq,
      boolean exportGsPaths,
      boolean validatePrimaryKeyUniqueness) {
    String description = "Export snapshot " + id;
    return jobService
        .newJob(description, SnapshotExportFlight.class, null, userReq)
        .addParameter(JobMapKeys.SNAPSHOT_ID.getKeyName(), id.toString())
        .addParameter(ExportMapKeys.EXPORT_GSPATHS, exportGsPaths)
        .addParameter(ExportMapKeys.EXPORT_VALIDATE_PK_UNIQUENESS, validatePrimaryKeyUniqueness)
        .submit();
  }

  /**
   * @param userReq authenticated user
   * @return accessible snapshot UUIDs and the IamRoles dictating their accessibility, established
   *     directly by SAM and indirectly by any linked RAS passport
   */
  public Map<UUID, Set<IamRole>> listAuthorizedSnapshots(AuthenticatedUserRequest userReq) {
    return combineIdsAndRoles(
        iamService.listAuthorizedResources(userReq, IamResourceType.DATASNAPSHOT),
        listRasAuthorizedSnapshots(userReq));
  }

  /**
   * @param userReq authenticated user
   * @return accessible snapshot UUIDs and the IamRoles dictating their accessibility, established
   *     indirectly by any linked RAS passport
   */
  public Map<UUID, Set<IamRole>> listRasAuthorizedSnapshots(AuthenticatedUserRequest userReq) {
    Map<UUID, Set<IamRole>> idsAndRoles = new HashMap<>();
    try {
      List<RASDbgapPermissions> permissions = ecmService.getRASDbgapPermissions(userReq);
      if (!permissions.isEmpty()) {
        List<UUID> uuids = snapshotDao.getAccessibleSnapshots(permissions);
        Set<IamRole> roles = Set.of(IamRole.READER);
        uuids.forEach(uuid -> idsAndRoles.put(uuid, roles));
      }
    } catch (ParseException ex) {
      // Not sure if we want to catch any exception, or catch upstream instead.
      // I don't like the idea of failing snapshot enumeration because of an ECM error.
      logger.warn("Error parsing RAS passport", ex);
    }
    return idsAndRoles;
  }

  /**
   * @param idsAndRoles maps to merge
   * @return a single map of UUIDs to the union of their corresponding IamRoles
   */
  public Map<UUID, Set<IamRole>> combineIdsAndRoles(Map<UUID, Set<IamRole>>... idsAndRoles) {
    return Stream.of(idsAndRoles)
        .flatMap(m -> m.entrySet().stream())
        .collect(
            Collectors.toMap(
                Map.Entry::getKey,
                Map.Entry::getValue,
                (roles1, roles2) ->
                    Stream.concat(roles1.stream(), roles2.stream()).collect(Collectors.toSet())));
  }

  /**
   * Enumerate a range of snapshots ordered by created date for consistent offset processing
   *
   * @param offset
   * @param limit
   * @return list of summary models of snapshot
   */
  public EnumerateSnapshotModel enumerateSnapshots(
      int offset,
      int limit,
      EnumerateSortByParam sort,
      SqlSortDirection direction,
      String filter,
      String region,
      List<UUID> datasetIds,
      Map<UUID, Set<IamRole>> idsAndRoles) {
    if (idsAndRoles.isEmpty()) {
      return new EnumerateSnapshotModel().total(0).items(List.of());
    }
    var enumeration =
        snapshotDao.retrieveSnapshots(
            offset, limit, sort, direction, filter, region, datasetIds, idsAndRoles.keySet());
    List<SnapshotSummaryModel> models =
        enumeration.getItems().stream().map(SnapshotSummary::toModel).collect(Collectors.toList());

    Map<String, List<String>> roleMap = new HashMap<>();
    for (SnapshotSummary summary : enumeration.getItems()) {
      var roles =
          idsAndRoles.get(summary.getId()).stream()
              .map(IamRole::toString)
              .collect(Collectors.toList());
      roleMap.put(summary.getId().toString(), roles);
    }
    return new EnumerateSnapshotModel()
        .items(models)
        .total(enumeration.getTotal())
        .filteredTotal(enumeration.getFilteredTotal())
        .roleMap(roleMap);
  }

  /**
   * Return a single snapshot summary given the snapshot id. This is used in the create snapshot
   * flight to build the model response of the asynchronous job.
   *
   * @param id
   * @return summary model of the snapshot
   */
  public SnapshotSummaryModel retrieveSnapshotSummary(UUID id) {
    SnapshotSummary snapshotSummary = snapshotDao.retrieveSummaryById(id);
    return snapshotSummary.toModel();
  }

  /**
   * Convenience wrapper around fetching an existing Snapshot object and converting it to a Model
   * object. Unlike the Snapshot object, the Model object includes a reference to the associated
   * cloud project.
   *
   * <p>Note that this method will only return a snapshot if it is NOT exclusively locked. It is
   * intended for user-facing calls (e.g. from RepositoryApiController), not internal calls that may
   * require an exclusively locked snapshot to be returned (e.g. snapshot deletion).
   *
   * @param id in UUID format
   * @param userRequest Authenticated user object
   * @return a SnapshotModel = API output-friendly representation of the Snapshot
   */
  public SnapshotModel retrieveAvailableSnapshotModel(
      UUID id, AuthenticatedUserRequest userRequest) {
    return retrieveAvailableSnapshotModel(id, getDefaultIncludes(), userRequest);
  }

  /**
   * Convenience wrapper around fetching an existing Snapshot object and converting it to a Model
   * object.
   *
   * <p>Unlike the Snapshot object, the Model object includes a reference to the associated cloud
   * project.
   *
   * <p>Note that this method will only return a snapshot if it is NOT exclusively locked. It is
   * intended for user-facing calls (e.g. from RepositoryApiController), not internal calls that may
   * require an exclusively locked snapshot to be returned (e.g. snapshot deletion).
   *
   * @param id in UUID format
   * @param include a list of what information to include
   * @param userRequest Authenticated user object
   * @return an API output-friendly representation of the Snapshot
   */
  public SnapshotModel retrieveAvailableSnapshotModel(
      UUID id, List<SnapshotRetrieveIncludeModel> include, AuthenticatedUserRequest userRequest) {
    Snapshot snapshot = retrieveAvailable(id);
    return populateSnapshotModelFromSnapshot(snapshot, include, userRequest);
  }

  /**
   * Fetch existing Snapshot object using the id.
   *
   * @param id in UUID format
   * @return a Snapshot object
   */
  public Snapshot retrieve(UUID id) {
    return snapshotDao.retrieveSnapshot(id);
  }

  /**
   * Fetch existing Snapshot object's tables using the id.
   *
   * @param id in UUID format
   * @return a list of snapshot tables
   */
  public List<SnapshotTable> retrieveTables(UUID id) {
    return snapshotDao.retrieveSnapshot(id).getTables();
  }

  /**
   * Fetch existing Snapshot object that is NOT exclusively locked.
   *
   * @param id in UUID format
   * @return a Snapshot object
   */
  public Snapshot retrieveAvailable(UUID id) {
    return snapshotDao.retrieveAvailableSnapshot(id);
  }

  /**
   * Fetch existing Snapshot object that is NOT exclusively locked.
   *
   * @param id in UUID format
   * @return a Snapshot object
   */
  public SnapshotProject retrieveAvailableSnapshotProject(UUID id) {
    return snapshotDao.retrieveAvailableSnapshotProject(id);
  }

  /**
   * Fetch existing Snapshot object using the name.
   *
   * @param name
   * @return a Snapshot object
   */
  public Snapshot retrieveByName(String name) {
    return snapshotDao.retrieveSnapshotByName(name);
  }

  /**
   * Make a Snapshot structure with all of its parts from an incoming snapshot request. Note that
   * the structure does not have UUIDs or created dates filled in. Those are updated by the DAO when
   * it stores the snapshot in the repository metadata.
   *
   * @param snapshotRequestModel
   * @return Snapshot
   */
  public Snapshot makeSnapshotFromSnapshotRequest(SnapshotRequestModel snapshotRequestModel) {
    // Make this early so we can hook up back links to it
    Snapshot snapshot = new Snapshot();
    List<SnapshotRequestContentsModel> requestContentsList = snapshotRequestModel.getContents();
    // TODO: for MVM we only allow one source list
    if (requestContentsList.size() > 1) {
      throw new ValidationException("Only a single snapshot contents entry is currently allowed.");
    }

    SnapshotRequestContentsModel requestContents = requestContentsList.get(0);
    Dataset dataset = datasetService.retrieveByName(requestContents.getDatasetName());
    SnapshotSource snapshotSource = new SnapshotSource().snapshot(snapshot).dataset(dataset);
    switch (snapshotRequestModel.getContents().get(0).getMode()) {
      case BYASSET:
        // TODO: When we implement explicit definition of snapshot tables, we will handle that here.
        // For now, we generate the snapshot tables directly from the asset tables of the one source
        // allowed in a snapshot.
        AssetSpecification assetSpecification = getAssetSpecificationFromRequest(requestContents);
        snapshotSource.assetSpecification(assetSpecification);
        conjureSnapshotTablesFromAsset(
            snapshotSource.getAssetSpecification(), snapshot, snapshotSource);
        break;
      case BYFULLVIEW:
        conjureSnapshotTablesFromDatasetTables(snapshot, snapshotSource);
        break;
      case BYQUERY:
        SnapshotRequestQueryModel queryModel = requestContents.getQuerySpec();
        String assetName = queryModel.getAssetName();
        String snapshotQuery = queryModel.getQuery();
        Query query = Query.parse(snapshotQuery);
        List<String> datasetNames = query.getDatasetNames();
        // TODO this makes the assumption that there is only one dataset
        // (based on the validation flight step that already occurred.)
        // This will change when more than 1 dataset is allowed
        String datasetName = datasetNames.get(0);
        Dataset queryDataset = datasetService.retrieveByName(datasetName);
        AssetSpecification queryAssetSpecification =
            queryDataset
                .getAssetSpecificationByName(assetName)
                .orElseThrow(
                    () ->
                        new AssetNotFoundException(
                            "This dataset does not have an asset specification with name: "
                                + assetName));
        snapshotSource.assetSpecification(queryAssetSpecification);
        // TODO this is wrong? why dont we just pass the assetSpecification?
        conjureSnapshotTablesFromAsset(
            snapshotSource.getAssetSpecification(), snapshot, snapshotSource);
        break;
      case BYROWID:
        SnapshotRequestRowIdModel requestRowIdModel = requestContents.getRowIdSpec();
        conjureSnapshotTablesFromRowIds(requestRowIdModel, snapshot, snapshotSource);
        break;
      default:
        throw new InvalidSnapshotException("Snapshot does not have required mode information");
    }

    return snapshot
        .name(snapshotRequestModel.getName())
        .description(snapshotRequestModel.getDescription())
        .snapshotSources(Collections.singletonList(snapshotSource))
        .profileId(snapshotRequestModel.getProfileId())
        .relationships(createSnapshotRelationships(dataset.getRelationships(), snapshotSource))
        .creationInformation(requestContents)
        .consentCode(snapshotRequestModel.getConsentCode())
        .properties(snapshotRequestModel.getProperties());
  }

  public List<UUID> getSourceDatasetIdsFromSnapshotRequest(
      SnapshotRequestModel snapshotRequestModel) {
    return getSourceDatasetsFromSnapshotRequest(snapshotRequestModel).stream()
        .map(Dataset::getId)
        .collect(Collectors.toList());
  }

  public List<Dataset> getSourceDatasetsFromSnapshotRequest(
      SnapshotRequestModel snapshotRequestModel) {
    return snapshotRequestModel.getContents().stream()
        .map(c -> datasetService.retrieveByName(c.getDatasetName()))
        .collect(Collectors.toList());
  }

  public UUID getFirstSourceDatasetIdFromSnapshotId(
      UUID snapshotId, AuthenticatedUserRequest userRequest) {
    SnapshotModel snapshotModel = retrieveAvailableSnapshotModel(snapshotId, userRequest);
    return snapshotModel.getSource().stream()
        .map(s -> s.getDataset().getId())
        .findFirst()
        .orElseThrow(() -> new DatasetNotFoundException("Source dataset for snapshot not found"));
  }

  public SnapshotPreviewModel retrievePreview(
      UUID snapshotId,
      String tableName,
      int limit,
      int offset,
      String sort,
      SqlSortDirection direction,
      String filter) {
    Snapshot snapshot = retrieve(snapshotId);

    SnapshotTable table =
        snapshot
            .getTableByName(tableName)
            .orElseThrow(
                () ->
                    new SnapshotPreviewException(
                        "No snapshot table exists with the name: " + tableName));

    if (!sort.equalsIgnoreCase(PDAO_ROW_ID_COLUMN)) {
      table
          .getColumnByName(sort)
          .orElseThrow(
              () ->
                  new SnapshotPreviewException(
                      "No snapshot table column exists with the name: " + sort));
    }

    List<String> columns =
        snapshotTableDao.retrieveColumns(table).stream().map(Column::getName).toList();

    try {
      List<Map<String, Object>> values =
          bigQuerySnapshotPdao.getSnapshotTable(
              snapshot, tableName, columns, limit, offset, sort, direction, filter);

      return new SnapshotPreviewModel().result(List.copyOf(values));
    } catch (InterruptedException e) {
      Thread.currentThread().interrupt();
      throw new SnapshotPreviewException(
          "Error retrieving preview for snapshot " + snapshot.getName(), e);
    }
  }

  private AssetSpecification getAssetSpecificationFromRequest(
      SnapshotRequestContentsModel requestContents) {
    SnapshotRequestAssetModel requestAssetModel = requestContents.getAssetSpec();
    Dataset dataset = datasetService.retrieveByName(requestContents.getDatasetName());

    Optional<AssetSpecification> optAsset =
        dataset.getAssetSpecificationByName(requestAssetModel.getAssetName());
    if (!optAsset.isPresent()) {
      throw new AssetNotFoundException(
          "Asset specification not found: " + requestAssetModel.getAssetName());
    }

    // the map construction will go here. For MVM, we generate the mapping data directly from the
    // asset spec.
    return optAsset.get();
  }

  /**
   * Magic up the snapshot tables and snapshot map from the asset tables and columns. This method
   * sets the table lists into snapshot and snapshotSource.
   *
   * @param asset the one and only asset specification for this snapshot
   * @param snapshot snapshot to point back to and fill in
   * @param snapshotSource snapshotSource to point back to and fill in
   */
  private void conjureSnapshotTablesFromAsset(
      AssetSpecification asset, Snapshot snapshot, SnapshotSource snapshotSource) {

    List<SnapshotTable> tableList = new ArrayList<>();
    List<SnapshotMapTable> mapTableList = new ArrayList<>();

    for (AssetTable assetTable : asset.getAssetTables()) {
      // Create early so we can hook up back pointers.
      SnapshotTable table = new SnapshotTable();

      // Build the column lists in parallel, so we can easily connect the
      // map column to the snapshot column.
      List<Column> columnList = new ArrayList<>();
      List<SnapshotMapColumn> mapColumnList = new ArrayList<>();

      for (AssetColumn assetColumn : assetTable.getColumns()) {
        Column column = new Column(assetColumn.getDatasetColumn());
        columnList.add(column);

        mapColumnList.add(
            new SnapshotMapColumn().fromColumn(assetColumn.getDatasetColumn()).toColumn(column));
      }

      table
          .name(assetTable.getTable().getName())
          .primaryKey(assetTable.getTable().getPrimaryKey())
          .columns(columnList);
      tableList.add(table);
      mapTableList.add(
          new SnapshotMapTable()
              .fromTable(assetTable.getTable())
              .toTable(table)
              .snapshotMapColumns(mapColumnList));
    }

    snapshotSource.snapshotMapTables(mapTableList);
    snapshot.snapshotTables(tableList);
  }

  /**
   * Map from a list of source relationships (from a dataset or asset) into snapshot relationships.
   *
   * @param sourceRelationships relationships from a dataset or asset
   * @param snapshotSource source with mapping between dataset tables and columns -> snapshot tables
   *     and columns
   * @return a list of relationships tied to the snapshot tables
   */
  public List<Relationship> createSnapshotRelationships(
      List<Relationship> sourceRelationships, SnapshotSource snapshotSource) {
    // We'll copy the asset relationships into the snapshot.
    List<Relationship> snapshotRelationships = new ArrayList<>();

    // Create lookups from dataset table and column ids -> snapshot tables and columns, respectively
    Map<UUID, Table> tableLookup = new HashMap<>();
    Map<UUID, Column> columnLookup = new HashMap<>();

    for (SnapshotMapTable mapTable : snapshotSource.getSnapshotMapTables()) {
      tableLookup.put(mapTable.getFromTable().getId(), mapTable.getToTable());

      for (SnapshotMapColumn mapColumn : mapTable.getSnapshotMapColumns()) {
        columnLookup.put(mapColumn.getFromColumn().getId(), mapColumn.getToColumn());
      }
    }

    for (Relationship sourceRelationship : sourceRelationships) {
      UUID fromTableId = sourceRelationship.getFromTable().getId();
      UUID fromColumnId = sourceRelationship.getFromColumn().getId();
      UUID toTableId = sourceRelationship.getToTable().getId();
      UUID toColumnId = sourceRelationship.getToColumn().getId();

      if (tableLookup.containsKey(fromTableId)
          && tableLookup.containsKey(toTableId)
          && columnLookup.containsKey(fromColumnId)
          && columnLookup.containsKey(toColumnId)) {
        Table fromTable = tableLookup.get(fromTableId);
        Column fromColumn = columnLookup.get(fromColumnId);
        Table toTable = tableLookup.get(toTableId);
        Column toColumn = columnLookup.get(toColumnId);
        snapshotRelationships.add(
            new Relationship()
                .name(sourceRelationship.getName())
                .fromTable(fromTable)
                .fromColumn(fromColumn)
                .toTable(toTable)
                .toColumn(toColumn));
      }
    }
    return snapshotRelationships;
  }

  private void conjureSnapshotTablesFromRowIds(
      SnapshotRequestRowIdModel requestRowIdModel,
      Snapshot snapshot,
      SnapshotSource snapshotSource) {
    // TODO this will need to be changed when we have more than one dataset per snapshot (>1
    // contentsModel)
    List<SnapshotTable> tableList = new ArrayList<>();
    snapshot.snapshotTables(tableList);
    List<SnapshotMapTable> mapTableList = new ArrayList<>();
    snapshotSource.snapshotMapTables(mapTableList);
    Dataset dataset = snapshotSource.getDataset();

    // create a lookup from tableName -> table spec from the request
    Map<String, SnapshotRequestRowIdTableModel> requestTableLookup =
        requestRowIdModel.getTables().stream()
            .collect(
                Collectors.toMap(
                    SnapshotRequestRowIdTableModel::getTableName, Function.identity()));

    // for each dataset table specified in the request, create a table in the snapshot with the same
    // name
    for (DatasetTable datasetTable : dataset.getTables()) {
      if (!requestTableLookup.containsKey(datasetTable.getName())) {
        continue; // only capture the dataset tables in the request model
      }
      List<Column> columnList = new ArrayList<>();
      SnapshotTable snapshotTable =
          new SnapshotTable()
              .name(datasetTable.getName())
              .primaryKey(datasetTable.getPrimaryKey())
              .columns(columnList);
      tableList.add(snapshotTable);
      List<SnapshotMapColumn> mapColumnList = new ArrayList<>();
      mapTableList.add(
          new SnapshotMapTable()
              .fromTable(datasetTable)
              .toTable(snapshotTable)
              .snapshotMapColumns(mapColumnList));

      // for each dataset column specified in the request, create a column in the snapshot w the
      // same name & array
      Set<String> requestColumns =
          new HashSet<>(requestTableLookup.get(datasetTable.getName()).getColumns());
      datasetTable.getColumns().stream()
          .filter(c -> requestColumns.contains(c.getName()))
          .forEach(
              datasetColumn -> {
                Column snapshotColumn = Column.toSnapshotColumn(datasetColumn);
                SnapshotMapColumn snapshotMapColumn =
                    new SnapshotMapColumn().fromColumn(datasetColumn).toColumn(snapshotColumn);
                columnList.add(snapshotColumn);
                mapColumnList.add(snapshotMapColumn);
              });
    }
  }

  private void conjureSnapshotTablesFromDatasetTables(
      Snapshot snapshot, SnapshotSource snapshotSource) {
    // TODO this will need to be changed when we have more than one dataset per snapshot (>1
    // contentsModel)
    // for each dataset table specified in the request, create a table in the snapshot with the same
    // name
    Dataset dataset = snapshotSource.getDataset();
    List<SnapshotTable> tableList = new ArrayList<>();
    List<SnapshotMapTable> mapTableList = new ArrayList<>();

    for (DatasetTable datasetTable : dataset.getTables()) {
      List<Column> columnList = new ArrayList<>();
      List<SnapshotMapColumn> mapColumnList = new ArrayList<>();

      // for each dataset column specified in the request, create a column in the snapshot w the
      // same name & array
      for (Column datasetColumn : datasetTable.getColumns()) {
        Column snapshotColumn = Column.toSnapshotColumn(datasetColumn);
        SnapshotMapColumn snapshotMapColumn =
            new SnapshotMapColumn().fromColumn(datasetColumn).toColumn(snapshotColumn);
        columnList.add(snapshotColumn);
        mapColumnList.add(snapshotMapColumn);
      }

      // create snapshot tables & mapping with the proper dataset name and columns
      SnapshotTable snapshotTable =
          new SnapshotTable()
              .name(datasetTable.getName())
              .primaryKey(datasetTable.getPrimaryKey())
              .columns(columnList);
      tableList.add(snapshotTable);

      mapTableList.add(
          new SnapshotMapTable()
              .fromTable(datasetTable)
              .toTable(snapshotTable)
              .snapshotMapColumns(mapColumnList));
    }
    // set the snapshot tables and mapping
    snapshot.snapshotTables(tableList);
    snapshotSource.snapshotMapTables(mapTableList);
  }

  private SnapshotModel populateSnapshotModelFromSnapshot(
      Snapshot snapshot,
      List<SnapshotRetrieveIncludeModel> include,
      AuthenticatedUserRequest userRequest) {
    SnapshotModel snapshotModel =
        new SnapshotModel()
            .id(snapshot.getId())
            .name(snapshot.getName())
            .description(snapshot.getDescription())
            .createdDate(snapshot.getCreatedDate().toString())
            .consentCode(snapshot.getConsentCode());

    // In case NONE is specified, this should supersede any other value being passed in
    if (include.contains(SnapshotRetrieveIncludeModel.NONE)) {
      return snapshotModel;
    }

    if (include.contains(SnapshotRetrieveIncludeModel.SOURCES)) {
      snapshotModel.source(
          snapshot.getSnapshotSources().stream()
              .map(this::makeSourceModelFromSource)
              .collect(Collectors.toList()));
    }
    if (include.contains(SnapshotRetrieveIncludeModel.TABLES)) {
      snapshotModel.tables(
          snapshot.getTables().stream()
              .map(this::makeTableModelFromTable)
              .collect(Collectors.toList()));
    }
    if (include.contains(SnapshotRetrieveIncludeModel.RELATIONSHIPS)) {
      snapshotModel.relationships(
          snapshot.getRelationships().stream()
              .map(this::makeRelationshipModelFromRelationship)
              .collect(Collectors.toList()));
    }
    if (include.contains(SnapshotRetrieveIncludeModel.PROFILE)) {
      snapshotModel.profileId(snapshot.getProfileId());
    }
    if (include.contains(SnapshotRetrieveIncludeModel.DATA_PROJECT)) {
      if (snapshot.getProjectResource() != null) {
        snapshotModel.dataProject(snapshot.getProjectResource().getGoogleProjectId());
      }
    }
    if (include.contains(SnapshotRetrieveIncludeModel.ACCESS_INFORMATION)) {
      snapshotModel.accessInformation(
          metadataDataAccessUtils.accessInfoFromSnapshot(snapshot, userRequest));
    }
    if (include.contains(SnapshotRetrieveIncludeModel.CREATION_INFORMATION)) {
      snapshotModel.creationInformation(snapshot.getCreationInformation());
    }
    if (include.contains(SnapshotRetrieveIncludeModel.PROPERTIES)) {
      snapshotModel.properties(snapshot.getProperties());
    }

    return snapshotModel;
  }

  private RelationshipModel makeRelationshipModelFromRelationship(Relationship relationship) {
    RelationshipTermModel fromModel =
        new RelationshipTermModel()
            .table(relationship.getFromTable().getName())
            .column(relationship.getFromColumn().getName());
    RelationshipTermModel toModel =
        new RelationshipTermModel()
            .table(relationship.getToTable().getName())
            .column(relationship.getToColumn().getName());
    return new RelationshipModel().name(relationship.getName()).from(fromModel).to(toModel);
  }

  private SnapshotSourceModel makeSourceModelFromSource(SnapshotSource source) {
    // TODO: when source summary methods are available, use those. Here I roll my own
    Dataset dataset = source.getDataset();
    DatasetSummaryModel summaryModel =
        new DatasetSummaryModel()
            .id(dataset.getId())
            .name(dataset.getName())
            .description(dataset.getDescription())
            .defaultProfileId(dataset.getDefaultProfileId())
            .createdDate(dataset.getCreatedDate().toString())
            .storage(
                dataset.getDatasetSummary().getStorage().stream()
                    .map(StorageResource::toModel)
                    .collect(Collectors.toList()))
            .secureMonitoringEnabled(dataset.isSecureMonitoringEnabled())
            .phsId(dataset.getPhsId())
            .selfHosted(dataset.isSelfHosted());

    SnapshotSourceModel sourceModel =
        new SnapshotSourceModel().dataset(summaryModel).datasetProperties(dataset.getProperties());

    AssetSpecification assetSpec = source.getAssetSpecification();
    if (assetSpec != null) {
      sourceModel.asset(assetSpec.getName());
    }

    return sourceModel;
  }

  // TODO: share these methods with dataset table in some common place
  private TableModel makeTableModelFromTable(Table table) {
    Long rowCount = table.getRowCount();
    return new TableModel()
        .name(table.getName())
        .rowCount(rowCount != null ? rowCount.intValue() : null)
        .primaryKey(
            table.getPrimaryKey().stream().map(Column::getName).collect(Collectors.toList()))
        .columns(
            table.getColumns().stream()
                .map(this::makeColumnModelFromColumn)
                .collect(Collectors.toList()));
  }

  private ColumnModel makeColumnModelFromColumn(Column column) {
    return new ColumnModel()
        .name(column.getName())
        .datatype(column.getType())
        .arrayOf(column.isArrayOf())
        .required(column.isRequired());
  }

  private static List<SnapshotRetrieveIncludeModel> getDefaultIncludes() {
    return Arrays.stream(
            StringUtils.split(SnapshotsApiController.RETRIEVE_INCLUDE_DEFAULT_VALUE, ','))
        .map(SnapshotRetrieveIncludeModel::fromValue)
        .collect(Collectors.toList());
  }
}<|MERGE_RESOLUTION|>--- conflicted
+++ resolved
@@ -98,14 +98,10 @@
       FireStoreDependencyDao dependencyDao,
       BigQuerySnapshotPdao bigQuerySnapshotPdao,
       SnapshotDao snapshotDao,
-<<<<<<< HEAD
+      SnapshotTableDao snapshotTableDao,
       MetadataDataAccessUtils metadataDataAccessUtils,
       IamService iamService,
       ECMService ecmService) {
-=======
-      SnapshotTableDao snapshotTableDao,
-      MetadataDataAccessUtils metadataDataAccessUtils) {
->>>>>>> 8f374d61
     this.jobService = jobService;
     this.datasetService = datasetService;
     this.dependencyDao = dependencyDao;

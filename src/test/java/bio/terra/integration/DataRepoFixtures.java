package bio.terra.integration;

import static bio.terra.common.PdaoConstant.PDAO_ROW_ID_COLUMN;
import static org.hamcrest.MatcherAssert.assertThat;
import static org.hamcrest.Matchers.equalTo;
import static org.hamcrest.Matchers.hasItem;
import static org.hamcrest.Matchers.hasSize;
import static org.hamcrest.Matchers.is;
import static org.hamcrest.Matchers.not;
import static org.hamcrest.Matchers.notNullValue;
import static org.hamcrest.Matchers.oneOf;
import static org.junit.Assert.assertFalse;
import static org.junit.Assert.assertTrue;

import bio.terra.app.model.CloudRegion;
import bio.terra.common.CloudPlatformWrapper;
import bio.terra.common.TestUtils;
import bio.terra.common.configuration.TestConfiguration;
import bio.terra.common.fixtures.JsonLoader;
import bio.terra.common.fixtures.Names;
import bio.terra.common.fixtures.ProfileFixtures;
import bio.terra.model.AssetModel;
import bio.terra.model.BillingProfileModel;
import bio.terra.model.BillingProfileRequestModel;
import bio.terra.model.BulkLoadArrayRequestModel;
import bio.terra.model.BulkLoadArrayResultModel;
import bio.terra.model.BulkLoadFileResultModel;
import bio.terra.model.BulkLoadHistoryModelList;
import bio.terra.model.BulkLoadRequestModel;
import bio.terra.model.BulkLoadResultModel;
import bio.terra.model.CloudPlatform;
import bio.terra.model.ColumnModel;
import bio.terra.model.ColumnStatisticsIntModel;
import bio.terra.model.ColumnStatisticsTextModel;
import bio.terra.model.ConfigEnableModel;
import bio.terra.model.ConfigGroupModel;
import bio.terra.model.ConfigListModel;
import bio.terra.model.ConfigModel;
import bio.terra.model.DRSObject;
import bio.terra.model.DataDeletionRequest;
import bio.terra.model.DatasetDataModel;
import bio.terra.model.DatasetModel;
import bio.terra.model.DatasetRequestAccessIncludeModel;
import bio.terra.model.DatasetRequestModel;
import bio.terra.model.DatasetRequestModelPolicies;
import bio.terra.model.DatasetSchemaUpdateModel;
import bio.terra.model.DatasetSummaryModel;
import bio.terra.model.DeleteResponseModel;
import bio.terra.model.EnumerateDatasetModel;
import bio.terra.model.EnumerateSnapshotModel;
import bio.terra.model.ErrorModel;
import bio.terra.model.FileLoadModel;
import bio.terra.model.FileModel;
import bio.terra.model.IngestRequestModel;
import bio.terra.model.IngestResponseModel;
import bio.terra.model.JobModel;
import bio.terra.model.PolicyMemberRequest;
import bio.terra.model.PolicyResponse;
import bio.terra.model.QueryColumnStatisticsRequestModel;
import bio.terra.model.QueryDataRequestModel;
<<<<<<< HEAD
import bio.terra.model.SnapshotAccessRequest;
import bio.terra.model.SnapshotAccessRequestResponse;
=======
import bio.terra.model.SnapshotBuilderCountRequest;
import bio.terra.model.SnapshotBuilderCountResponse;
import bio.terra.model.SnapshotBuilderGetConceptHierarchyResponse;
>>>>>>> c19792ca
import bio.terra.model.SnapshotBuilderGetConceptsResponse;
import bio.terra.model.SnapshotBuilderSettings;
import bio.terra.model.SnapshotExportResponseModel;
import bio.terra.model.SnapshotModel;
import bio.terra.model.SnapshotPreviewModel;
import bio.terra.model.SnapshotRequestModel;
import bio.terra.model.SnapshotRetrieveIncludeModel;
import bio.terra.model.SnapshotSummaryModel;
import bio.terra.model.SqlSortDirectionAscDefault;
import bio.terra.model.TransactionCloseModel;
import bio.terra.model.TransactionCreateModel;
import bio.terra.model.TransactionModel;
import bio.terra.model.UpgradeModel;
import bio.terra.service.auth.iam.IamResourceType;
import bio.terra.service.auth.iam.IamRole;
import bio.terra.service.filedata.DrsResponse;
import bio.terra.service.filedata.DrsService;
import com.fasterxml.jackson.core.type.TypeReference;
import com.google.auth.oauth2.AccessToken;
import com.google.auth.oauth2.GoogleCredentials;
import com.google.cloud.Role;
import com.google.cloud.storage.Storage;
import com.google.cloud.storage.StorageOptions;
import com.google.cloud.storage.StorageRoles;
import java.net.URLEncoder;
import java.nio.charset.StandardCharsets;
import java.time.Duration;
import java.time.Instant;
import java.util.ArrayList;
import java.util.Arrays;
import java.util.HashMap;
import java.util.LinkedHashMap;
import java.util.List;
import java.util.Map;
import java.util.Objects;
import java.util.Optional;
import java.util.UUID;
import java.util.stream.Collectors;
import org.apache.commons.collections4.ListUtils;
import org.apache.commons.lang3.StringUtils;
import org.slf4j.Logger;
import org.slf4j.LoggerFactory;
import org.springframework.beans.factory.annotation.Autowired;
import org.springframework.beans.factory.annotation.Qualifier;
import org.springframework.http.HttpStatus;
import org.springframework.stereotype.Component;
import org.stringtemplate.v4.ST;

@Component
public class DataRepoFixtures {

  private static final Logger logger = LoggerFactory.getLogger(DataRepoFixtures.class);

  private static final String QUERY_TEMPLATE =
      "resource.type=\"k8s_container\"\n"
          + "resource.labels.project_id=\"broad-jade-integration\"\n"
          + "resource.labels.location=\"us-central1\"\n"
          + "resource.labels.cluster_name=\"integration-master\"\n"
          + "resource.labels.namespace_name=\"integration-<intNumber>\"\n"
          + "labels.k8s-pod/component=\"integration-<intNumber>-jade-datarepo-api\"\n"
          + "<if(hasFlightId)>jsonPayload.flightId=\"<flightId>\"<endif>";

  /** Roles which must be held by a dataset's SA to facilitate an ingestion * */
  private static final List<Role> INGEST_ROLES =
      List.of(StorageRoles.objectViewer(), StorageRoles.legacyBucketReader());

  @Autowired private JsonLoader jsonLoader;

  @Autowired private DataRepoClient dataRepoClient;

  @Autowired private TestConfiguration testConfig;

  @Autowired private SamFixtures samFixtures;

  @Autowired
  @Qualifier("tdrServiceAccountEmail")
  private String tdrServiceAccountEmail;

  // Create a Billing Profile model: expect successful creation
  public BillingProfileModel createBillingProfile(TestConfiguration.User user) throws Exception {
    BillingProfileRequestModel billingProfileRequestModel =
        ProfileFixtures.billingProfileRequest(
            ProfileFixtures.billingProfileForAccount(testConfig.getGoogleBillingAccountId()));
    String json = TestUtils.mapToJson(billingProfileRequestModel);

    DataRepoResponse<JobModel> jobResponse =
        dataRepoClient.post(user, "/api/resources/v1/profiles", json, new TypeReference<>() {});
    assertTrue("profile create launch succeeded", jobResponse.getStatusCode().is2xxSuccessful());
    assertTrue(
        "profile create launch response is present", jobResponse.getResponseObject().isPresent());

    DataRepoResponse<BillingProfileModel> postResponse =
        dataRepoClient.waitForResponse(user, jobResponse, new TypeReference<>() {});

    BillingProfileModel billingProfile =
        validateResponse(postResponse, "billing profile create", HttpStatus.CREATED, jobResponse);
    logger.info("Billing profile created: {}", billingProfile);
    return billingProfile;
  }

  // Create a Billing Profile model: expect successful creation
  public BillingProfileModel createAzureBillingProfile(TestConfiguration.User user)
      throws Exception {
    BillingProfileRequestModel billingProfileRequestModel =
        ProfileFixtures.billingProfileRequest(
            ProfileFixtures.billingProfileForDeployedApplication(
                testConfig.getTargetTenantId(),
                testConfig.getTargetSubscriptionId(),
                testConfig.getTargetResourceGroupName(),
                testConfig.getTargetApplicationName()));
    String json = TestUtils.mapToJson(billingProfileRequestModel);

    DataRepoResponse<JobModel> jobResponse =
        dataRepoClient.post(user, "/api/resources/v1/profiles", json, new TypeReference<>() {});
    assertTrue("profile create launch succeeded", jobResponse.getStatusCode().is2xxSuccessful());
    assertTrue(
        "profile create launch response is present", jobResponse.getResponseObject().isPresent());

    DataRepoResponse<BillingProfileModel> postResponse =
        dataRepoClient.waitForResponse(user, jobResponse, new TypeReference<>() {});

    return validateResponse(
        postResponse, "azure billing profile create", HttpStatus.CREATED, jobResponse);
  }

  public void deleteProfile(TestConfiguration.User user, UUID profileId) throws Exception {
    DataRepoResponse<DeleteResponseModel> deleteResponse = deleteProfileLog(user, profileId);
    assertGoodDeleteResponse(deleteResponse);
  }

  public void deleteProfileWithCloudResourceDelete(TestConfiguration.User user, UUID profileId)
      throws Exception {
    DataRepoResponse<DeleteResponseModel> deleteResponse = deleteProfileLog(user, profileId, true);
    assertGoodDeleteResponse(deleteResponse);
  }

  public DataRepoResponse<DeleteResponseModel> deleteProfileLog(
      TestConfiguration.User user, UUID profileId) throws Exception {
    return deleteProfileLog(user, profileId, false);
  }

  public DataRepoResponse<DeleteResponseModel> deleteProfileLog(
      TestConfiguration.User user, UUID profileId, boolean deleteCloudResources) throws Exception {

    String deleteCloudResourcesQuery;
    if (deleteCloudResources) {
      deleteCloudResourcesQuery = "?deleteCloudResources=true";
    } else {
      deleteCloudResourcesQuery = "";
    }
    DataRepoResponse<JobModel> jobResponse =
        dataRepoClient.delete(
            user,
            "/api/resources/v1/profiles/" + profileId + deleteCloudResourcesQuery,
            new TypeReference<>() {});
    assertTrue("profile delete launch succeeded", jobResponse.getStatusCode().is2xxSuccessful());
    assertTrue(
        "profile delete launch response is present", jobResponse.getResponseObject().isPresent());

    return dataRepoClient.waitForResponseLog(user, jobResponse, new TypeReference<>() {});
  }

  // datasets

  public DataRepoResponse<JobModel> createDatasetRaw(
      TestConfiguration.User user,
      UUID profileId,
      String filename,
      CloudPlatform cloudPlatform,
      boolean usePetAccount,
      boolean selfHosted,
      boolean dedicatedServiceAccount,
      boolean predictableIds,
      DatasetRequestModelPolicies policies,
      CloudRegion region)
      throws Exception {
    DatasetRequestModel requestModel = jsonLoader.loadObject(filename, DatasetRequestModel.class);
    requestModel.setDefaultProfileId(profileId);
    requestModel.setName(Names.randomizeName(requestModel.getName()));
    if (cloudPlatform != null && requestModel.getCloudPlatform() == null) {
      requestModel.setCloudPlatform(cloudPlatform);
    }
    if (region != null && requestModel.getRegion() == null) {
      requestModel.setRegion(region.getValue());
    }
    requestModel.experimentalSelfHosted(selfHosted);
    requestModel.experimentalPredictableFileIds(predictableIds);
    requestModel.dedicatedIngestServiceAccount(dedicatedServiceAccount);
    requestModel.policies(policies);
    String json = TestUtils.mapToJson(requestModel);

    return dataRepoClient.post(
        user, "/api/repository/v1/datasets", json, new TypeReference<>() {}, usePetAccount);
  }

  public DatasetSummaryModel createDataset(
      TestConfiguration.User user, UUID profileId, String filename) throws Exception {
    return createDataset(user, profileId, filename, CloudPlatformWrapper.DEFAULT);
  }

  public DatasetSummaryModel createDataset(
      TestConfiguration.User user, UUID profileId, String filename, CloudPlatform cloudPlatform)
      throws Exception {
    return createDataset(user, profileId, filename, cloudPlatform, false, null);
  }

  public DatasetSummaryModel createDataset(
      TestConfiguration.User user, DatasetRequestModel requestModel, boolean usePetAccount)
      throws Exception {
    String json = TestUtils.mapToJson(requestModel);
    DataRepoResponse<JobModel> post =
        dataRepoClient.post(
            user, "/api/repository/v1/datasets", json, new TypeReference<>() {}, usePetAccount);
    return waitForDatasetCreate(user, post);
  }

  public boolean enableSecureMonitoring(TestConfiguration.User user, UUID datasetId)
      throws Exception {
    return updateSecureMonitoring(user, datasetId, "ENABLE_SECURE_MONITORING");
  }

  public boolean disableSecureMonitoring(TestConfiguration.User user, UUID datasetId)
      throws Exception {
    return updateSecureMonitoring(user, datasetId, "DISABLE_SECURE_MONITORING");
  }

  private boolean updateSecureMonitoring(
      TestConfiguration.User user, UUID datasetId, String upgradeFlightName) throws Exception {
    UpgradeModel requestModel =
        new UpgradeModel()
            .upgradeName(upgradeFlightName)
            .upgradeType(UpgradeModel.UpgradeTypeEnum.CUSTOM)
            .customName(upgradeFlightName)
            .addCustomArgsItem(datasetId.toString());

    String json = TestUtils.mapToJson(requestModel);
    DataRepoResponse<JobModel> jobResponse =
        dataRepoClient.post(
            user, "/api/repository/v1/upgrade", json, new TypeReference<>() {}, false);
    assertTrue("upgrade launch succeeded", jobResponse.getStatusCode().is2xxSuccessful());
    assertTrue("upgrade launch response is present", jobResponse.getResponseObject().isPresent());

    dataRepoClient.waitForResponseLog(user, jobResponse, new TypeReference<>() {});
    return true;
  }

  public DatasetSummaryModel createSelfHostedDataset(
      TestConfiguration.User user, UUID profileId, String fileName, boolean dedicatedServiceAccount)
      throws Exception {
    DataRepoResponse<JobModel> jobResponse =
        createDatasetRaw(
            user,
            profileId,
            fileName,
            CloudPlatform.GCP,
            false,
            true,
            dedicatedServiceAccount,
            false,
            null,
            null);
    return waitForDatasetCreate(user, jobResponse);
  }

  public DatasetSummaryModel createDatasetWithOwnServiceAccount(
      TestConfiguration.User user, UUID profileId, String fileName) throws Exception {
    DataRepoResponse<JobModel> jobResponse =
        createDatasetRaw(
            user, profileId, fileName, CloudPlatform.GCP, false, false, true, false, null, null);
    return waitForDatasetCreate(user, jobResponse);
  }

  public DatasetSummaryModel createDataset(
      TestConfiguration.User user,
      UUID profileId,
      String filename,
      CloudPlatform cloudPlatform,
      boolean usePetAccount,
      CloudRegion region)
      throws Exception {
    DataRepoResponse<JobModel> jobResponse =
        createDatasetRaw(
            user,
            profileId,
            filename,
            cloudPlatform,
            usePetAccount,
            false,
            false,
            false,
            null,
            region);
    return waitForDatasetCreate(user, jobResponse);
  }

  public DatasetSummaryModel createDatasetWithPolicies(
      TestConfiguration.User user,
      UUID profileId,
      String filename,
      DatasetRequestModelPolicies policies)
      throws Exception {
    DataRepoResponse<JobModel> jobResponse =
        createDatasetRaw(
            user,
            profileId,
            filename,
            CloudPlatform.GCP,
            false,
            false,
            false,
            false,
            policies,
            null);
    return waitForDatasetCreate(user, jobResponse);
  }

  public DatasetSummaryModel waitForDatasetCreate(
      TestConfiguration.User user, DataRepoResponse<JobModel> jobResponse) throws Exception {
    assertTrue("dataset create launch succeeded", jobResponse.getStatusCode().is2xxSuccessful());
    assertTrue(
        "dataset create launch response is present", jobResponse.getResponseObject().isPresent());

    DataRepoResponse<DatasetSummaryModel> response =
        dataRepoClient.waitForResponseLog(user, jobResponse, new TypeReference<>() {});
    DatasetSummaryModel datasetSummary =
        validateResponse(response, "dataset create", HttpStatus.CREATED, jobResponse);
    logger.info("Dataset created: {}", datasetSummary);
    return datasetSummary;
  }

  public void createDatasetError(
      TestConfiguration.User user, UUID profileId, String filename, HttpStatus checkStatus)
      throws Exception {
    createDatasetError(user, profileId, filename, checkStatus, CloudPlatform.GCP);
  }

  public void createDatasetError(
      TestConfiguration.User user,
      UUID profileId,
      String filename,
      HttpStatus checkStatus,
      CloudPlatform cloudPlatform)
      throws Exception {
    DataRepoResponse<JobModel> jobResponse =
        createDatasetRaw(
            user, profileId, filename, cloudPlatform, false, false, false, false, null, null);
    assertTrue("dataset create launch succeeded", jobResponse.getStatusCode().is2xxSuccessful());
    assertTrue(
        "dataset create launch response is present", jobResponse.getResponseObject().isPresent());

    DataRepoResponse<ErrorModel> response =
        dataRepoClient.waitForResponse(user, jobResponse, new TypeReference<>() {});
    if (checkStatus == null) {
      assertFalse("dataset create is failure", response.getStatusCode().is2xxSuccessful());
    } else {
      assertThat("correct dataset create error", response.getStatusCode(), equalTo(checkStatus));
    }
    assertTrue("dataset create error response is present", response.getErrorObject().isPresent());
  }

  private boolean isDedicatedServiceAccount(String serviceAccount) {
    return StringUtils.isNotEmpty(serviceAccount)
        && !StringUtils.equalsIgnoreCase(serviceAccount, tdrServiceAccountEmail);
  }

  /**
   * If the dataset has its own service account, grant it the roles it needs to ingest data from the
   * specified ingest bucket.
   */
  public void grantIngestBucketPermissionsToDedicatedSa(DatasetModel dataset, String ingestBucket) {
    String serviceAccount = dataset.getIngestServiceAccount();
    if (ingestBucket != null && isDedicatedServiceAccount(serviceAccount)) {
      for (var role : INGEST_ROLES) {
        GcsFixtures.addServiceAccountRoleToBucket(
            ingestBucket, serviceAccount, role, dataset.getDataProject());
      }
    }
  }

  public DataRepoResponse<JobModel> deleteDataRaw(
      TestConfiguration.User user, UUID datasetId, DataDeletionRequest request) throws Exception {
    String url = String.format("/api/repository/v1/datasets/%s/deletes", datasetId);
    String json = TestUtils.mapToJson(request);
    return dataRepoClient.post(user, url, json, new TypeReference<>() {});
  }

  public void deleteData(TestConfiguration.User user, UUID datasetId, DataDeletionRequest request)
      throws Exception {
    DataRepoResponse<JobModel> jobResponse = deleteDataRaw(user, datasetId, request);
    DataRepoResponse<DeleteResponseModel> deleteResponse =
        dataRepoClient.waitForResponse(user, jobResponse, new TypeReference<>() {});
    assertGoodDeleteResponse(deleteResponse);
  }

  public DataRepoResponse<JobModel> deleteDatasetLaunch(TestConfiguration.User user, UUID datasetId)
      throws Exception {
    return dataRepoClient.delete(
        user, "/api/repository/v1/datasets/" + datasetId, new TypeReference<>() {});
  }

  public void deleteDataset(TestConfiguration.User user, UUID datasetId) throws Exception {
    DataRepoResponse<DeleteResponseModel> deleteResponse = deleteDatasetLog(user, datasetId);
    assertGoodDeleteResponse(deleteResponse);
  }

  /**
   * Delete the dataset, first performing any resource clean-up necessary if the dataset has its own
   * dedicated ingest service account (revoking ingest bucket permissions and deleting the SA from
   * Terra).
   */
  public void deleteDataset(TestConfiguration.User user, UUID datasetId, String ingestBucket)
      throws Exception {
    DatasetModel dataset = getDataset(user, datasetId);
    String serviceAccount = dataset.getIngestServiceAccount();
    if (ingestBucket != null && isDedicatedServiceAccount(serviceAccount)) {
      for (var role : INGEST_ROLES) {
        GcsFixtures.removeServiceAccountRoleFromBucket(
            ingestBucket, serviceAccount, role, dataset.getDataProject());
      }
      samFixtures.deleteServiceAccountFromTerra(user, serviceAccount);
    }
    deleteDataset(user, datasetId);
  }

  public void deleteDatasetShouldFail(TestConfiguration.User user, UUID datasetId)
      throws Exception {
    DataRepoResponse<DeleteResponseModel> deleteResponse = deleteDatasetLog(user, datasetId);
    assertThat(
        "delete is not successful",
        deleteResponse.getStatusCode(),
        is(not(equalTo(HttpStatus.OK))));
  }

  public DataRepoResponse<DeleteResponseModel> deleteDatasetLog(
      TestConfiguration.User user, UUID datasetId) throws Exception {

    DataRepoResponse<JobModel> jobResponse = deleteDatasetLaunch(user, datasetId);
    assertTrue("dataset delete launch succeeded", jobResponse.getStatusCode().is2xxSuccessful());
    assertTrue(
        "dataset delete launch response is present", jobResponse.getResponseObject().isPresent());

    return dataRepoClient.waitForResponseLog(user, jobResponse, new TypeReference<>() {});
  }

  public DataRepoResponse<EnumerateDatasetModel> enumerateDatasetsRaw(TestConfiguration.User user)
      throws Exception {
    return dataRepoClient.get(
        user,
        "/api/repository/v1/datasets?sort=created_date&direction=desc",
        new TypeReference<>() {});
  }

  public EnumerateDatasetModel enumerateDatasets(TestConfiguration.User user) throws Exception {
    DataRepoResponse<EnumerateDatasetModel> response = enumerateDatasetsRaw(user);
    assertThat(
        "dataset enumeration is successful", response.getStatusCode(), equalTo(HttpStatus.OK));
    assertTrue("dataset get response is present", response.getResponseObject().isPresent());
    return response.getResponseObject().get();
  }

  public DataRepoResponse<DatasetModel> getDatasetRaw(TestConfiguration.User user, UUID datasetId)
      throws Exception {
    return getDatasetRaw(user, datasetId, null);
  }

  public DataRepoResponse<DatasetModel> getDatasetRaw(
      TestConfiguration.User user, UUID datasetId, List<DatasetRequestAccessIncludeModel> include)
      throws Exception {
    String includeQuery;
    if (include == null || include.isEmpty()) {
      includeQuery = "";
    } else {
      includeQuery =
          "?" + include.stream().map(i -> "include=" + i).collect(Collectors.joining("&"));
    }
    return dataRepoClient.get(
        user, "/api/repository/v1/datasets/" + datasetId + includeQuery, new TypeReference<>() {});
  }

  public DatasetModel getDataset(TestConfiguration.User user, UUID datasetId) throws Exception {
    return getDataset(user, datasetId, null);
  }

  public DatasetModel getDataset(
      TestConfiguration.User user, UUID datasetId, List<DatasetRequestAccessIncludeModel> include)
      throws Exception {
    DataRepoResponse<DatasetModel> response = getDatasetRaw(user, datasetId, include);
    return validateResponse(response, "dataset retrieve", HttpStatus.OK, null);
  }

  public DataRepoResponse<Object> addPolicyMemberRaw(
      TestConfiguration.User user,
      UUID resourceId,
      IamRole role,
      String userEmail,
      IamResourceType iamResourceType)
      throws Exception {
    PolicyMemberRequest req = new PolicyMemberRequest().email(userEmail);
    String pathPrefix =
        switch (iamResourceType) {
          case DATASET -> "/api/repository/v1/datasets/";
          case DATASNAPSHOT -> "/api/repository/v1/snapshots/";
          case SPEND_PROFILE -> "/api/resources/v1/profiles/";
          default -> throw new IllegalArgumentException(
              "Policy member addition undefined for IamResourceType " + iamResourceType);
        };
    String path = pathPrefix + resourceId + "/policies/" + role.toString() + "/members";
    return dataRepoClient.post(user, path, TestUtils.mapToJson(req), new TypeReference<>() {});
  }

  public void addPolicyMember(
      TestConfiguration.User user,
      UUID resourceId,
      IamRole role,
      String newMemberEmail,
      IamResourceType iamResourceType)
      throws Exception {
    DataRepoResponse<Object> response =
        addPolicyMemberRaw(user, resourceId, role, newMemberEmail, iamResourceType);
    assertThat(
        iamResourceType + " policy member is successfully added",
        response.getStatusCode(),
        equalTo(HttpStatus.OK));
  }

  // adding dataset policy
  public void addDatasetPolicyMember(
      TestConfiguration.User user, UUID datasetId, IamRole role, String newMemberEmail)
      throws Exception {
    addPolicyMember(user, datasetId, role, newMemberEmail, IamResourceType.DATASET);
  }

  // getting a user's roles on a resource
  public DataRepoResponse<List<String>> retrieveUserRolesRaw(
      TestConfiguration.User user, UUID resourceId, IamResourceType iamResourceType)
      throws Exception {
    String pathPrefix =
        switch (iamResourceType) {
          case DATASET -> "/api/repository/v1/datasets/";
          case DATASNAPSHOT -> "/api/repository/v1/snapshots/";
          default -> throw new IllegalArgumentException(
              "Role fetch undefined for IamResourceType " + iamResourceType);
        };
    String path = pathPrefix + resourceId + "/roles";

    return dataRepoClient.get(user, path, new TypeReference<>() {});
  }

  public List<String> retrieveUserDatasetRoles(TestConfiguration.User user, UUID datasetId)
      throws Exception {
    DataRepoResponse<List<String>> response =
        retrieveUserRolesRaw(user, datasetId, IamResourceType.DATASET);
    return validateResponse(response, "retrieving dataset roles", HttpStatus.OK, null);
  }

  // getting a resource's policies
  public DataRepoResponse<PolicyResponse> retrievePoliciesRaw(
      TestConfiguration.User user, UUID resourceId, IamResourceType iamResourceType)
      throws Exception {
    String pathPrefix =
        switch (iamResourceType) {
          case DATASET -> "/api/repository/v1/datasets/";
          case DATASNAPSHOT -> "/api/repository/v1/snapshots/";
          case SPEND_PROFILE -> "/api/resources/v1/profiles/";
          default -> throw new IllegalArgumentException(
              "Policy fetch undefined for IamResourceType " + iamResourceType);
        };
    String path = pathPrefix + resourceId + "/policies";

    return dataRepoClient.get(user, path, new TypeReference<>() {});
  }

  public PolicyResponse retrieveDatasetPolicies(TestConfiguration.User user, UUID datasetId)
      throws Exception {
    DataRepoResponse<PolicyResponse> response =
        retrievePoliciesRaw(user, datasetId, IamResourceType.DATASET);
    return validateResponse(response, "retrieving dataset policies", HttpStatus.OK, null);
  }

  public PolicyResponse retrieveSnapshotPolicies(TestConfiguration.User user, UUID snapshotId)
      throws Exception {
    DataRepoResponse<PolicyResponse> response =
        retrievePoliciesRaw(user, snapshotId, IamResourceType.DATASNAPSHOT);
    return validateResponse(response, "retrieving snapshot policies", HttpStatus.OK, null);
  }

  // adding dataset asset
  public DataRepoResponse<JobModel> addDatasetAssetRaw(
      TestConfiguration.User user, UUID datasetId, AssetModel assetModel) throws Exception {
    return dataRepoClient.post(
        user,
        "/api/repository/v1/datasets/" + datasetId + "/assets",
        TestUtils.mapToJson(assetModel),
        new TypeReference<>() {});
  }

  public void addDatasetAsset(TestConfiguration.User user, UUID datasetId, AssetModel assetModel)
      throws Exception {
    // TODO add the assetModel as a builder object
    DataRepoResponse<JobModel> response = addDatasetAssetRaw(user, datasetId, assetModel);
    assertTrue(
        assetModel + " asset specification is successfully added",
        response.getStatusCode().is2xxSuccessful());
  }

  public ErrorModel addDatasetAssetExpectFailure(
      TestConfiguration.User user, UUID datasetId, AssetModel assetModel) throws Exception {
    DataRepoResponse<JobModel> response = addDatasetAssetRaw(user, datasetId, assetModel);
    assertTrue(
        assetModel + " job is successfully kicked off", response.getStatusCode().is2xxSuccessful());
    DataRepoResponse<ErrorModel> errorModel =
        dataRepoClient.waitForResponse(user, response, new TypeReference<>() {});
    assertTrue("dataset asset error response is present", errorModel.getErrorObject().isPresent());
    return errorModel.getErrorObject().get();
  }

  public DataRepoResponse<JobModel> deleteDatasetAssetRaw(
      TestConfiguration.User user, UUID datasetId, String assetName) throws Exception {
    return dataRepoClient.delete(
        user,
        "/api/repository/v1/datasets/" + datasetId + "/assets/" + assetName,
        new TypeReference<>() {});
  }

  public void deleteDatasetAsset(TestConfiguration.User user, UUID datasetId, String assetName)
      throws Exception {
    DataRepoResponse<JobModel> response = deleteDatasetAssetRaw(user, datasetId, assetName);
    assertTrue(
        assetName + " asset specification is successfully deleted",
        response.getStatusCode().is2xxSuccessful());
  }

  public ErrorModel deleteDatasetAssetExpectFailure(
      TestConfiguration.User user, UUID datasetId, String assetName) throws Exception {
    DataRepoResponse<JobModel> response = deleteDatasetAssetRaw(user, datasetId, assetName);
    assertTrue(
        assetName + " delete job is successfully kicked off",
        response.getStatusCode().is2xxSuccessful());
    DataRepoResponse<ErrorModel> errorModel =
        dataRepoClient.waitForResponse(user, response, new TypeReference<>() {});
    assertTrue("dataset asset error response is present", errorModel.getErrorObject().isPresent());
    return errorModel.getErrorObject().get();
  }

  // snapshots

  // adding snapshot policy
  public void addSnapshotPolicyMember(
      TestConfiguration.User user, UUID snapshotId, IamRole role, String newMemberEmail)
      throws Exception {
    addPolicyMember(user, snapshotId, role, newMemberEmail, IamResourceType.DATASNAPSHOT);
  }

  public List<String> retrieveUserSnapshotRoles(TestConfiguration.User user, UUID datasetId)
      throws Exception {
    DataRepoResponse<List<String>> response =
        retrieveUserRolesRaw(user, datasetId, IamResourceType.DATASNAPSHOT);
    return validateResponse(response, "retrieving snapshot roles", HttpStatus.OK, null);
  }

  public DataRepoResponse<JobModel> createSnapshotRaw(
      TestConfiguration.User user,
      String datasetName,
      UUID profileId,
      SnapshotRequestModel requestModel,
      boolean randomizeName,
      boolean usePetAccount)
      throws Exception {

    if (randomizeName) {
      requestModel.setName(Names.randomizeName(requestModel.getName()));
    }
    requestModel.getContents().get(0).setDatasetName(datasetName);
    requestModel.setProfileId(profileId);
    String json = TestUtils.mapToJson(requestModel);

    return dataRepoClient.post(
        user, "/api/repository/v1/snapshots", json, new TypeReference<>() {}, usePetAccount);
  }

  public SnapshotSummaryModel createSnapshotWithRequest(
      TestConfiguration.User user,
      String datasetName,
      UUID profileId,
      SnapshotRequestModel snapshotRequest)
      throws Exception {
    return createSnapshotWithRequest(user, datasetName, profileId, snapshotRequest, true);
  }

  public SnapshotSummaryModel createSnapshotWithRequest(
      TestConfiguration.User user,
      String datasetName,
      UUID profileId,
      SnapshotRequestModel snapshotRequest,
      boolean randomizeName)
      throws Exception {
    DataRepoResponse<JobModel> jobResponse =
        createSnapshotRaw(user, datasetName, profileId, snapshotRequest, randomizeName, false);
    return finishCreateSnapshot(user, jobResponse);
  }

  public SnapshotSummaryModel createSnapshotWithRequest(
      TestConfiguration.User user,
      String datasetName,
      UUID profileId,
      SnapshotRequestModel snapshotRequest,
      boolean randomizeName,
      boolean usePetAccount)
      throws Exception {
    DataRepoResponse<JobModel> jobResponse =
        createSnapshotRaw(
            user, datasetName, profileId, snapshotRequest, randomizeName, usePetAccount);
    return finishCreateSnapshot(user, jobResponse);
  }

  public SnapshotSummaryModel createSnapshot(
      TestConfiguration.User user, String datasetName, UUID profileId, String filename)
      throws Exception {
    return createSnapshot(user, datasetName, profileId, filename, true);
  }

  public SnapshotSummaryModel createSnapshot(
      TestConfiguration.User user,
      String datasetName,
      UUID profileId,
      String filename,
      boolean randomizeName)
      throws Exception {
    return createSnapshot(user, datasetName, profileId, filename, randomizeName, false);
  }

  public SnapshotSummaryModel createSnapshot(
      TestConfiguration.User user,
      String datasetName,
      UUID profileId,
      String filename,
      boolean randomizeName,
      boolean usePetAccount)
      throws Exception {
    SnapshotRequestModel requestModel = jsonLoader.loadObject(filename, SnapshotRequestModel.class);
    DataRepoResponse<JobModel> jobResponse =
        createSnapshotRaw(user, datasetName, profileId, requestModel, randomizeName, usePetAccount);
    return finishCreateSnapshot(user, jobResponse);
  }

  private SnapshotSummaryModel finishCreateSnapshot(
      TestConfiguration.User user, DataRepoResponse<JobModel> jobResponse) throws Exception {
    assertTrue("snapshot create launch succeeded", jobResponse.getStatusCode().is2xxSuccessful());
    assertTrue(
        "snapshot create launch response is present", jobResponse.getResponseObject().isPresent());

    DataRepoResponse<SnapshotSummaryModel> snapshotResponse =
        dataRepoClient.waitForResponse(user, jobResponse, new TypeReference<>() {});
    SnapshotSummaryModel snapshotSummary =
        validateResponse(snapshotResponse, "snapshot create", HttpStatus.CREATED, jobResponse);
    logger.info("Snapshot created: {}", snapshotSummary);
    return snapshotSummary;
  }

  public DataRepoResponse<SnapshotModel> getSnapshotRaw(
      TestConfiguration.User user, UUID snapshotId, List<SnapshotRetrieveIncludeModel> include)
      throws Exception {
    String includeParam;
    if (include != null && !include.isEmpty()) {
      includeParam =
          "?"
              + include.stream()
                  .map(i -> "include=" + i.toString())
                  .collect(Collectors.joining("&"));
    } else {
      includeParam = "";
    }
    return dataRepoClient.get(
        user,
        "/api/repository/v1/snapshots/" + snapshotId + includeParam,
        new TypeReference<>() {});
  }

  public SnapshotModel getSnapshot(
      TestConfiguration.User user, UUID snapshotId, List<SnapshotRetrieveIncludeModel> include)
      throws Exception {
    DataRepoResponse<SnapshotModel> response = getSnapshotRaw(user, snapshotId, include);
    return validateResponse(response, "snapshot retrieve", HttpStatus.OK, null);
  }

  /**
   * Given a dataset, table, and column, retrieve the DRS URI from the snapshot preview and extract
   * its DRS object ID.
   *
   * <p>In the past, we've queried BigQuery directly for this, but unpredictable delays in IAM
   * propagation make going through the preview more reliable (TDR proxies its request to BigQuery
   * here).
   */
  public String retrieveDrsIdFromSnapshotPreview(
      TestConfiguration.User user, UUID snapshotId, String table, String column) throws Exception {
    String filter = "WHERE %s IS NOT NULL".formatted(column);
    DataRepoResponse<SnapshotPreviewModel> response =
        retrieveSnapshotPreviewByIdRaw(user, snapshotId, table, 0, 1, filter, null);
    SnapshotPreviewModel validated =
        validateResponse(response, "snapshot preview for DRS ID", HttpStatus.OK, null);

    assertThat("Got one row", validated.getResult(), hasSize(1));

    String drsUri = (String) ((LinkedHashMap) validated.getResult().get(0)).get(column);
    assertThat("DRS URI was found", drsUri, notNullValue());

    return DrsService.getLastNameFromPath(drsUri);
  }

  public Object retrieveFirstResultSnapshotPreviewById(
      TestConfiguration.User user,
      UUID snapshotId,
      String table,
      int offset,
      int limit,
      String filter)
      throws Exception {
    return retrieveSnapshotPreviewById(user, snapshotId, table, offset, limit, filter)
        .getResult()
        .get(0);
  }

  public SnapshotPreviewModel retrieveSnapshotPreviewById(
      TestConfiguration.User user,
      UUID snapshotId,
      String table,
      int offset,
      int limit,
      String filter)
      throws Exception {
    return retrieveSnapshotPreviewById(user, snapshotId, table, offset, limit, filter, null);
  }

  public SnapshotPreviewModel retrieveSnapshotPreviewById(
      TestConfiguration.User user,
      UUID snapshotId,
      String table,
      int offset,
      int limit,
      String filter,
      String sort)
      throws Exception {
    DataRepoResponse<SnapshotPreviewModel> response =
        retrieveSnapshotPreviewByIdRaw(user, snapshotId, table, offset, limit, filter, sort);
    return validateResponse(response, "snapshot data", HttpStatus.OK, null);
  }

  private DataRepoResponse<SnapshotPreviewModel> retrieveSnapshotPreviewByIdRaw(
      TestConfiguration.User user,
      UUID snapshotId,
      String table,
      Integer offset,
      Integer limit,
      String filter,
      String sort)
      throws Exception {
    String url = "/api/repository/v1/snapshots/%s/data/%s".formatted(snapshotId, table);
    QueryDataRequestModel requestModel = new QueryDataRequestModel();
    requestModel.offset(Objects.requireNonNullElse(offset, 0));
    requestModel.limit(Objects.requireNonNullElse(limit, 10));
    requestModel.filter(Objects.requireNonNullElse(filter, ""));
    requestModel.sort(Objects.requireNonNullElse(sort, PDAO_ROW_ID_COLUMN));
    return dataRepoClient.post(
        user, url, TestUtils.mapToJson(requestModel), new TypeReference<>() {});
  }

  public List<String> getRowIds(
      TestConfiguration.User user, DatasetModel dataset, String tableName, int limitRowsReturned)
      throws Exception {
    List<Object> dataModel =
        retrieveDatasetData(user, dataset.getId(), tableName, 0, limitRowsReturned, null)
            .getResult();
    assertThat("got right num of row ids back", dataModel.size(), equalTo(limitRowsReturned));
    return dataModel.stream()
        .map(r -> ((LinkedHashMap) r).get(PDAO_ROW_ID_COLUMN).toString())
        .toList();
  }

  public void assertSnapshotTableCount(
      TestConfiguration.User user, SnapshotModel snapshotModel, String tableName, int n)
      throws Exception {
    SnapshotPreviewModel previewModel =
        retrieveSnapshotPreviewById(user, snapshotModel.getId(), tableName, 0, n + 1, null);
    // since we're not filtering and the results should not be limited, all three of these should be
    // equal
    int rowCount = previewModel.getResult().size();
    assertThat("Results row count matches expected row count", rowCount, equalTo(n));
    int totalRowCount = previewModel.getTotalRowCount();
    assertThat("Total row count matches expected row count", totalRowCount, equalTo(n));
    int filteredRowCount = previewModel.getFilteredRowCount();
    assertThat("Filtered row count matches expected row count", filteredRowCount, equalTo(n));
  }

  public void assertDatasetTableCount(
      TestConfiguration.User user, DatasetModel dataset, String tableName, int n) throws Exception {
    DatasetDataModel datasetDataModel =
        retrieveDatasetData(user, dataset.getId(), tableName, 0, n + 1, null);
    // since we're not filtering and the results should not be limited, all three of these should be
    // equal
    int rowCount = datasetDataModel.getResult().size();
    assertThat("Results row count matches expected row count", rowCount, equalTo(n));
    int totalRowCount = datasetDataModel.getTotalRowCount();
    assertThat("Total row count matches expected row count", totalRowCount, equalTo(n));
    int filteredRowCount = datasetDataModel.getFilteredRowCount();
    assertThat("Filtered row count matches expected row count", filteredRowCount, equalTo(n));
  }

  public List<Map<String, List<String>>> transformStringResults(
      TestConfiguration.User user, DatasetModel dataset, String tableName) throws Exception {
    List<Object> dataModel =
        retrieveDatasetData(user, dataset.getId(), tableName, 0, 100, null).getResult();
    List<String> columnNamesFromResults =
        ((LinkedHashMap) dataModel.get(0)).keySet().stream().toList();
    List<ColumnModel> columns =
        dataset.getSchema().getTables().stream()
            .filter(t -> t.getName().equals(tableName))
            .findFirst()
            .get()
            .getColumns();
    List<Map<String, List<String>>> result = new ArrayList<>();
    for (Object val : dataModel) {
      Map<String, List<String>> transformed = new HashMap<>();
      for (String columnName : columnNamesFromResults) {
        String colVal = ((LinkedHashMap) val).get(columnName).toString();
        final List<String> values;
        Optional<ColumnModel> columnModel =
            columns.stream().filter(c -> c.getName().equals(columnName)).findFirst();
        if (columnModel.isPresent() && columnModel.get().isArrayOf()) {
          String subStringVal = colVal.substring(1, colVal.length() - 1);
          values = Arrays.stream(subStringVal.split(",")).toList();
        } else {
          values = List.of(colVal);
        }
        transformed.put(columnName, values);
      }
      result.add(transformed);
    }
    return result;
  }

  public void retrieveDatasetDataExpectFailure(
      TestConfiguration.User user,
      UUID datasetId,
      String table,
      int offset,
      int limit,
      String filter,
      HttpStatus expectedStatus)
      throws Exception {
    DataRepoResponse<DatasetDataModel> response =
        retrieveDatasetDataByIdRaw(
            user, datasetId, table, offset, limit, filter, null, SqlSortDirectionAscDefault.ASC);
    assertThat(
        "retrieve dataset data by Id should fail",
        response.getStatusCode(),
        equalTo(expectedStatus));
  }

  public DatasetDataModel retrieveDatasetData(
      TestConfiguration.User user,
      UUID datasetId,
      String table,
      int offset,
      int limit,
      String filter)
      throws Exception {
    return retrieveDatasetData(user, datasetId, table, offset, limit, filter, null, null);
  }

  public DatasetDataModel retrieveDatasetData(
      TestConfiguration.User user,
      UUID datasetId,
      String table,
      int offset,
      int limit,
      String filter,
      String sort,
      SqlSortDirectionAscDefault direction)
      throws Exception {
    DataRepoResponse<DatasetDataModel> response =
        retrieveDatasetDataByIdRaw(user, datasetId, table, offset, limit, filter, sort, direction);
    return validateResponse(response, "dataset data", HttpStatus.OK, null);
  }

  private DataRepoResponse<DatasetDataModel> retrieveDatasetDataByIdRaw(
      TestConfiguration.User user,
      UUID datasetId,
      String table,
      Integer offset,
      Integer limit,
      String filter,
      String sort,
      SqlSortDirectionAscDefault direction)
      throws Exception {
    String url = "/api/repository/v1/datasets/%s/data/%s".formatted(datasetId, table);

    QueryDataRequestModel request = new QueryDataRequestModel();
    request.setOffset(Objects.requireNonNullElse(offset, 0));
    request.setLimit(Objects.requireNonNullElse(limit, 10));
    request.filter(Objects.requireNonNullElse(filter, ""));
    request.sort(Objects.requireNonNullElse(sort, PDAO_ROW_ID_COLUMN));
    request.setDirection(direction);
    return dataRepoClient.post(user, url, TestUtils.mapToJson(request), new TypeReference<>() {});
  }

  public void assertColumnTextValueCount(
      TestConfiguration.User user,
      UUID datasetId,
      String tableName,
      String columnName,
      String columnTextValue,
      int expectedValueCount)
      throws Exception {
    if (expectedValueCount == 0) {
      assertThat(
          "Column value is not present",
          retrieveColumnTextValues(user, datasetId, tableName, columnName),
          not(hasItem(columnTextValue)));
      return;
    }
    int count =
        retrieveColumnStats(user, datasetId, tableName, columnName, null).getValues().stream()
            .filter(val -> val.getValue() != null ? val.getValue().equals(columnTextValue) : false)
            .findFirst()
            .orElseThrow(
                () ->
                    new Exception(
                        "Value "
                            + columnTextValue
                            + " not found in table "
                            + tableName
                            + " column "
                            + columnName))
            .getCount();
    assertThat(
        "Expected count for column value matches actual count", count, equalTo(expectedValueCount));
  }

  public List<String> retrieveColumnTextValues(
      TestConfiguration.User user, UUID datasetId, String tableName, String columnName)
      throws Exception {
    ColumnStatisticsTextModel textModel =
        retrieveColumnStats(user, datasetId, tableName, columnName, null);
    List<String> values = textModel.getValues().stream().map(val -> val.getValue()).toList();
    return values;
  }

  public ColumnStatisticsIntModel retrieveColumnIntStats(
      TestConfiguration.User user, UUID datasetId, String table, String columnName, String filter)
      throws Exception {
    DataRepoResponse<ColumnStatisticsIntModel> response =
        retrieveColumnStatsIntRaw(user, datasetId, table, columnName, filter);
    return validateResponse(response, "dataset column stats", HttpStatus.OK, null);
  }

  public ColumnStatisticsTextModel retrieveColumnStats(
      TestConfiguration.User user, UUID datasetId, String table, String columnName, String filter)
      throws Exception {
    DataRepoResponse<ColumnStatisticsTextModel> response =
        retrieveColumnStatsTextRaw(user, datasetId, table, columnName, filter);
    return validateResponse(response, "dataset column stats", HttpStatus.OK, null);
  }

  private DataRepoResponse<ColumnStatisticsIntModel> retrieveColumnStatsIntRaw(
      TestConfiguration.User user, UUID datasetId, String table, String columnName, String filter)
      throws Exception {
    String url =
        "/api/repository/v1/datasets/%s/data/%s/statistics/%s"
            .formatted(datasetId, table, columnName);
    var requestModel = new QueryColumnStatisticsRequestModel();
    requestModel.filter(Objects.requireNonNullElse(filter, ""));
    return dataRepoClient.post(
        user, url, TestUtils.mapToJson(requestModel), new TypeReference<>() {});
  }

  private DataRepoResponse<ColumnStatisticsTextModel> retrieveColumnStatsTextRaw(
      TestConfiguration.User user, UUID datasetId, String table, String columnName, String filter)
      throws Exception {
    String url =
        "/api/repository/v1/datasets/%s/data/%s/statistics/%s"
            .formatted(datasetId, table, columnName);
    var requestModel = new QueryColumnStatisticsRequestModel();
    requestModel.filter(Objects.requireNonNullElse(filter, ""));
    return dataRepoClient.post(
        user, url, TestUtils.mapToJson(requestModel), new TypeReference<>() {});
  }

  public void assertFailToGetSnapshot(TestConfiguration.User user, UUID snapshotId)
      throws Exception {
    DataRepoResponse<SnapshotModel> response = getSnapshotRaw(user, snapshotId, null);
    assertThat(
        "snapshot is not successfully retrieved",
        response.getStatusCode(),
        oneOf(HttpStatus.FORBIDDEN, HttpStatus.NOT_FOUND));
  }

  public DataRepoResponse<EnumerateSnapshotModel> enumerateSnapshotsByDatasetIdsRaw(
      TestConfiguration.User user, List<UUID> datasetIds) throws Exception {
    String datasetIdsString;
    List<String> datasetIdsQuery =
        ListUtils.emptyIfNull(datasetIds).stream()
            .map(id -> "datasetIds=" + id)
            .collect(Collectors.toList());
    datasetIdsString = StringUtils.join(datasetIdsQuery, "&");
    return dataRepoClient.get(
        user,
        "/api/repository/v1/snapshots?" + datasetIdsString + "&sort=created_date&direction=desc",
        new TypeReference<>() {});
  }

  public EnumerateSnapshotModel enumerateSnapshotsByDatasetIds(
      TestConfiguration.User user, List<UUID> datasetIds) throws Exception {
    DataRepoResponse<EnumerateSnapshotModel> response =
        enumerateSnapshotsByDatasetIdsRaw(user, datasetIds);
    return validateResponse(response, "snapshot enumerate by dataset ids", HttpStatus.OK, null);
  }

  public DataRepoResponse<EnumerateSnapshotModel> enumerateSnapshotsRaw(TestConfiguration.User user)
      throws Exception {
    return dataRepoClient.get(
        user,
        "/api/repository/v1/snapshots?sort=created_date&direction=desc",
        new TypeReference<>() {});
  }

  public EnumerateSnapshotModel enumerateSnapshots(TestConfiguration.User user) throws Exception {
    DataRepoResponse<EnumerateSnapshotModel> response = enumerateSnapshotsRaw(user);
    return validateResponse(response, "snapshot enumerate", HttpStatus.OK, null);
  }

  public void deleteSnapshot(TestConfiguration.User user, UUID snapshotId) throws Exception {
    DataRepoResponse<DeleteResponseModel> deleteResponse = deleteSnapshotLog(user, snapshotId);
    assertGoodDeleteResponse(deleteResponse);
  }

  public DataRepoResponse<DeleteResponseModel> deleteSnapshotLog(
      TestConfiguration.User user, UUID snapshotId) throws Exception {

    DataRepoResponse<JobModel> jobResponse = deleteSnapshotLaunch(user, snapshotId);
    assertTrue("snapshot delete launch succeeded", jobResponse.getStatusCode().is2xxSuccessful());
    assertTrue(
        "snapshot delete launch response is present", jobResponse.getResponseObject().isPresent());

    return dataRepoClient.waitForResponseLog(user, jobResponse, new TypeReference<>() {});
  }

  public DataRepoResponse<JobModel> deleteSnapshotLaunch(
      TestConfiguration.User user, UUID snapshotId) throws Exception {
    return dataRepoClient.delete(
        user, "/api/repository/v1/snapshots/" + snapshotId, new TypeReference<>() {});
  }

  private void assertGoodDeleteResponse(DataRepoResponse<DeleteResponseModel> deleteResponse) {

    assertThat("delete is successful", deleteResponse.getStatusCode(), equalTo(HttpStatus.OK));
    assertTrue("delete response is present", deleteResponse.getResponseObject().isPresent());
    DeleteResponseModel deleteModel = deleteResponse.getResponseObject().get();
    assertTrue(
        "Valid delete response",
        (deleteModel.getObjectState() == DeleteResponseModel.ObjectStateEnum.DELETED
            || deleteModel.getObjectState() == DeleteResponseModel.ObjectStateEnum.NOT_FOUND));
  }

  public DataRepoResponse<SnapshotExportResponseModel> exportSnapshotLog(
      TestConfiguration.User user,
      UUID snapshotId,
      boolean resolveGsPaths,
      boolean validatePkUniqueness,
      boolean signUrls)
      throws Exception {
    DataRepoResponse<JobModel> jobResponse =
        exportSnapshot(user, snapshotId, resolveGsPaths, validatePkUniqueness, signUrls);
    assertTrue("snapshot export launch succeeded", jobResponse.getStatusCode().is2xxSuccessful());
    assertTrue(
        "snapshot export launch response is present", jobResponse.getResponseObject().isPresent());

    return dataRepoClient.waitForResponseLog(user, jobResponse, new TypeReference<>() {});
  }

  public DataRepoResponse<JobModel> exportSnapshot(
      TestConfiguration.User user,
      UUID snapshotId,
      boolean resolveGsPaths,
      boolean validatePkUniqueness,
      boolean signUrls)
      throws Exception {
    return dataRepoClient.get(
        user,
        String.format(
            "/api/repository/v1/snapshots/%s/export?exportGsPaths=%s&validatePrimaryKeyUniqueness=%s&signUrls=%s",
            snapshotId, resolveGsPaths, validatePkUniqueness, signUrls),
        new TypeReference<>() {});
  }

  public DataRepoResponse<JobModel> exportSnapshotResolveGsPaths(
      TestConfiguration.User user, UUID snapshotId) throws Exception {
    return dataRepoClient.get(
        user,
        String.format("/api/repository/v1/snapshots/%s/export?exportGsPaths=true", snapshotId),
        new TypeReference<>() {});
  }

  public DatasetModel updateSchema(
      TestConfiguration.User user, UUID datasetId, DatasetSchemaUpdateModel request)
      throws Exception {
    DataRepoResponse<JobModel> jobResponse = updateSchemaRaw(user, datasetId, request);
    assertTrue("update schema succeeded", jobResponse.getStatusCode().is2xxSuccessful());
    assertTrue("update schema response is present", jobResponse.getResponseObject().isPresent());
    DataRepoResponse<DatasetModel> updateResponse =
        dataRepoClient.waitForResponse(user, jobResponse, new TypeReference<>() {});
    return validateResponse(updateResponse, "update schema", HttpStatus.OK, jobResponse);
  }

  public DataRepoResponse<JobModel> updateSchemaRaw(
      TestConfiguration.User user, UUID datasetId, DatasetSchemaUpdateModel request)
      throws Exception {
    String ingestBody = TestUtils.mapToJson(request);
    return dataRepoClient.post(
        user,
        "/api/repository/v1/datasets/" + datasetId + "/updateSchema",
        ingestBody,
        new TypeReference<>() {});
  }

  public DataRepoResponse<JobModel> ingestJsonDataLaunch(
      TestConfiguration.User user, UUID datasetId, IngestRequestModel request) throws Exception {
    String ingestBody = TestUtils.mapToJson(request);
    return dataRepoClient.post(
        user,
        "/api/repository/v1/datasets/" + datasetId + "/ingest",
        ingestBody,
        new TypeReference<>() {});
  }

  public ErrorModel ingestJsonDataFailure(
      TestConfiguration.User user, UUID datasetId, IngestRequestModel request) throws Exception {
    DataRepoResponse<JobModel> jobResponse = ingestJsonDataLaunch(user, datasetId, request);
    assertTrue("ingest data launch succeeded", jobResponse.getStatusCode().is2xxSuccessful());
    assertTrue(
        "ingest data launch response is present", jobResponse.getResponseObject().isPresent());

    DataRepoResponse<ErrorModel> response =
        dataRepoClient.waitForResponse(user, jobResponse, new TypeReference<>() {});
    assertFalse("ingest data is failure", response.getStatusCode().is2xxSuccessful());

    assertTrue("ingest data error response is present", response.getErrorObject().isPresent());
    return response.getErrorObject().get();
  }

  public IngestResponseModel ingestJsonData(
      TestConfiguration.User user, UUID datasetId, IngestRequestModel request) throws Exception {
    DataRepoResponse<IngestResponseModel> response = ingestJsonDataRaw(user, datasetId, request);

    assertThat("ingestOne is successful", response.getStatusCode(), equalTo(HttpStatus.OK));
    assertTrue("ingestOne response is present", response.getResponseObject().isPresent());

    IngestResponseModel ingestResponse = response.getResponseObject().get();
    assertThat("no bad sample rows", ingestResponse.getBadRowCount(), equalTo(0L));
    return ingestResponse;
  }

  public DataRepoResponse<IngestResponseModel> ingestJsonDataRaw(
      TestConfiguration.User user, UUID datasetId, IngestRequestModel request) throws Exception {
    DataRepoResponse<JobModel> launchResp = ingestJsonDataLaunch(user, datasetId, request);
    assertTrue("ingest launch succeeded", launchResp.getStatusCode().is2xxSuccessful());
    assertTrue("ingest launch response is present", launchResp.getResponseObject().isPresent());
    return dataRepoClient.waitForResponse(user, launchResp, new TypeReference<>() {});
  }

  public DataRepoResponse<JobModel> ingestFileLaunch(
      TestConfiguration.User user,
      UUID datasetId,
      UUID profileId,
      String sourceGsPath,
      String targetPath)
      throws Exception {

    FileLoadModel fileLoadModel =
        new FileLoadModel()
            .sourcePath(sourceGsPath)
            .profileId(profileId)
            .description(null)
            .mimeType("application/octet-string")
            .targetPath(targetPath);

    String json = TestUtils.mapToJson(fileLoadModel);

    return dataRepoClient.post(
        user,
        "/api/repository/v1/datasets/" + datasetId + "/files",
        json,
        new TypeReference<>() {});
  }

  public FileModel ingestFile(
      TestConfiguration.User user,
      UUID datasetId,
      UUID profileId,
      String sourceGsPath,
      String targetPath)
      throws Exception {
    DataRepoResponse<JobModel> resp =
        ingestFileLaunch(user, datasetId, profileId, sourceGsPath, targetPath);
    assertTrue("ingest launch succeeded", resp.getStatusCode().is2xxSuccessful());
    assertTrue("ingest launch response is present", resp.getResponseObject().isPresent());

    DataRepoResponse<FileModel> response =
        dataRepoClient.waitForResponse(user, resp, new TypeReference<>() {});
    return assertSuccessful(response, "ingestFile failed");
  }

  public DataRepoResponse<JobModel> bulkLoadArrayRaw(
      TestConfiguration.User user, UUID datasetId, BulkLoadArrayRequestModel requestModel)
      throws Exception {

    String json = TestUtils.mapToJson(requestModel);

    DataRepoResponse<JobModel> launchResponse =
        dataRepoClient.post(
            user,
            "/api/repository/v1/datasets/" + datasetId + "/files/bulk/array",
            json,
            new TypeReference<>() {});
    assertTrue("bulkLoadArray launch succeeded", launchResponse.getStatusCode().is2xxSuccessful());
    assertTrue(
        "bulkloadArray launch response is present", launchResponse.getResponseObject().isPresent());
    return launchResponse;
  }

  public BulkLoadArrayResultModel bulkLoadArray(
      TestConfiguration.User user, UUID datasetId, BulkLoadArrayRequestModel requestModel)
      throws Exception {

    DataRepoResponse<JobModel> launchResponse = bulkLoadArrayRaw(user, datasetId, requestModel);

    DataRepoResponse<BulkLoadArrayResultModel> response =
        dataRepoClient.waitForResponse(user, launchResponse, new TypeReference<>() {});
    return assertSuccessful(response, "bulkLoadArray failed");
  }

  public ErrorModel bulkLoadArrayFailure(
      TestConfiguration.User user, UUID datasetId, BulkLoadArrayRequestModel requestModel)
      throws Exception {

    DataRepoResponse<JobModel> launchResponse = bulkLoadArrayRaw(user, datasetId, requestModel);

    DataRepoResponse<BulkLoadArrayResultModel> response =
        dataRepoClient.waitForResponse(user, launchResponse, new TypeReference<>() {});
    assertFalse("bulk load array failed", response.getStatusCode().is2xxSuccessful());
    assertTrue("bulk load array error response is present", response.getErrorObject().isPresent());
    return response.getErrorObject().get();
  }

  public DataRepoResponse<JobModel> bulkLoadRaw(
      TestConfiguration.User user, UUID datasetId, BulkLoadRequestModel requestModel)
      throws Exception {
    String json = TestUtils.mapToJson(requestModel);
    DataRepoResponse<JobModel> launchResponse =
        dataRepoClient.post(
            user,
            "/api/repository/v1/datasets/" + datasetId + "/files/bulk",
            json,
            new TypeReference<>() {});
    assertTrue("bulkLoad launch succeeded", launchResponse.getStatusCode().is2xxSuccessful());
    assertTrue(
        "bulkload launch response is present", launchResponse.getResponseObject().isPresent());
    return launchResponse;
  }

  public BulkLoadResultModel bulkLoad(
      TestConfiguration.User user, UUID datasetId, BulkLoadRequestModel requestModel)
      throws Exception {

    DataRepoResponse<JobModel> launchResponse = bulkLoadRaw(user, datasetId, requestModel);

    DataRepoResponse<BulkLoadResultModel> response =
        dataRepoClient.waitForResponse(user, launchResponse, new TypeReference<>() {});
    return assertSuccessful(response, "bulkLoad failed");
  }

  public ErrorModel bulkLoadFailure(
      TestConfiguration.User user, UUID datasetId, BulkLoadRequestModel requestModel)
      throws Exception {
    DataRepoResponse<JobModel> launchResponse = bulkLoadRaw(user, datasetId, requestModel);
    DataRepoResponse<ErrorModel> response =
        dataRepoClient.waitForResponse(user, launchResponse, new TypeReference<>() {});
    assertFalse("bulk load failed", response.getStatusCode().is2xxSuccessful());
    assertTrue("bulk load error response is present", response.getErrorObject().isPresent());
    return response.getErrorObject().get();
  }

  public BulkLoadHistoryModelList getLoadHistory(
      TestConfiguration.User user, UUID datasetId, String loadTag, int offset, int limit)
      throws Exception {
    DataRepoResponse<BulkLoadHistoryModelList> response =
        dataRepoClient.get(
            user,
            "/api/repository/v1/datasets/"
                + datasetId
                + "/files/bulk/"
                + loadTag
                + "?offset="
                + offset
                + "&limit="
                + limit,
            new TypeReference<>() {});
    return assertSuccessful(response, "getLoadHistory failed");
  }

  private <T> T assertSuccessful(DataRepoResponse<T> response, String errMsg) {
    if (response.getStatusCode().is2xxSuccessful()) {
      assertThat("getLoadHistory is successful", response.getStatusCode(), equalTo(HttpStatus.OK));
      assertTrue("getLoadHistory response is present", response.getResponseObject().isPresent());
      return response.getResponseObject().get();
    }
    ErrorModel errorModel = response.getErrorObject().orElse(null);
    throw new AssertionError(errMsg + "; Error: " + errorModel);
  }

  public DataRepoResponse<FileModel> getFileByIdRaw(
      TestConfiguration.User user, UUID datasetId, String fileId) throws Exception {
    return dataRepoClient.get(
        user,
        "/api/repository/v1/datasets/" + datasetId + "/files/" + fileId,
        new TypeReference<>() {});
  }

  public FileModel getFileById(TestConfiguration.User user, UUID datasetId, String fileId)
      throws Exception {
    DataRepoResponse<FileModel> response = getFileByIdRaw(user, datasetId, fileId);
    assertThat("file is successfully retrieved", response.getStatusCode(), equalTo(HttpStatus.OK));
    assertTrue("file get response is present", response.getResponseObject().isPresent());
    return response.getResponseObject().get();
  }

  public DataRepoResponse<FileModel> getFileByNameRaw(
      TestConfiguration.User user, UUID datasetId, String path) throws Exception {
    return dataRepoClient.get(
        user,
        "/api/repository/v1/datasets/" + datasetId + "/filesystem/objects?path=" + path,
        new TypeReference<>() {});
  }

  public FileModel getFileByName(TestConfiguration.User user, UUID datasetId, String path)
      throws Exception {
    DataRepoResponse<FileModel> response = getFileByNameRaw(user, datasetId, path);
    assertThat("file is successfully retrieved", response.getStatusCode(), equalTo(HttpStatus.OK));
    assertTrue("file get response is present", response.getResponseObject().isPresent());
    return response.getResponseObject().get();
  }

  public DataRepoResponse<FileModel> getSnapshotFileByIdRaw(
      TestConfiguration.User user, UUID snapshotId, String fileId) throws Exception {
    return dataRepoClient.get(
        user,
        "/api/repository/v1/snapshots/" + snapshotId + "/files/" + fileId,
        new TypeReference<>() {});
  }

  public FileModel getSnapshotFileById(TestConfiguration.User user, UUID snapshotId, String fileId)
      throws Exception {
    DataRepoResponse<FileModel> response = getSnapshotFileByIdRaw(user, snapshotId, fileId);
    assertThat("file is successfully retrieved", response.getStatusCode(), equalTo(HttpStatus.OK));
    assertTrue("file get response is present", response.getResponseObject().isPresent());
    return response.getResponseObject().get();
  }

  public DataRepoResponse<FileModel> getSnapshotFileByNameRaw(
      TestConfiguration.User user, UUID snapshotId, String path) throws Exception {
    return dataRepoClient.get(
        user,
        "/api/repository/v1/snapshots/" + snapshotId + "/filesystem/objects?path=" + path,
        new TypeReference<>() {});
  }

  public FileModel getSnapshotFileByName(TestConfiguration.User user, UUID snapshotId, String path)
      throws Exception {
    DataRepoResponse<FileModel> response = getSnapshotFileByNameRaw(user, snapshotId, path);
    return validateResponse(response, "retrieving snapshot file", HttpStatus.OK, null);
  }

  public DataRepoResponse<JobModel> deleteFileLaunch(
      TestConfiguration.User user, UUID datasetId, String fileId) throws Exception {
    return dataRepoClient.delete(
        user,
        "/api/repository/v1/datasets/" + datasetId + "/files/" + fileId,
        new TypeReference<>() {});
  }

  public void deleteFile(TestConfiguration.User user, UUID datasetId, String fileId)
      throws Exception {
    DataRepoResponse<JobModel> launchResp = deleteFileLaunch(user, datasetId, fileId);
    assertTrue("delete launch succeeded", launchResp.getStatusCode().is2xxSuccessful());
    assertTrue("delete launch response is present", launchResp.getResponseObject().isPresent());
    DataRepoResponse<DeleteResponseModel> deleteResponse =
        dataRepoClient.waitForResponse(user, launchResp, new TypeReference<>() {});
    assertGoodDeleteResponse(deleteResponse);
  }

  /*
   * WARNING: if making any changes to this method make sure to notify the #dsp-batch channel! Describe the change and
   * any consequences downstream to DRS clients.
   */
  public DrsResponse<DRSObject> drsGetObjectRaw(TestConfiguration.User user, String drsObjectId)
      throws Exception {
    return dataRepoClient.drsGet(
        user, "/ga4gh/drs/v1/objects/" + drsObjectId, new TypeReference<>() {});
  }

  public DrsResponse<bio.terra.model.DRSAccessURL> getObjectAccessUrl(
      TestConfiguration.User user, String drsObjectId, String accessId) throws Exception {
    return dataRepoClient.drsGet(
        user,
        "/ga4gh/drs/v1/objects/" + drsObjectId + "/access/" + accessId,
        new TypeReference<>() {});
  }

  /*
   * WARNING: if making any changes to this method make sure to notify the #dsp-batch channel! Describe the change and
   * any consequences downstream to DRS clients.
   */
  public DRSObject drsGetObject(TestConfiguration.User user, String drsObjectId) throws Exception {
    DrsResponse<DRSObject> response = drsGetObjectRaw(user, drsObjectId);
    assertThat(
        "object is successfully retrieved", response.getStatusCode(), equalTo(HttpStatus.OK));
    assertTrue("object get response is present", response.getResponseObject().isPresent());
    return validateResponse(response, "retrieving Drs object", HttpStatus.OK);
  }

  public Storage getStorage(String token) {
    GoogleCredentials googleCredentials = GoogleCredentials.create(new AccessToken(token, null));
    StorageOptions storageOptions =
        StorageOptions.newBuilder().setCredentials(googleCredentials).build();
    return storageOptions.getService();
  }

  public IngestRequestModel buildSimpleIngest(String table, String filename) throws Exception {
    String gsPath = "gs://" + testConfig.getIngestbucket() + "/" + filename;
    return new IngestRequestModel()
        .format(IngestRequestModel.FormatEnum.JSON)
        .ignoreUnknownValues(false)
        .maxBadRecords(0)
        .table(table)
        .path(gsPath);
  }

  public IngestRequestModel buildSimpleIngest(String table, List<Map<String, Object>> data)
      throws Exception {
    return new IngestRequestModel()
        .format(IngestRequestModel.FormatEnum.ARRAY)
        .ignoreUnknownValues(false)
        .maxBadRecords(0)
        .table(table)
        .records(Arrays.asList(data.toArray()));
  }

  // Transaction methods
  public TransactionModel openTransaction(
      TestConfiguration.User user, UUID datasetId, TransactionCreateModel requestModel)
      throws Exception {
    String json = TestUtils.mapToJson(requestModel);
    DataRepoResponse<JobModel> post =
        dataRepoClient.post(
            user,
            "/api/repository/v1/datasets/" + datasetId + "/transactions",
            json,
            new TypeReference<>() {});
    return waitForTransactionCreate(user, post);
  }

  private TransactionModel waitForTransactionCreate(
      TestConfiguration.User user, DataRepoResponse<JobModel> jobResponse) throws Exception {
    assertTrue(
        "transaction create launch succeeded", jobResponse.getStatusCode().is2xxSuccessful());
    assertTrue(
        "transaction create launch response is present",
        jobResponse.getResponseObject().isPresent());

    DataRepoResponse<TransactionModel> response =
        dataRepoClient.waitForResponseLog(user, jobResponse, new TypeReference<>() {});
    logger.info("Response was: {}", response);
    return validateResponse(response, "transaction create", HttpStatus.CREATED, jobResponse);
  }

  public TransactionModel closeTransaction(
      TestConfiguration.User user,
      UUID datasetId,
      UUID transactionId,
      TransactionCloseModel requestModel)
      throws Exception {
    String json = TestUtils.mapToJson(requestModel);
    DataRepoResponse<JobModel> post =
        dataRepoClient.post(
            user,
            "/api/repository/v1/datasets/" + datasetId + "/transactions/" + transactionId,
            json,
            new TypeReference<>() {});
    return waitForTransactionClose(user, post);
  }

  private TransactionModel waitForTransactionClose(
      TestConfiguration.User user, DataRepoResponse<JobModel> jobResponse) throws Exception {
    assertTrue("transaction close launch succeeded", jobResponse.getStatusCode().is2xxSuccessful());
    assertTrue(
        "transaction close launch response is present",
        jobResponse.getResponseObject().isPresent());

    DataRepoResponse<TransactionModel> response =
        dataRepoClient.waitForResponseLog(user, jobResponse, new TypeReference<>() {});
    logger.info("Response was: {}", response);
    return validateResponse(response, "transaction close", HttpStatus.OK, null);
  }

  // Configuration methods

  public DataRepoResponse<ConfigModel> getConfig(TestConfiguration.User user, String configName)
      throws Exception {
    return dataRepoClient.get(
        user, "/api/repository/v1/configs/" + configName, new TypeReference<>() {});
  }

  public DataRepoResponse<ConfigModel> setFault(
      TestConfiguration.User user, String configName, boolean enable) throws Exception {
    ConfigEnableModel configEnableModel = new ConfigEnableModel().enabled(enable);
    String json = TestUtils.mapToJson(configEnableModel);
    return dataRepoClient.put(
        user, "/api/repository/v1/configs/" + configName, json, new TypeReference<>() {});
  }

  public DataRepoResponse<Void> resetConfig(TestConfiguration.User user) throws Exception {
    return dataRepoClient.put(
        user, "/api/repository/v1/configs/reset", "{}", new TypeReference<Void>() {});
  }

  public DataRepoResponse<ConfigListModel> setConfigListRaw(
      TestConfiguration.User user, ConfigGroupModel configGroup) throws Exception {
    String json = TestUtils.mapToJson(configGroup);
    return dataRepoClient.put(user, "/api/repository/v1/configs", json, new TypeReference<>() {});
  }

  public ConfigListModel setConfigList(TestConfiguration.User user, ConfigGroupModel configGroup)
      throws Exception {
    DataRepoResponse<ConfigListModel> response = setConfigListRaw(user, configGroup);
    assertThat("setConfigList is successfully", response.getStatusCode(), equalTo(HttpStatus.OK));
    assertTrue("setConfigList response is present", response.getResponseObject().isPresent());
    return response.getResponseObject().get();
  }

  public DataRepoResponse<ConfigListModel> getConfigListRaw(TestConfiguration.User user)
      throws Exception {
    return dataRepoClient.get(user, "/api/repository/v1/configs", new TypeReference<>() {});
  }

  public ConfigListModel getConfigList(TestConfiguration.User user) throws Exception {
    DataRepoResponse<ConfigListModel> response = getConfigListRaw(user);
    assertThat("getConfigList is successfully", response.getStatusCode(), equalTo(HttpStatus.OK));
    assertTrue("getConfigList response is present", response.getResponseObject().isPresent());
    return response.getResponseObject().get();
  }

  public void assertCombinedIngestCorrect(
      IngestResponseModel ingestResponse, TestConfiguration.User user) {
    var loadResult = ingestResponse.getLoadResult();

    assertThat("file_load_results are in the response", loadResult, notNullValue());

    assertThat(
        "all 4 files got ingested", loadResult.getLoadSummary().getSucceededFiles(), equalTo(4));

    var fileModels =
        loadResult.getLoadFileResults().stream()
            .map(BulkLoadFileResultModel::getTargetPath)
            .map(
                path -> {
                  try {
                    return getFileByName(user, ingestResponse.getDatasetId(), path);
                  } catch (Exception e) {
                    throw new RuntimeException(
                        "Unable to find file by name. TargetPath: "
                            + path
                            + "; DatasetId: "
                            + ingestResponse.getDatasetId(),
                        e);
                  }
                })
            .flatMap(file -> Optional.ofNullable(file).stream())
            .collect(Collectors.toList());

    var fileIds =
        loadResult.getLoadFileResults().stream()
            .map(BulkLoadFileResultModel::getFileId)
            .filter(Objects::nonNull)
            .collect(Collectors.toList());

    var retrievedFileIds =
        fileModels.stream().map(FileModel::getFileId).collect(Collectors.toList());

    assertThat("The files were ingested correctly", fileIds, equalTo(retrievedFileIds));
  }

  private <T> T validateResponse(
      DataRepoResponse<T> response,
      String action,
      HttpStatus expectedCode,
      DataRepoResponse<JobModel> jobResponse) {
    try {
      assertThat(
          String.format("%s is successful", action),
          response.getStatusCode(),
          equalTo(expectedCode));
      assertTrue(
          String.format("%s response is present", action),
          response.getResponseObject().isPresent());
      return response.getResponseObject().get();
    } catch (AssertionError e) {
      String jobId =
          Optional.ofNullable(jobResponse)
              .flatMap(DataRepoResponse::getResponseObject)
              .map(JobModel::getId)
              .orElse(null);

      String addedLink =
          (testConfig.getIntegrationServerNumber() != null)
              ? String.format("%nFor more information, see: %s", getStackdriverUrl(jobId))
              : "no int server number";
      throw new AssertionError(
          String.format("Error validating %s.  Got response: %s%s", action, response, addedLink));
    }
  }

  private <T> T validateResponse(DrsResponse<T> response, String action, HttpStatus expectedCode) {
    try {
      assertThat(
          String.format("%s is successful", action),
          response.getStatusCode(),
          equalTo(expectedCode));
      assertTrue(
          String.format("%s response is present", action),
          response.getResponseObject().isPresent());
      return response.getResponseObject().get();
    } catch (AssertionError e) {
      throw new AssertionError(
          String.format("Error validating %s.  Got response: %s", action, response));
    }
  }

  private String getStackdriverUrl(final String jobId) {
    String query =
        URLEncoder.encode(
            new ST(QUERY_TEMPLATE)
                .add("intNumber", testConfig.getIntegrationServerNumber())
                .add("flightId", jobId)
                .add("hasFlightId", !StringUtils.isEmpty(jobId))
                .render(),
            StandardCharsets.UTF_8);
    return "https://console.cloud.google.com/logs/query;"
        + query
        + ";cursorTimestamp="
        + Instant.now().minus(Duration.ofSeconds(30)).toString()
        + "?project="
        + testConfig.getGoogleProjectId();
  }

  // Jobs

  public void getJobSuccess(String jobId, TestConfiguration.User user) throws Exception {
    DataRepoResponse<JobModel> jobIdResponse = getJobIdRaw(jobId, user);
    try {
      assertTrue("job launch succeeded", jobIdResponse.getStatusCode().is2xxSuccessful());
      assertTrue("job launch response is present", jobIdResponse.getResponseObject().isPresent());
    } catch (AssertionError e) {
      throw new AssertionError(String.format("Job launch failed. Got response: %s", jobIdResponse));
    }
  }

  public DataRepoResponse<JobModel> getJobIdRaw(String jobId, TestConfiguration.User user)
      throws Exception {
    return dataRepoClient.get(user, "/api/repository/v1/jobs/" + jobId, new TypeReference<>() {});
  }

  public List<JobModel> enumerateJobs(TestConfiguration.User user, Integer offset, Integer limit)
      throws Exception {
    DataRepoResponse<List<JobModel>> response = enumerateJobsRaw(user, offset, limit);
    assertThat("enumerate jobs is successful", response.getStatusCode(), equalTo(HttpStatus.OK));
    assertTrue("enumerate jobs response is present", response.getResponseObject().isPresent());
    return response.getResponseObject().get();
  }

  public DataRepoResponse<List<JobModel>> enumerateJobsRaw(
      TestConfiguration.User user, Integer offset, Integer limit) throws Exception {
    String queryParams =
        "?offset=%s&limit=%s"
            .formatted(
                Objects.requireNonNullElse(offset, 0), Objects.requireNonNullElse(limit, 10));
    return dataRepoClient.get(
        user, "/api/repository/v1/jobs" + queryParams, new TypeReference<>() {});
  }

  public DatasetModel updateSettings(
      TestConfiguration.User user, UUID datasetId, String settingsFileName) throws Exception {
    SnapshotBuilderSettings settings =
        jsonLoader.loadObject(settingsFileName, SnapshotBuilderSettings.class);
    DataRepoResponse<DatasetModel> response =
        dataRepoClient.post(
            user,
            "/api/repository/v1/datasets/" + datasetId + "/snapshotBuilder/settings",
            TestUtils.mapToJson(settings),
            new TypeReference<>() {});

    assertThat("post settings job is successful", response.getStatusCode(), equalTo(HttpStatus.OK));
    assertTrue("post settings response is present", response.getResponseObject().isPresent());
    return response.getResponseObject().get();
  }

  public SnapshotBuilderGetConceptsResponse getConcepts(
      TestConfiguration.User user, UUID datasetId, int conceptId) throws Exception {
    DataRepoResponse<SnapshotBuilderGetConceptsResponse> response =
        dataRepoClient.get(
            user,
            "/api/repository/v1/datasets/" + datasetId + "/snapshotBuilder/concepts/" + conceptId,
            new TypeReference<>() {});
    assertThat("get concept job is successful", response.getStatusCode(), equalTo(HttpStatus.OK));
    assertTrue("concept response is present", response.getResponseObject().isPresent());
    return response.getResponseObject().get();
  }

  public SnapshotBuilderGetConceptsResponse searchConcepts(
      TestConfiguration.User user, UUID datasetId, int domainId, String searchText)
      throws Exception {
    String queryParams = "?searchText=%s".formatted(searchText);

    DataRepoResponse<SnapshotBuilderGetConceptsResponse> response =
        dataRepoClient.get(
            user,
            "/api/repository/v1/datasets/"
                + datasetId
                + "/snapshotBuilder/concepts/"
                + domainId
                + "/search"
                + queryParams,
            new TypeReference<>() {});
    assertThat(
        "search concept job is successful", response.getStatusCode(), equalTo(HttpStatus.OK));
    assertTrue("concept response is present", response.getResponseObject().isPresent());
    return response.getResponseObject().get();
  }

<<<<<<< HEAD
  public SnapshotAccessRequestResponse createSnapshotAccessRequest(
      TestConfiguration.User user, UUID datasetId, String filename) throws Exception {
    SnapshotAccessRequest request = jsonLoader.loadObject(filename, SnapshotAccessRequest.class);

    DataRepoResponse<SnapshotAccessRequestResponse> response =
        dataRepoClient.post(
            user,
            "/api/repository/v1/datasets/" + datasetId + "/snapshotRequests",
            TestUtils.mapToJson(request),
            new TypeReference<>() {});
    assertThat(
        "create Snapshot Access Request job is successful",
        response.getStatusCode(),
        equalTo(HttpStatus.OK));
    assertTrue("Snapshot Access Request is present", response.getResponseObject().isPresent());
=======
  public SnapshotBuilderGetConceptHierarchyResponse getConceptHierarchy(
      TestConfiguration.User user, UUID datasetId, int conceptId) throws Exception {
    DataRepoResponse<SnapshotBuilderGetConceptHierarchyResponse> response =
        dataRepoClient.get(
            user,
            "/api/repository/v1/datasets/"
                + datasetId
                + "/snapshotBuilder/conceptHierarchy/"
                + conceptId,
            new TypeReference<>() {});
    assertThat(
        "get concept hierarchy call is successful",
        response.getStatusCode(),
        equalTo(HttpStatus.OK));
    assertTrue("concept response is present", response.getResponseObject().isPresent());
    return response.getResponseObject().get();
  }

  public SnapshotBuilderCountResponse getRollupCounts(
      TestConfiguration.User user, UUID datasetId, SnapshotBuilderCountRequest request)
      throws Exception {
    String json = TestUtils.mapToJson(request);
    DataRepoResponse<SnapshotBuilderCountResponse> response =
        dataRepoClient.post(
            user,
            "/api/repository/v1/datasets/" + datasetId + "/snapshotBuilder/count",
            json,
            new TypeReference<>() {});
    assertThat(
        "get rollup counts job is successful", response.getStatusCode(), equalTo(HttpStatus.OK));
    assertTrue("rollup counts response is present", response.getResponseObject().isPresent());
>>>>>>> c19792ca
    return response.getResponseObject().get();
  }
}<|MERGE_RESOLUTION|>--- conflicted
+++ resolved
@@ -58,14 +58,11 @@
 import bio.terra.model.PolicyResponse;
 import bio.terra.model.QueryColumnStatisticsRequestModel;
 import bio.terra.model.QueryDataRequestModel;
-<<<<<<< HEAD
-import bio.terra.model.SnapshotAccessRequest;
-import bio.terra.model.SnapshotAccessRequestResponse;
-=======
 import bio.terra.model.SnapshotBuilderCountRequest;
 import bio.terra.model.SnapshotBuilderCountResponse;
 import bio.terra.model.SnapshotBuilderGetConceptHierarchyResponse;
->>>>>>> c19792ca
+import bio.terra.model.SnapshotAccessRequest;
+import bio.terra.model.SnapshotAccessRequestResponse;
 import bio.terra.model.SnapshotBuilderGetConceptsResponse;
 import bio.terra.model.SnapshotBuilderSettings;
 import bio.terra.model.SnapshotExportResponseModel;
@@ -1913,23 +1910,6 @@
     return response.getResponseObject().get();
   }
 
-<<<<<<< HEAD
-  public SnapshotAccessRequestResponse createSnapshotAccessRequest(
-      TestConfiguration.User user, UUID datasetId, String filename) throws Exception {
-    SnapshotAccessRequest request = jsonLoader.loadObject(filename, SnapshotAccessRequest.class);
-
-    DataRepoResponse<SnapshotAccessRequestResponse> response =
-        dataRepoClient.post(
-            user,
-            "/api/repository/v1/datasets/" + datasetId + "/snapshotRequests",
-            TestUtils.mapToJson(request),
-            new TypeReference<>() {});
-    assertThat(
-        "create Snapshot Access Request job is successful",
-        response.getStatusCode(),
-        equalTo(HttpStatus.OK));
-    assertTrue("Snapshot Access Request is present", response.getResponseObject().isPresent());
-=======
   public SnapshotBuilderGetConceptHierarchyResponse getConceptHierarchy(
       TestConfiguration.User user, UUID datasetId, int conceptId) throws Exception {
     DataRepoResponse<SnapshotBuilderGetConceptHierarchyResponse> response =
@@ -1961,7 +1941,24 @@
     assertThat(
         "get rollup counts job is successful", response.getStatusCode(), equalTo(HttpStatus.OK));
     assertTrue("rollup counts response is present", response.getResponseObject().isPresent());
->>>>>>> c19792ca
     return response.getResponseObject().get();
   }
+
+  public SnapshotAccessRequestResponse createSnapshotAccessRequest(
+      TestConfiguration.User user, UUID datasetId, String filename) throws Exception {
+    SnapshotAccessRequest request = jsonLoader.loadObject(filename, SnapshotAccessRequest.class);
+
+    DataRepoResponse<SnapshotAccessRequestResponse> response =
+        dataRepoClient.post(
+            user,
+            "/api/repository/v1/datasets/" + datasetId + "/snapshotRequests",
+            TestUtils.mapToJson(request),
+            new TypeReference<>() {});
+    assertThat(
+        "create Snapshot Access Request job is successful",
+        response.getStatusCode(),
+        equalTo(HttpStatus.OK));
+    assertTrue("Snapshot Access Request is present", response.getResponseObject().isPresent());
+    return response.getResponseObject().get();
+  }
 }
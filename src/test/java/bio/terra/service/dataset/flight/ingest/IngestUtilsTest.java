package bio.terra.service.dataset.flight.ingest;

import static org.hamcrest.MatcherAssert.assertThat;
import static org.hamcrest.Matchers.equalTo;
import static org.mockito.Mockito.when;

import bio.terra.app.configuration.ApplicationConfiguration;
import bio.terra.common.category.Unit;
import bio.terra.service.dataset.exception.InvalidBlobURLException;
import bio.terra.service.dataset.exception.InvalidIngestStrategyException;
import bio.terra.service.dataset.exception.InvalidUriException;
import com.azure.storage.blob.BlobUrlParts;
import org.junit.Test;
import org.junit.experimental.categories.Category;
import org.junit.runner.RunWith;
import org.mockito.Mock;
import org.springframework.boot.test.autoconfigure.web.servlet.AutoConfigureMockMvc;
import org.springframework.boot.test.context.SpringBootTest;
import org.springframework.test.context.junit4.SpringRunner;

@RunWith(SpringRunner.class)
@SpringBootTest
@AutoConfigureMockMvc
@Category(Unit.class)
public class IngestUtilsTest {

  @Mock ApplicationConfiguration applicationConfiguration;

  @Test
  public void testParseValidSingleFile() {
    IngestUtils.GsUrlParts parsed = IngestUtils.parseBlobUri("gs://some-bucket/some/file.json");
    assertThat("bucket is extracted", parsed.getBucket(), equalTo("some-bucket"));
    assertThat("path is extracted", parsed.getPath(), equalTo("some/file.json"));
    assertThat("not a wildcard", parsed.getIsWildcard(), equalTo(false));
  }

  @Test
  public void testParseValidPatternAtEnd() {
    IngestUtils.GsUrlParts parsed = IngestUtils.parseBlobUri("gs://some-bucket/some/prefix*");
    assertThat("bucket is extracted", parsed.getBucket(), equalTo("some-bucket"));
    assertThat("path is extracted", parsed.getPath(), equalTo("some/prefix*"));
    assertThat("not a wildcard", parsed.getIsWildcard(), equalTo(true));
  }

  @Test
  public void testParseValidPatternInMiddle() {
    IngestUtils.GsUrlParts parsed = IngestUtils.parseBlobUri("gs://some-bucket/some*pattern");
    assertThat("bucket is extracted", parsed.getBucket(), equalTo("some-bucket"));
    assertThat("path is extracted", parsed.getPath(), equalTo("some*pattern"));
    assertThat("not a wildcard", parsed.getIsWildcard(), equalTo(true));
  }

  @Test(expected = InvalidUriException.class)
  public void testNotAGsUri() {
    IngestUtils.parseBlobUri("https://foo.com/bar");
  }

  @Test(expected = InvalidUriException.class)
  public void testInvalidBucketWildcard() {
    IngestUtils.parseBlobUri("gs://some-bucket-*/some/file/path");
  }

  @Test(expected = InvalidUriException.class)
  public void testInvalidMultiWildcard() {
    IngestUtils.parseBlobUri("gs://some-bucket/some/prefix*/some*pattern");
  }

  // ------- Azure Blob URL validation-----------

  @Test
  public void testParseValidBlobURL() {
    BlobUrlParts blobUrlParts =
        IngestUtils.validateBlobAzureBlobFileURL(
            "https://tdrconnectedsrc1.blob.core.windows.net/synapsetestdata/test/azure-simple-dataset-ingest-request.csv");
    assertThat("scheme is extracted", blobUrlParts.getScheme(), equalTo("https"));
    assertThat(
        "host is extracted",
        blobUrlParts.getHost(),
        equalTo("tdrconnectedsrc1.blob.core.windows.net"));
    assertThat(
        "container is extracted", blobUrlParts.getBlobContainerName(), equalTo("synapsetestdata"));
    assertThat(
        "Blob is extracted",
        blobUrlParts.getBlobName(),
        equalTo("test/azure-simple-dataset-ingest-request.csv"));
  }

  @Test(expected = InvalidBlobURLException.class)
  public void testInvalidScheme() {
    IngestUtils.validateBlobAzureBlobFileURL(
        "gs://tdrconnectedsrc1.blob.core.windows.net/synapsetestdata/test/azure-simple-dataset-ingest-request.csv");
  }

  @Test(expected = InvalidBlobURLException.class)
  public void testInvalidHost() {
    IngestUtils.validateBlobAzureBlobFileURL(
        "https://tdrconnectedsrc1/synapsetestdata/test/azure-simple-dataset-ingest-request.csv");
  }

  @Test(expected = InvalidBlobURLException.class)
  public void testInvalidFileExtension() {
    IngestUtils.validateBlobAzureBlobFileURL(
        "https://tdrconnectedsrc1.blob.core.windows.net/test/azure-simple-dataset-ingest-request");
  }

  @Test(expected = InvalidBlobURLException.class)
  public void testNoDoubleDash() {
    IngestUtils.validateBlobAzureBlobFileURL(
        "https://tdrconnectedsrc1.blob.core.windows.net/synapsetestdata/test/azure-simple--dataset-ingest-request.csv");
  }

  @Test(expected = InvalidIngestStrategyException.class)
  public void testMaxLineIngestCheck() {
    int numLines = 11;
<<<<<<< HEAD
    when(applicationConfiguration.getMaxCombinedFileAndMetadataIngest()).thenReturn(10);
    IngestUtils.checkForLargeIngestRequests(
        numLines, applicationConfiguration.getMaxCombinedFileAndMetadataIngest());
=======
    when(applicationConfiguration.getMaxDatasetIngest()).thenReturn(10);
    IngestUtils.checkForLargeIngestRequests(
        numLines, applicationConfiguration.getMaxDatasetIngest());
>>>>>>> 92c7d10b
  }

  @Test
  public void testSmallLineIngestCheck() {
    int numLines = 9;
<<<<<<< HEAD
    when(applicationConfiguration.getMaxCombinedFileAndMetadataIngest()).thenReturn(10);
    IngestUtils.checkForLargeIngestRequests(
        numLines, applicationConfiguration.getMaxCombinedFileAndMetadataIngest());
=======
    when(applicationConfiguration.getMaxDatasetIngest()).thenReturn(10);
    IngestUtils.checkForLargeIngestRequests(
        numLines, applicationConfiguration.getMaxDatasetIngest());
>>>>>>> 92c7d10b
  }
}<|MERGE_RESOLUTION|>--- conflicted
+++ resolved
@@ -112,28 +112,16 @@
   @Test(expected = InvalidIngestStrategyException.class)
   public void testMaxLineIngestCheck() {
     int numLines = 11;
-<<<<<<< HEAD
-    when(applicationConfiguration.getMaxCombinedFileAndMetadataIngest()).thenReturn(10);
-    IngestUtils.checkForLargeIngestRequests(
-        numLines, applicationConfiguration.getMaxCombinedFileAndMetadataIngest());
-=======
     when(applicationConfiguration.getMaxDatasetIngest()).thenReturn(10);
     IngestUtils.checkForLargeIngestRequests(
         numLines, applicationConfiguration.getMaxDatasetIngest());
->>>>>>> 92c7d10b
   }
 
   @Test
   public void testSmallLineIngestCheck() {
     int numLines = 9;
-<<<<<<< HEAD
-    when(applicationConfiguration.getMaxCombinedFileAndMetadataIngest()).thenReturn(10);
-    IngestUtils.checkForLargeIngestRequests(
-        numLines, applicationConfiguration.getMaxCombinedFileAndMetadataIngest());
-=======
     when(applicationConfiguration.getMaxDatasetIngest()).thenReturn(10);
     IngestUtils.checkForLargeIngestRequests(
         numLines, applicationConfiguration.getMaxDatasetIngest());
->>>>>>> 92c7d10b
   }
 }
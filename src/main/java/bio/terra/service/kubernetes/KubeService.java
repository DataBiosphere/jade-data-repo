--- conflicted
+++ resolved
@@ -158,7 +158,6 @@
         return true;
     }
 
-<<<<<<< HEAD
     public int getActivePodCount() {
         if (podListener != null) {
             int podCount = podListener.getActivePodCount();
@@ -169,10 +168,7 @@
         return defaultPodCount;
     }
 
-    CoreV1Api makeCoreApi() {
-=======
     private CoreV1Api makeCoreApi() {
->>>>>>> 6710764f
         try {
             ApiClient client = ClientBuilder.cluster().build();
             Configuration.setDefaultApiClient(client);

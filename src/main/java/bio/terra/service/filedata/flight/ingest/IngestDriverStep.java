--- conflicted
+++ resolved
@@ -49,13 +49,8 @@
 // - BUCKET_INFO is a GoogleBucketResource
 // - STORAGE_ACCOUNT_INFO is a AzureStorageAccountResource
 //
-<<<<<<< HEAD
 public class IngestDriverStep extends SkippableStep {
-  private final Logger logger = LoggerFactory.getLogger(IngestDriverStep.class);
-=======
-public class IngestDriverStep implements Step {
   private static final Logger logger = LoggerFactory.getLogger(IngestDriverStep.class);
->>>>>>> 8617c09c
 
   private final LoadService loadService;
   private final ConfigurationService configurationService;
@@ -76,7 +71,7 @@
       int maxFailedFileLoads,
       int driverWaitSeconds,
       UUID profileId,
-<<<<<<< HEAD
+      CloudPlatform platform,
       Predicate<FlightContext> skipCondition) {
     super(skipCondition);
     this.loadService = loadService;
@@ -87,6 +82,7 @@
     this.maxFailedFileLoads = maxFailedFileLoads;
     this.driverWaitSeconds = driverWaitSeconds;
     this.profileId = profileId;
+    this.platform = platform;
   }
 
   public IngestDriverStep(
@@ -97,10 +93,8 @@
       String loadTag,
       int maxFailedFileLoads,
       int driverWaitSeconds,
-      UUID profileId) {
-=======
+      UUID profileId,
       CloudPlatform platform) {
->>>>>>> 8617c09c
     this.loadService = loadService;
     this.configurationService = configurationService;
     this.jobService = jobService;

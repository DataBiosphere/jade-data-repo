--- conflicted
+++ resolved
@@ -49,10 +49,7 @@
 import bio.terra.model.PolicyResponse;
 import bio.terra.model.SamPolicyModel;
 import bio.terra.model.SnapshotAccessRequestResponse;
-<<<<<<< HEAD
 import bio.terra.model.SnapshotAccessRequestStatus;
-=======
->>>>>>> 9e823245
 import bio.terra.model.SnapshotIdsAndRolesModel;
 import bio.terra.model.SnapshotLinkDuosDatasetResponse;
 import bio.terra.model.SnapshotModel;
@@ -161,9 +158,6 @@
   @Mock private EcmService ecmService;
   @Mock private RawlsService rawlsService;
   @Mock private DuosClient duosClient;
-
-  @Mock private SnapshotRequestDao snapshotRequestDao;
-
   private final UUID snapshotId = UUID.randomUUID();
   private final UUID datasetId = UUID.randomUUID();
   private final UUID snapshotTableId = UUID.randomUUID();
@@ -191,8 +185,7 @@
             azureSynapsePdao,
             rawlsService,
             duosClient,
-            mock(SnapshotBuilderSettingsDao.class),
-            snapshotRequestDao);
+            mock(SnapshotBuilderSettingsDao.class));
   }
 
   @Test

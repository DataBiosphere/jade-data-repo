package bio.terra.service.snapshotbuilder.utils;

import static org.hamcrest.MatcherAssert.assertThat;
import static org.hamcrest.Matchers.equalTo;
import static org.junit.jupiter.api.Assertions.assertThrows;
import static org.mockito.Mockito.mock;
import static org.mockito.Mockito.when;

import bio.terra.common.category.Unit;
import bio.terra.model.SnapshotBuilderConcept;
import bio.terra.service.filedata.exception.ProcessResultSetException;
import bio.terra.service.snapshotbuilder.utils.constants.Concept;
import java.sql.ResultSet;
import java.sql.SQLException;
import org.junit.jupiter.api.Tag;
import org.junit.jupiter.api.Test;

@Tag(Unit.TAG)
class AggregateSynapseQueryResultsUtilsTest {
  @Test
  void rollupCountsReturnsListOfInt() throws SQLException {
    ResultSet rs = mock(ResultSet.class);
    when(rs.getInt(1)).thenReturn(5);

    assertThat(
        "rollupCountsMapper converts table result to list of ints",
        AggregateSynapseQueryResultsUtils.toCount(rs),
        equalTo(5));
  }

  @Test
  void rollupCountsHandlesSQLException() throws SQLException {
    ResultSet rs = mock(ResultSet.class);
    when(rs.getInt(1)).thenThrow(new SQLException());

    assertThrows(
        ProcessResultSetException.class,
        () -> AggregateSynapseQueryResultsUtils.toCount(rs),
        "Error processing result set into SnapshotBuilderConcept model");
  }

  @Test
  void toDomainIdReturnsString() throws SQLException {
    ResultSet rs = mock(ResultSet.class);
    when(rs.getString(Concept.DOMAIN_ID)).thenReturn(Concept.DOMAIN_ID);

    assertThat(
        "domainId converts table result to a string",
        AggregateSynapseQueryResultsUtils.toDomainId(rs),
        equalTo(Concept.DOMAIN_ID));
  }

  @Test
  void toDomainIdHandlesSQLException() throws SQLException {
    ResultSet rs = mock(ResultSet.class);
    when(rs.getString(Concept.DOMAIN_ID)).thenThrow(new SQLException());

    assertThrows(
        ProcessResultSetException.class,
        () -> AggregateSynapseQueryResultsUtils.toDomainId(rs),
        "Error processing result set into String domain ID");
  }

  @Test
  void toConcept() throws Exception {
    var expected =
<<<<<<< HEAD
        new SnapshotBuilderConcept().name(Concept.CONCEPT_NAME).id(1).hasChildren(true).count(100);

    ResultSet rs = mock(ResultSet.class);
    when(rs.getLong(QueryBuilderFactory.COUNT)).thenReturn((long) expected.getCount());
    when(rs.getString(Concept.CONCEPT_NAME)).thenReturn(expected.getName());
    when(rs.getLong(Concept.CONCEPT_ID)).thenReturn((long) expected.getId());
    when(rs.getBoolean(QueryBuilderFactory.HAS_CHILDREN)).thenReturn(expected.isHasChildren());
=======
        new SnapshotBuilderConcept()
            .name("concept_name")
            .id(1)
            .hasChildren(true)
            .count(100)
            .code("99");

    ResultSet rs = mock(ResultSet.class);
    when(rs.getLong("count")).thenReturn((long) expected.getCount());
    when(rs.getString("concept_name")).thenReturn(expected.getName());
    when(rs.getLong("concept_id")).thenReturn((long) expected.getId());
    when(rs.getString("concept_code")).thenReturn(expected.getCode());
    when(rs.getBoolean(HierarchyQueryBuilder.HAS_CHILDREN)).thenReturn(expected.isHasChildren());
>>>>>>> 082daf6a

    assertThat(
        "toConcept converts table result to SnapshotBuilderConcept",
        AggregateSynapseQueryResultsUtils.toConcept(rs),
        equalTo(expected));
  }
}<|MERGE_RESOLUTION|>--- conflicted
+++ resolved
@@ -9,7 +9,6 @@
 import bio.terra.common.category.Unit;
 import bio.terra.model.SnapshotBuilderConcept;
 import bio.terra.service.filedata.exception.ProcessResultSetException;
-import bio.terra.service.snapshotbuilder.utils.constants.Concept;
 import java.sql.ResultSet;
 import java.sql.SQLException;
 import org.junit.jupiter.api.Tag;
@@ -42,18 +41,18 @@
   @Test
   void toDomainIdReturnsString() throws SQLException {
     ResultSet rs = mock(ResultSet.class);
-    when(rs.getString(Concept.DOMAIN_ID)).thenReturn(Concept.DOMAIN_ID);
+    when(rs.getString("domain_id")).thenReturn("domain_id");
 
     assertThat(
         "domainId converts table result to a string",
         AggregateSynapseQueryResultsUtils.toDomainId(rs),
-        equalTo(Concept.DOMAIN_ID));
+        equalTo("domain_id"));
   }
 
   @Test
   void toDomainIdHandlesSQLException() throws SQLException {
     ResultSet rs = mock(ResultSet.class);
-    when(rs.getString(Concept.DOMAIN_ID)).thenThrow(new SQLException());
+    when(rs.getString("domain_id")).thenThrow(new SQLException());
 
     assertThrows(
         ProcessResultSetException.class,
@@ -64,15 +63,6 @@
   @Test
   void toConcept() throws Exception {
     var expected =
-<<<<<<< HEAD
-        new SnapshotBuilderConcept().name(Concept.CONCEPT_NAME).id(1).hasChildren(true).count(100);
-
-    ResultSet rs = mock(ResultSet.class);
-    when(rs.getLong(QueryBuilderFactory.COUNT)).thenReturn((long) expected.getCount());
-    when(rs.getString(Concept.CONCEPT_NAME)).thenReturn(expected.getName());
-    when(rs.getLong(Concept.CONCEPT_ID)).thenReturn((long) expected.getId());
-    when(rs.getBoolean(QueryBuilderFactory.HAS_CHILDREN)).thenReturn(expected.isHasChildren());
-=======
         new SnapshotBuilderConcept()
             .name("concept_name")
             .id(1)
@@ -86,7 +76,6 @@
     when(rs.getLong("concept_id")).thenReturn((long) expected.getId());
     when(rs.getString("concept_code")).thenReturn(expected.getCode());
     when(rs.getBoolean(HierarchyQueryBuilder.HAS_CHILDREN)).thenReturn(expected.isHasChildren());
->>>>>>> 082daf6a
 
     assertThat(
         "toConcept converts table result to SnapshotBuilderConcept",

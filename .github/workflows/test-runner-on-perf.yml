name: Update Perf Env and Run Nightly Test Runner Tests
env:
  GOOGLE_APPLICATION_CREDENTIALS: /tmp/jade-dev-account.json
  GOOGLE_CLOUD_PROJECT: broad-jade-perf
  GOOGLE_CLOUD_DATA_PROJECT: broad-jade-perf-data2
  TEST_RUNNER_SERVER_SPECIFICATION_FILE: perf.json
  GOOGLE_ZONE: us-central1
  K8_CLUSTER: jade-master-us-central1
on:
  workflow_dispatch: {}
  #schedule:
  #  - cron: '0 4 * * *' # run at 4 AM UTC, 12PM EST.
jobs:
  test-runner-perf:
    runs-on: ubuntu-latest
    steps:
      - name: "Checkout jade-data-repo develop branch"
        uses: actions/checkout@v2
        with:
          ref: develop
      - name: "Import Vault dev secrets"
        uses: hashicorp/vault-action@v2.0.1
        with:
          url: ${{ secrets.VAULT_ADDR }}
          method: approle
          roleId: ${{ secrets.ROLE_ID }}
          secretId: ${{ secrets.SECRET_ID }}
          secrets: |
            secret/dsde/datarepo/dev/sa-key-b64 sa | B64_APPLICATION_CREDENTIALS ;
      - name: "Configure credentials"
        run: |
          # write vault tokens
          base64 --decode <<< ${B64_APPLICATION_CREDENTIALS} > ${GOOGLE_APPLICATION_CREDENTIALS}

          gcloud auth activate-service-account --key-file ${GOOGLE_APPLICATION_CREDENTIALS}

          # configure integration prerequisites
          gcloud config set compute/zone ${GOOGLE_ZONE} --quiet
          gcloud config set project ${GOOGLE_CLOUD_PROJECT} --quiet
          gcloud auth configure-docker --quiet
          #echo 'Set google sdk to SA user'
          if [[ -n "${K8_CLUSTER}" ]]; then
            gcloud container clusters get-credentials ${K8_CLUSTER} --zone ${GOOGLE_ZONE}
          fi
      - name: "Whitelist Runner IP"
        run: |
          CUR_IPS=$(gcloud container clusters describe ${K8_CLUSTER} --format json | \
            jq -r '[.masterAuthorizedNetworksConfig.cidrBlocks[] | .cidrBlock]')
            RUNNER_IP=$(curl 'https://api.ipify.org/?format=text' | xargs printf '[ "%s/32" ]')
            NEW_IPS=$(printf '%s\n' $CUR_IPS $RUNNER_IP | jq -s -r 'add | unique | join(",")')
          for i in {1..5}; do
            if gcloud container clusters update ${K8_CLUSTER} \
              --enable-master-authorized-networks \
              --master-authorized-networks ${NEW_IPS}; then
              echo "Successful whitelist"
              break
            else
              echo "Failed to whitelist - Retrying"
              sleep 15
              if [ i == 5 ]; then
                echo "Failed to whitelist - Terminating"
                exit 1
              fi
            fi
          done
      - name: "Fetch latest image git hash from data-repo dev"
        id: "read_property"
        run: |
          echo "Current Version: " $(curl -X GET "https://jade-perf.datarepo-perf.broadinstitute.org/configuration" -H "accept: application/json" | jq -r '.gitHash')
          LATEST_VERSION=$(curl -X GET "https://jade.datarepo-dev.broadinstitute.org/configuration" -H "accept: application/json" | jq -r '.gitHash')
          echo "Latest Version: $LATEST_VERSION"
          echo "::set-output name=LATEST_GITHASH::$LATEST_VERSION"
      - name: 'Checkout datarepo-helm-definitions repo'
        uses: actions/checkout@v2
        with:
          repository: 'broadinstitute/datarepo-helm-definitions'
          token: ${{ secrets.HELM_REPO_TOKEN }}
          path: datarepo-helm-definitions
      - name: "Update perf image tag with gitHash"
        uses: docker://mikefarah/yq:latest
        with:
          args: yq w -i datarepo-helm-definitions/perf/datarepo-api.yaml image.tag ${{ steps.read_property.outputs.LATEST_GITHASH }}
      - name: "Create datarepo-helm-definition pull request with updated perf image tag"
        uses: broadinstitute/create-pull-request@v3 # forked from peter-evans/create-pull-request
        with:
          token: ${{ secrets.HELM_REPO_TOKEN }}
          path: datarepo-helm-definitions
          commit-message: "Perf Datarepo version update: ${{ steps.read_property.outputs.LATEST_GITHASH }}"
          committer: datarepo-bot <noreply@github.com>
          author: ${{ github.actor }} <${{ github.actor }}@users.noreply.github.com>
          title: "Perf Datarepo version update: ${{ steps.read_property.outputs.LATEST_GITHASH }}"
          branch: "version-update-${{ steps.read_property.outputs.LATEST_GITHASH }}"
          body: |
            Update versions in perf env to reflect image tag ${{ steps.read_property.outputs.LATEST_GITHASH }}.
            *Note: This PR was opened by the [test-runner-perf GitHub Actions workflow](https://github.com/${{ github.repository }}/actions/runs/${{ github.run_id }}).*
          labels: "broadbot,datarepo,automerge"
      - name: "Merge datarepo-helm-definition pull request"
        run: |
          cd ${GITHUB_WORKSPACE}/${workingDir}/datarepo-helm-definitions
          git checkout master
          git config pull.rebase false
          if git rev-parse --verify origin/version-update-${{ steps.read_property.outputs.LATEST_GITHASH }}; then
            git merge origin/version-update-${{ steps.read_property.outputs.LATEST_GITHASH }}
            git push origin --delete version-update-${{ steps.read_property.outputs.LATEST_GITHASH }}
          else
            echo "Branch version-update-${{ steps.read_property.outputs.LATEST_GITHASH }} not found."
          fi
          cd ${GITHUB_WORKSPACE}/${workingDir}
      - name: "Install Helmfile"
        uses: broadinstitute/setup-helmfile@v0.5.0 #Forked from mamezou-tech/setup-helmfile
      - name: "Use helmfile to apply image tag update to Perf yaml"
        run: |
          helmfile --version
          cd ${GITHUB_WORKSPACE}/${workingDir}/datarepo-helm-definitions/perf
          helmfile apply
          cd ${GITHUB_WORKSPACE}/${workingDir}
      - name: "Wait for Perf Cluster to come back up with correct version"
        run: |
<<<<<<< HEAD
          PERF_VERSION=$(curl -X GET "https://jade-perf.datarepo-perf.broadinstitute.org/configuration" -H "accept: application/json" | jq -r '.gitHash')
          RETRY_COUNT=0
          until [[ "$PERF_VERSION" == "${{ steps.read_property.outputs.LATEST_GITHASH }}" ]]
          do
            if [[ ${RETRY_COUNT} > 5 ]]; then
              echo "Failed to match perf $PERF_VERSION to dev version ${{ steps.read_property.outputs.LATEST_GITHASH }}"
=======
          PerfVersion=$(curl -X GET "https://jade-perf.datarepo-perf.broadinstitute.org/configuration" -H "accept: application/json" | jq -r '.gitHash')
          RetryCount=0
          until [[ "$PerfVersion" == "${{ steps.read_property.outputs.latest_gitHash }}" ]]; do
            if [[ ${RetryCount} > 5 ]]; then
              echo "Failed to match perf $PerfVersion to dev version ${{ steps.read_property.outputs.latest_gitHash }}"
>>>>>>> c15a1347
              exit 1
            fi
            echo "Retry #${RETRY_COUNT}: Waiting for $PERF_VERSION to equal ${{ steps.read_property.outputs.LATEST_GITHASH }}"
            sleep 10
            PERF_VERSION=$(curl -X GET "https://jade-perf.datarepo-perf.broadinstitute.org/configuration" -H "accept: application/json" | jq -r '.gitHash')
            ((RETRY_COUNT=RETRY_COUNT+1))
          done;
          echo "Perf successfully running on new version: $PERF_VERSION"
      - name: "Build and run Test Runner"
        run: |
          cd ${GITHUB_WORKSPACE}/${workingDir}
          echo "Building Data Repo client library"
          ENABLE_SUBPROJECT_TASKS=1 ./gradlew :datarepo-client:clean :datarepo-client:assemble
          cd ${GITHUB_WORKSPACE}/${workingDir}/datarepo-clienttests
          export ORG_GRADLE_PROJECT_datarepoclientjar=$(find .. -type f -name "datarepo-client*.jar")
          echo "ORG_GRADLE_PROJECT_datarepoclientjar = ${ORG_GRADLE_PROJECT_datarepoclientjar}"

          echo "Running test suite"
          ./gradlew runTest --args="suites/NightlyPerfWorkflow.json tmp/TestRunnerResults"

          echo "Collecting measurements"
          ./gradlew collectMeasurements --args="NightlyPerfWorkflow.json tmp/TestRunnerResults"

          echo "Uploading results"
          ./gradlew uploadResults --args="BroadJadeDev.json tmp/TestRunnerResults"

          cd ${GITHUB_WORKSPACE}/${workingDir}
      - name: "Clean whitelisted Runner IP"
        if: always()
        run: |
          # export the original IP list so it can be restored during cleanup
          CUR_IPS=$(gcloud container clusters describe ${K8_CLUSTER} --format json | \
            jq -r '[ .masterAuthorizedNetworksConfig.cidrBlocks[] | .cidrBlock ]')
          RUNNER_IP=$(curl 'https://api.ipify.org/?format=text' | xargs printf '[ "%s/32" ]')
          RUNNER_IP=$(echo ${RUNNER_IP}| jq -r '.[0]')
          RESTORE_IPS=$(printf '%s\n' $CUR_IPS | jq -r --arg RUNNER_IP "$RUNNER_IP" '. - [ $RUNNER_IP ] | unique | join(",")')
          # restore the original list of authorized IPs if they exist
          gcloud container clusters update ${K8_CLUSTER} \
            --enable-master-authorized-networks \
            --master-authorized-networks ${RESTORE_IPS}<|MERGE_RESOLUTION|>--- conflicted
+++ resolved
@@ -116,20 +116,11 @@
           cd ${GITHUB_WORKSPACE}/${workingDir}
       - name: "Wait for Perf Cluster to come back up with correct version"
         run: |
-<<<<<<< HEAD
           PERF_VERSION=$(curl -X GET "https://jade-perf.datarepo-perf.broadinstitute.org/configuration" -H "accept: application/json" | jq -r '.gitHash')
           RETRY_COUNT=0
-          until [[ "$PERF_VERSION" == "${{ steps.read_property.outputs.LATEST_GITHASH }}" ]]
-          do
+          until [[ "$PERF_VERSION" == "${{ steps.read_property.outputs.LATEST_GITHASH }}" ]]; do
             if [[ ${RETRY_COUNT} > 5 ]]; then
               echo "Failed to match perf $PERF_VERSION to dev version ${{ steps.read_property.outputs.LATEST_GITHASH }}"
-=======
-          PerfVersion=$(curl -X GET "https://jade-perf.datarepo-perf.broadinstitute.org/configuration" -H "accept: application/json" | jq -r '.gitHash')
-          RetryCount=0
-          until [[ "$PerfVersion" == "${{ steps.read_property.outputs.latest_gitHash }}" ]]; do
-            if [[ ${RetryCount} > 5 ]]; then
-              echo "Failed to match perf $PerfVersion to dev version ${{ steps.read_property.outputs.latest_gitHash }}"
->>>>>>> c15a1347
               exit 1
             fi
             echo "Retry #${RETRY_COUNT}: Waiting for $PERF_VERSION to equal ${{ steps.read_property.outputs.LATEST_GITHASH }}"

--- conflicted
+++ resolved
@@ -48,15 +48,12 @@
   }
 
   @Transactional(propagation = Propagation.REQUIRED, isolation = Isolation.SERIALIZABLE)
-<<<<<<< HEAD
-=======
   public DuosFirecloudGroupModel insertAndRetrieveFirecloudGroup(DuosFirecloudGroupModel created) {
     UUID id = insertFirecloudGroup(created);
     return retrieveFirecloudGroup(id);
   }
 
   @Transactional(propagation = Propagation.REQUIRED, isolation = Isolation.SERIALIZABLE)
->>>>>>> 30cb6098
   public UUID insertFirecloudGroup(DuosFirecloudGroupModel created) {
     String sql =
         """
@@ -78,33 +75,12 @@
         created.getDuosId(),
         created.getFirecloudGroupName());
     return keyHolder.getId();
-<<<<<<< HEAD
   }
 
   @Transactional(
       propagation = Propagation.REQUIRED,
       isolation = Isolation.SERIALIZABLE,
       readOnly = true)
-  public DuosFirecloudGroupModel retrieveFirecloudGroup(UUID id) {
-    try {
-      String sql = duosFirecloudGroupQuery + " WHERE id = :id";
-      MapSqlParameterSource params = new MapSqlParameterSource().addValue("id", id);
-      return jdbcTemplate.queryForObject(sql, params, new DuosFirecloudGroupMapper());
-    } catch (EmptyResultDataAccessException ex) {
-      return null;
-    }
-=======
->>>>>>> 30cb6098
-  }
-
-  @Transactional(
-      propagation = Propagation.REQUIRED,
-      isolation = Isolation.SERIALIZABLE,
-      readOnly = true)
-<<<<<<< HEAD
-  public DuosFirecloudGroupModel retrieveFirecloudGroupByDuosId(String duosId) {
-    try {
-=======
   public DuosFirecloudGroupModel retrieveFirecloudGroup(UUID id) {
     try {
       String sql = duosFirecloudGroupQuery + " WHERE id = :id";
@@ -121,7 +97,6 @@
       readOnly = true)
   public DuosFirecloudGroupModel retrieveFirecloudGroupByDuosId(String duosId) {
     try {
->>>>>>> 30cb6098
       String sql = duosFirecloudGroupQuery + " WHERE duos_id = :duos_id";
       MapSqlParameterSource params = new MapSqlParameterSource().addValue("duos_id", duosId);
       return jdbcTemplate.queryForObject(sql, params, new DuosFirecloudGroupMapper());

package bio.terra.service.snapshotbuilder;

<<<<<<< HEAD
import bio.terra.model.JobModel;
import bio.terra.model.SnapshotAccessRequest;
=======
import bio.terra.model.SnapshotBuilderConcept;
import bio.terra.model.SnapshotBuilderGetConceptsResponse;
>>>>>>> 2f03235c
import bio.terra.model.SnapshotBuilderSettings;
import java.util.List;
import java.util.UUID;
import org.springframework.stereotype.Component;

@Component
public class SnapshotBuilderService {
  private final SnapshotBuilderSettingsDao snapshotBuilderSettingsDao;

  public SnapshotBuilderService(SnapshotBuilderSettingsDao snapshotBuilderSettingsDao) {
    this.snapshotBuilderSettingsDao = snapshotBuilderSettingsDao;
  }

  public SnapshotBuilderSettings getSnapshotBuilderSettings(UUID datasetId) {
    return snapshotBuilderSettingsDao.getSnapshotBuilderSettingsByDatasetId(datasetId);
  }

  public SnapshotBuilderSettings updateSnapshotBuilderSettings(
      UUID id, SnapshotBuilderSettings settings) {
    return snapshotBuilderSettingsDao.upsertSnapshotBuilderSettingsByDataset(id, settings);
  }

<<<<<<< HEAD
  public JobModel requestSnapshot(
      // TODO: add given request to the database, return real JobModel with the id of the new entry.
      UUID id, SnapshotAccessRequest snapshotAccessRequest) {
    return new JobModel()
        .id("id")
        .description("Stub Method")
        .jobStatus(JobModel.JobStatusEnum.SUCCEEDED)
        .statusCode(200)
        .completed("completed")
        .submitted("submitted")
        .className("SnapshotAccessRequest");
=======
  public SnapshotBuilderGetConceptsResponse getConceptChildren(UUID datasetId, Integer conceptId) {
    // TODO: Build real query - this should get the name and ID from the concept table, the count
    // from the occurrence table, and the existence of children from the concept_ancestor table.
    return new SnapshotBuilderGetConceptsResponse()
        .result(
            List.of(
                new SnapshotBuilderConcept()
                    .count(100)
                    .name("Stub concept")
                    .hasChildren(true)
                    .id(conceptId + 1)));
>>>>>>> 2f03235c
  }
}<|MERGE_RESOLUTION|>--- conflicted
+++ resolved
@@ -1,12 +1,9 @@
 package bio.terra.service.snapshotbuilder;
 
-<<<<<<< HEAD
 import bio.terra.model.JobModel;
 import bio.terra.model.SnapshotAccessRequest;
-=======
 import bio.terra.model.SnapshotBuilderConcept;
 import bio.terra.model.SnapshotBuilderGetConceptsResponse;
->>>>>>> 2f03235c
 import bio.terra.model.SnapshotBuilderSettings;
 import java.util.List;
 import java.util.UUID;
@@ -29,7 +26,7 @@
     return snapshotBuilderSettingsDao.upsertSnapshotBuilderSettingsByDataset(id, settings);
   }
 
-<<<<<<< HEAD
+
   public JobModel requestSnapshot(
       // TODO: add given request to the database, return real JobModel with the id of the new entry.
       UUID id, SnapshotAccessRequest snapshotAccessRequest) {
@@ -41,7 +38,7 @@
         .completed("completed")
         .submitted("submitted")
         .className("SnapshotAccessRequest");
-=======
+
   public SnapshotBuilderGetConceptsResponse getConceptChildren(UUID datasetId, Integer conceptId) {
     // TODO: Build real query - this should get the name and ID from the concept table, the count
     // from the occurrence table, and the existence of children from the concept_ancestor table.
@@ -53,6 +50,6 @@
                     .name("Stub concept")
                     .hasChildren(true)
                     .id(conceptId + 1)));
->>>>>>> 2f03235c
+
   }
 }
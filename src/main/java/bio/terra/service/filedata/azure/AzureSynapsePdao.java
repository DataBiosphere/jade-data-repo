package bio.terra.service.filedata.azure;

import static bio.terra.common.PdaoConstant.PDAO_ROW_ID_COLUMN;
import static bio.terra.common.PdaoConstant.PDAO_ROW_ID_TABLE;
import static bio.terra.common.PdaoConstant.PDAO_TABLE_ID_COLUMN;

import bio.terra.app.configuration.ApplicationConfiguration;
import bio.terra.common.CollectionType;
import bio.terra.common.Column;
import bio.terra.common.SynapseColumn;
import bio.terra.model.IngestRequestModel.FormatEnum;
import bio.terra.model.SnapshotRequestRowIdModel;
import bio.terra.model.SnapshotRequestRowIdTableModel;
import bio.terra.service.dataset.DatasetTable;
import bio.terra.service.dataset.exception.TableNotFoundException;
import bio.terra.service.dataset.flight.ingest.IngestUtils;
import bio.terra.service.filedata.DrsId;
import bio.terra.service.filedata.DrsIdService;
import bio.terra.service.filedata.DrsService;
import bio.terra.service.resourcemanagement.azure.AzureResourceConfiguration;
import bio.terra.service.resourcemanagement.exception.AzureResourceException;
import bio.terra.service.snapshot.Snapshot;
import bio.terra.service.snapshot.SnapshotTable;
import com.azure.core.credential.AzureSasCredential;
import com.azure.storage.blob.BlobUrlParts;
import com.google.common.annotations.VisibleForTesting;
import com.microsoft.sqlserver.jdbc.SQLServerDataSource;
import com.microsoft.sqlserver.jdbc.SQLServerException;
import java.net.URI;
import java.sql.Connection;
import java.sql.ResultSet;
import java.sql.SQLException;
import java.sql.Statement;
import java.util.ArrayList;
import java.util.HashMap;
import java.util.List;
import java.util.Map;
import java.util.Objects;
import java.util.Optional;
import java.util.UUID;
import java.util.stream.Collectors;
import org.apache.commons.lang3.NotImplementedException;
import org.apache.commons.lang3.StringUtils;
import org.slf4j.Logger;
import org.slf4j.LoggerFactory;
import org.springframework.beans.factory.annotation.Autowired;
import org.springframework.stereotype.Component;
import org.stringtemplate.v4.ST;

@Component
public class AzureSynapsePdao {

  private static final Logger logger = LoggerFactory.getLogger(AzureSynapsePdao.class);

  private final AzureResourceConfiguration azureResourceConfiguration;
  private static final String PARSER_VERSION = "2.0";
  private static final String DEFAULT_CSV_FIELD_TERMINATOR = ",";
  private static final String DEFAULT_CSV_QUOTE = "\"";

  private static final String scopedCredentialCreateTemplate =
      "CREATE DATABASE SCOPED CREDENTIAL [<scopedCredentialName>]\n"
          + "WITH IDENTITY = 'SHARED ACCESS SIGNATURE',\n"
          + "SECRET = '<secret>';";

  private static final String dataSourceCreateTemplate =
      "CREATE EXTERNAL DATA SOURCE [<dataSourceName>]\n"
          + "WITH (\n"
          + "    LOCATION = '<scheme>://<host>/<container>',\n"
          + "    CREDENTIAL = [<credential>]\n"
          + ");";

  private static final String createSnapshotTableTemplate =
      "CREATE EXTERNAL TABLE [<tableName>]\n"
          + "WITH (\n"
          + "    LOCATION = '<destinationParquetFile>',\n"
          + "    DATA_SOURCE = [<destinationDataSourceName>],\n" // metadata container
          + "    FILE_FORMAT = [<fileFormat>]\n"
          + ") AS SELECT datarepo_row_id,<columns:{c|"
          + "          <if(c.isFileType)>"
          + "             'drs://<hostname>/v1_<snapshotId>_' + [<c.name>] AS [<c.name>]"
          + "          <else>"
          + "             <c.name> AS [<c.name>]"
          + "          <endif>\n"
          + "          }; separator=\",\n\">"
          + "    FROM OPENROWSET(\n"
          + "       BULK '<ingestFileName>',\n"
          + "       DATA_SOURCE = '<ingestFileDataSourceName>',\n"
          + "       FORMAT = 'parquet') AS rows \n";

  private static final String createSnapshotTableByRowIdTemplate =
      createSnapshotTableTemplate + "WHERE rows.datarepo_row_id IN (<datarepoRowIds>);";

  private static final String createSnapshotRowIdTableTemplate =
      "CREATE EXTERNAL TABLE [<tableName>]\n"
          + "WITH (\n"
          + "    LOCATION = '<destinationParquetFile>',\n"
          + "    DATA_SOURCE = [<destinationDataSourceName>],\n"
          + "    FILE_FORMAT = [<fileFormat>]) AS  <selectStatements>";

  private static final String getLiveViewTableTemplate =
      "SELECT '<tableId>' as "
          + PDAO_TABLE_ID_COLUMN
          + ", <dataRepoRowId> FROM\n"
          + "    OPENROWSET(\n"
          + "       BULK '<datasetParquetFileName>',\n"
          + "       DATA_SOURCE = '<datasetDataSourceName>',\n"
          + "       FORMAT = 'parquet') AS rows";

  private static final String mergeLiveViewTablesTemplate =
      "<selectStatements; separator=\" UNION ALL \">;";

  private static final String createTableTemplate =
      "CREATE EXTERNAL TABLE [<tableName>]\n"
          + "WITH (\n"
          + "    LOCATION = '<destinationParquetFile>',\n"
          + "    DATA_SOURCE = [<destinationDataSourceName>],\n"
          + "    FILE_FORMAT = [<fileFormat>]\n"
          + ") AS SELECT "
          + "<if(isCSV)>newid() as datarepo_row_id,\n       "
          + "<columns:{c|[<c.name>]}; separator=\",\n       \">"
          + "<else>"
          + "newid() as datarepo_row_id,\n       "
          + "<columns:{c|"
          + "<if(c.requiresJSONCast)>"
          + "cast(JSON_VALUE(doc, '$.<c.name>') as <c.synapseDataType>) [<c.name>]"
          + "<else>JSON_VALUE(doc, '$.<c.name>') [<c.name>]"
          + "<endif>"
          + "}; separator=\",\n       \">\n"
          + "<endif>"
          + " FROM\n"
          + "    OPENROWSET(\n"
          + "       BULK '<ingestFileName>',\n"
          + "       DATA_SOURCE = '<controlFileDataSourceName>',\n"
          + "       FORMAT = 'CSV',\n"
          + "<if(isCSV)>"
          + "       PARSER_VERSION = '<parserVersion>',\n"
          + "       FIRSTROW = <firstRow>,\n"
          + "       FIELDTERMINATOR = '<fieldTerminator>',\n"
          + "       FIELDQUOTE = '<csvQuote>'\n"
          + "<else>"
          + "       FIELDTERMINATOR ='0x0b',\n"
          + "       FIELDQUOTE = '0x0b'\n"
          + "<endif>"
          + "    ) WITH (\n"
          + "      <if(isCSV)>"
          + "<columns:{c|[<c.name>] <c.synapseDataType>"
          + "<if(c.requiresCollate)> COLLATE Latin1_General_100_CI_AI_SC_UTF8<endif>"
          + "}; separator=\",\n\">"
          + "<else>doc nvarchar(max)"
          + "<endif>\n"
          + ") AS rows;";

  private static final String queryColumnsFromExternalTableTemplate =
      "SELECT DISTINCT [<refCol>] FROM [<tableName>] WHERE [<refCol>] IS NOT NULL;";

  private static final String dropTableTemplate = "DROP EXTERNAL TABLE [<resourceName>];";

  private static final String dropDataSourceTemplate =
      "DROP EXTERNAL DATA SOURCE [<resourceName>];";

  private static final String dropScopedCredentialTemplate =
      "DROP DATABASE SCOPED CREDENTIAL [<resourceName>];";

  private final ApplicationConfiguration applicationConfiguration;
  private final DrsIdService drsIdService;

  @Autowired
  public AzureSynapsePdao(
      AzureResourceConfiguration azureResourceConfiguration,
      ApplicationConfiguration applicationConfiguration,
      DrsIdService drsIdService) {
    this.azureResourceConfiguration = azureResourceConfiguration;
    this.applicationConfiguration = applicationConfiguration;
    this.drsIdService = drsIdService;
  }

  public List<String> getRefIds(
      String tableName, SynapseColumn refColumn, CollectionType collectionType) {

    var template = new ST(queryColumnsFromExternalTableTemplate);
    template.add("refCol", refColumn.getName());
    template.add("tableName", tableName);

    SQLServerDataSource ds = getDatasource();
    var query = template.render();
    try (Connection connection = ds.getConnection();
        Statement statement = connection.createStatement();
        ResultSet resultSet = statement.executeQuery(query)) {
      var refIds = new ArrayList<String>();
      switch (collectionType) {
        case SNAPSHOT:
          while (resultSet.next()) {
            extractFileIdFromDrs(resultSet.getString(refColumn.getName())).ifPresent(refIds::add);
          }
          break;
        case DATASET:
          while (resultSet.next()) {
            String refId = resultSet.getString(refColumn.getName());
            if (!StringUtils.isEmpty(refId)) {
              refIds.add(refId);
            }
          }
          break;
      }
      return refIds;
    } catch (SQLException ex) {
      throw new AzureResourceException("Could not query dataset table for fileref columns", ex);
    }
  }

  private Optional<String> extractFileIdFromDrs(final String drsUri) {
    if (StringUtils.isEmpty(drsUri)) {
      return Optional.empty();
    }
    URI uri = URI.create(drsUri);
    String fileName = DrsService.getLastNameFromPath(uri.getPath());
    DrsId drsId = drsIdService.fromObjectId(fileName);

    return Optional.of(drsId.getFsObjectId());
  }

  public List<String> getRefIdsForSnapshot(Snapshot snapshot) {
    return snapshot.getTables().stream()
        .filter(table -> table.getRowCount() > 0)
        .flatMap(
            table -> {
              String tableName =
                  IngestUtils.formatSnapshotTableName(snapshot.getId(), table.getName());
              return table.getColumns().stream()
                  .map(Column::toSynapseColumn)
                  .filter(Column::isFileOrDirRef)
                  .flatMap(
                      column ->
                          getRefIds(tableName, column, snapshot.getCollectionType()).stream());
            })
        .collect(Collectors.toList());
  }

  public void createExternalDataSource(
      BlobUrlParts signedBlobUrl, String scopedCredentialName, String dataSourceName)
      throws NotImplementedException, SQLException {
    AzureSasCredential blobContainerSasTokenCreds =
        new AzureSasCredential(signedBlobUrl.getCommonSasQueryParameters().encode());

    ST sqlScopedCredentialCreateTemplate = new ST(scopedCredentialCreateTemplate);
    sqlScopedCredentialCreateTemplate.add("scopedCredentialName", scopedCredentialName);
    sqlScopedCredentialCreateTemplate.add("secret", blobContainerSasTokenCreds.getSignature());
    executeSynapseQuery(sqlScopedCredentialCreateTemplate.render());

    ST sqlDataSourceCreateTemplate = new ST(dataSourceCreateTemplate);
    sqlDataSourceCreateTemplate.add("dataSourceName", dataSourceName);
    sqlDataSourceCreateTemplate.add("scheme", signedBlobUrl.getScheme());
    sqlDataSourceCreateTemplate.add("host", signedBlobUrl.getHost());
    sqlDataSourceCreateTemplate.add("container", signedBlobUrl.getBlobContainerName());
    sqlDataSourceCreateTemplate.add("credential", scopedCredentialName);
    executeSynapseQuery(sqlDataSourceCreateTemplate.render());
  }

  public int createParquetFiles(
      FormatEnum ingestType,
      DatasetTable datasetTable,
      String ingestFileName,
      String destinationParquetFile,
      String destinationDataSourceName,
      String controlFileDataSourceName,
      String ingestTableName,
      Integer csvSkipLeadingRows,
      String csvFieldTerminator,
      String csvStringDelimiter)
      throws SQLException {

    List<SynapseColumn> columns =
        datasetTable.getColumns().stream()
            .map(Column::toSynapseColumn)
            .collect(Collectors.toList());
    boolean isCSV = ingestType == FormatEnum.CSV;

    ST sqlCreateTableTemplate = new ST(createTableTemplate);
    sqlCreateTableTemplate.add("isCSV", isCSV);
    if (isCSV) {
      sqlCreateTableTemplate.add("parserVersion", PARSER_VERSION);
      sqlCreateTableTemplate.add("firstRow", csvSkipLeadingRows);
      sqlCreateTableTemplate.add(
          "fieldTerminator",
          Objects.requireNonNullElse(csvFieldTerminator, DEFAULT_CSV_FIELD_TERMINATOR));
      sqlCreateTableTemplate.add(
          "csvQuote", Objects.requireNonNullElse(csvStringDelimiter, DEFAULT_CSV_QUOTE));
    }
    sqlCreateTableTemplate.add("tableName", ingestTableName);
    sqlCreateTableTemplate.add("destinationParquetFile", destinationParquetFile);
    sqlCreateTableTemplate.add("destinationDataSourceName", destinationDataSourceName);
    sqlCreateTableTemplate.add(
        "fileFormat", azureResourceConfiguration.getSynapse().getParquetFileFormatName());
    sqlCreateTableTemplate.add("ingestFileName", ingestFileName);
    sqlCreateTableTemplate.add("controlFileDataSourceName", controlFileDataSourceName);
    sqlCreateTableTemplate.add("columns", columns);
    return executeSynapseQuery(sqlCreateTableTemplate.render());
  }

  public void createSnapshotRowIdsParquetFile(
      List<SnapshotTable> tables,
      UUID snapshotId,
      String datasetDataSourceName,
      String snapshotDataSourceName,
      Map<String, Long> tableRowCounts,
      String datasetFlightId)
      throws SQLException {

    // Get all row ids from the dataset
    List<String> selectStatements = new ArrayList<>();
    for (SnapshotTable table : tables) {
      if (!tableRowCounts.containsKey(table.getName())) {
        logger.warn(
            "Table {} is not contained in the TableRowCounts map and therefore will be skipped in the snapshotRowIds parquet file.",
            table.getName());
      } else if (tableRowCounts.get(table.getName()) > 0) {
        String datasetParquetFileName =
            IngestUtils.getSourceDatasetParquetFilePath(table.getName(), datasetFlightId);

        ST sqlTableTemplate =
            new ST(getLiveViewTableTemplate)
                .add("tableId", table.getId().toString())
                .add("dataRepoRowId", PDAO_ROW_ID_COLUMN)
                .add("datasetParquetFileName", datasetParquetFileName)
                .add("datasetDataSourceName", datasetDataSourceName);
        selectStatements.add(sqlTableTemplate.render());
      }
    }
    ST sqlMergeTablesTemplate =
        new ST(mergeLiveViewTablesTemplate).add("selectStatements", selectStatements);

    // Create row id table
    String rowIdTableName = IngestUtils.formatSnapshotTableName(snapshotId, PDAO_ROW_ID_TABLE);
    String rowIdParquetFile = IngestUtils.getSnapshotParquetFilePath(snapshotId, PDAO_ROW_ID_TABLE);
    ST sqlCreateRowIdTable =
        new ST(createSnapshotRowIdTableTemplate)
            .add("tableName", rowIdTableName)
            .add("destinationParquetFile", rowIdParquetFile)
            .add("destinationDataSourceName", snapshotDataSourceName)
            .add("fileFormat", azureResourceConfiguration.getSynapse().getParquetFileFormatName())
            .add("selectStatements", sqlMergeTablesTemplate.render());
    executeSynapseQuery(sqlCreateRowIdTable.render());
  }

  public Map<String, Long> createSnapshotParquetFiles(
      List<SnapshotTable> tables,
      UUID snapshotId,
      String datasetDataSourceName,
      String snapshotDataSourceName,
      String datasetFlightId,
      boolean isByRowId,
      SnapshotRequestRowIdModel rowIdModel)
      throws SQLException {
    Map<String, Long> tableRowCounts = new HashMap<>();

    for (SnapshotTable table : tables) {
      String datasetParquetFileName =
          IngestUtils.getSourceDatasetParquetFilePath(table.getName(), datasetFlightId);
      String snapshotParquetFileName =
          IngestUtils.getSnapshotParquetFilePath(snapshotId, table.getName());
      String tableName = IngestUtils.formatSnapshotTableName(snapshotId, table.getName());

      ST sqlCreateSnapshotTableTemplate;
<<<<<<< HEAD
      if (isByRowId) {
        // get the referenced table from the request model
=======
      List<SynapseColumn> columns;
      if (isByRowId) {
>>>>>>> 140acf90
        Optional<SnapshotRequestRowIdTableModel> rowIdTableModel =
            rowIdModel.getTables().stream()
                .filter(t -> Objects.equals(t.getTableName(), table.getName()))
                .findFirst();

        if (rowIdTableModel.isPresent()) {
<<<<<<< HEAD
          // from request, get the list of row ids in the request for the table
=======
>>>>>>> 140acf90
          List<UUID> rowIds = rowIdTableModel.get().getRowIds();
          sqlCreateSnapshotTableTemplate =
              new ST(createSnapshotTableByRowIdTemplate)
                  .add(
                      "datarepoRowIds",
                      rowIds.stream()
                          .map(UUID::toString)
                          .map(uuid -> String.format("'%s'", uuid))
                          .collect(Collectors.joining(",")));
<<<<<<< HEAD
=======

          List<String> columnsToInclude = rowIdTableModel.get().getColumns();
          columns =
              table.getColumns().stream()
                  .filter(c -> columnsToInclude.contains(c.getName()))
                  .map(Column::toSynapseColumn)
                  .collect(Collectors.toList());
>>>>>>> 140acf90
        } else {
          throw new TableNotFoundException("Matching row id table not found");
        }
      } else {
        sqlCreateSnapshotTableTemplate = new ST(createSnapshotTableTemplate);
<<<<<<< HEAD
      }

      // Q: Can you also specify the columsn in a byRowId request? It's a field in
      // SnapshotRequestRowIdTableModel
      List<SynapseColumn> columns =
          table.getColumns().stream().map(Column::toSynapseColumn).collect(Collectors.toList());

=======
        columns =
            table.getColumns().stream().map(Column::toSynapseColumn).collect(Collectors.toList());
      }

>>>>>>> 140acf90
      sqlCreateSnapshotTableTemplate
          .add("tableName", tableName)
          .add("destinationParquetFile", snapshotParquetFileName)
          .add("destinationDataSourceName", snapshotDataSourceName)
          .add("fileFormat", azureResourceConfiguration.getSynapse().getParquetFileFormatName())
          .add("ingestFileName", datasetParquetFileName)
          .add("ingestFileDataSourceName", datasetDataSourceName)
          .add("hostname", applicationConfiguration.getDnsName())
          .add("snapshotId", snapshotId)
          .add("columns", columns);

      try {
        int rows = executeSynapseQuery(sqlCreateSnapshotTableTemplate.render());
        tableRowCounts.put(table.getName(), (long) rows);
      } catch (SQLServerException ex) {
        tableRowCounts.put(table.getName(), 0L);
        logger.info(
            "Unable to copy files from table {} - this usually means that the source dataset's table is empty.",
            tableName);
      }
    }
    return tableRowCounts;
  }

  public void dropTables(List<String> tableNames) {
    cleanup(tableNames, dropTableTemplate);
  }

  public void dropDataSources(List<String> dataSourceNames) {
    cleanup(dataSourceNames, dropDataSourceTemplate);
  }

  public void dropScopedCredentials(List<String> credentialNames) {
    cleanup(credentialNames, dropScopedCredentialTemplate);
  }

  public int executeSynapseQuery(String query) throws SQLException {
    SQLServerDataSource ds = getDatasource();
    try (Connection connection = ds.getConnection();
        Statement statement = connection.createStatement()) {
      statement.execute(query);
      return statement.getUpdateCount();
    }
  }

  @VisibleForTesting
  public SQLServerDataSource getDatasource() {
    SQLServerDataSource ds = new SQLServerDataSource();
    ds.setServerName(azureResourceConfiguration.getSynapse().getWorkspaceName());
    ds.setUser(azureResourceConfiguration.getSynapse().getSqlAdminUser());
    ds.setPassword(azureResourceConfiguration.getSynapse().getSqlAdminPassword());
    ds.setDatabaseName(azureResourceConfiguration.getSynapse().getDatabaseName());
    return ds;
  }

  private void cleanup(List<String> resourceNames, String sql) {
    resourceNames.stream()
        .forEach(
            resource -> {
              try {
                ST sqlTemplate = new ST(sql);
                sqlTemplate.add("resourceName", resource);
                executeSynapseQuery(sqlTemplate.render());
              } catch (Exception ex) {
                logger.warn("Unable to clean up synapse resource {}.", resource, ex);
              }
            });
  }
}<|MERGE_RESOLUTION|>--- conflicted
+++ resolved
@@ -361,23 +361,14 @@
       String tableName = IngestUtils.formatSnapshotTableName(snapshotId, table.getName());
 
       ST sqlCreateSnapshotTableTemplate;
-<<<<<<< HEAD
-      if (isByRowId) {
-        // get the referenced table from the request model
-=======
       List<SynapseColumn> columns;
       if (isByRowId) {
->>>>>>> 140acf90
         Optional<SnapshotRequestRowIdTableModel> rowIdTableModel =
             rowIdModel.getTables().stream()
                 .filter(t -> Objects.equals(t.getTableName(), table.getName()))
                 .findFirst();
 
         if (rowIdTableModel.isPresent()) {
-<<<<<<< HEAD
-          // from request, get the list of row ids in the request for the table
-=======
->>>>>>> 140acf90
           List<UUID> rowIds = rowIdTableModel.get().getRowIds();
           sqlCreateSnapshotTableTemplate =
               new ST(createSnapshotTableByRowIdTemplate)
@@ -387,8 +378,6 @@
                           .map(UUID::toString)
                           .map(uuid -> String.format("'%s'", uuid))
                           .collect(Collectors.joining(",")));
-<<<<<<< HEAD
-=======
 
           List<String> columnsToInclude = rowIdTableModel.get().getColumns();
           columns =
@@ -396,26 +385,15 @@
                   .filter(c -> columnsToInclude.contains(c.getName()))
                   .map(Column::toSynapseColumn)
                   .collect(Collectors.toList());
->>>>>>> 140acf90
         } else {
           throw new TableNotFoundException("Matching row id table not found");
         }
       } else {
         sqlCreateSnapshotTableTemplate = new ST(createSnapshotTableTemplate);
-<<<<<<< HEAD
-      }
-
-      // Q: Can you also specify the columsn in a byRowId request? It's a field in
-      // SnapshotRequestRowIdTableModel
-      List<SynapseColumn> columns =
-          table.getColumns().stream().map(Column::toSynapseColumn).collect(Collectors.toList());
-
-=======
         columns =
             table.getColumns().stream().map(Column::toSynapseColumn).collect(Collectors.toList());
       }
 
->>>>>>> 140acf90
       sqlCreateSnapshotTableTemplate
           .add("tableName", tableName)
           .add("destinationParquetFile", snapshotParquetFileName)

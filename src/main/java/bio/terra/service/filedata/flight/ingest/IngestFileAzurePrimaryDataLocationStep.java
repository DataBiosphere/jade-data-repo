package bio.terra.service.filedata.flight.ingest;

import bio.terra.service.common.CreateAzureStorageAccountStep;
import bio.terra.service.dataset.Dataset;
import bio.terra.service.dataset.flight.ingest.OptionalStep;
import bio.terra.service.filedata.flight.FileMapKeys;
import bio.terra.service.resourcemanagement.ResourceService;
import bio.terra.stairway.FlightContext;
import bio.terra.stairway.FlightMap;
import bio.terra.stairway.StepResult;
import java.util.function.Predicate;

<<<<<<< HEAD
public class IngestFileAzurePrimaryDataLocationStep extends CreateAzureStorageAccountStep {
=======
public class IngestFileAzurePrimaryDataLocationStep extends OptionalStep {
>>>>>>> 1bfe177f

  private final ResourceService resourceService;
  private final Dataset dataset;

  public IngestFileAzurePrimaryDataLocationStep(
<<<<<<< HEAD
      ResourceService resourceService, Dataset dataset, Predicate<FlightContext> skipCondition) {
    super(resourceService, dataset, skipCondition);
=======
      ResourceService resourceService, Dataset dataset, Predicate<FlightContext> doCondition) {
    super(doCondition);
>>>>>>> 1bfe177f
    this.resourceService = resourceService;
    this.dataset = dataset;
  }

  public IngestFileAzurePrimaryDataLocationStep(ResourceService resourceService, Dataset dataset) {
    this(resourceService, dataset, OptionalStep::alwaysDo);
  }

  @Override
  public StepResult doOptionalStep(FlightContext context) throws InterruptedException {
    FlightMap workingMap = context.getWorkingMap();
    Boolean loadComplete = workingMap.get(FileMapKeys.LOAD_COMPLETED, Boolean.class);
    if (loadComplete == null || !loadComplete) {
      // Retrieve the already authorized billing profile from the working map and retrieve
      // or create a storage account in the context of that profile and the dataset.
      getOrCreateDatasetStorageAccount(context);
    }
    return StepResult.getStepResultSuccess();
  }
}<|MERGE_RESOLUTION|>--- conflicted
+++ resolved
@@ -10,23 +10,14 @@
 import bio.terra.stairway.StepResult;
 import java.util.function.Predicate;
 
-<<<<<<< HEAD
 public class IngestFileAzurePrimaryDataLocationStep extends CreateAzureStorageAccountStep {
-=======
-public class IngestFileAzurePrimaryDataLocationStep extends OptionalStep {
->>>>>>> 1bfe177f
 
   private final ResourceService resourceService;
   private final Dataset dataset;
 
   public IngestFileAzurePrimaryDataLocationStep(
-<<<<<<< HEAD
-      ResourceService resourceService, Dataset dataset, Predicate<FlightContext> skipCondition) {
-    super(resourceService, dataset, skipCondition);
-=======
       ResourceService resourceService, Dataset dataset, Predicate<FlightContext> doCondition) {
     super(doCondition);
->>>>>>> 1bfe177f
     this.resourceService = resourceService;
     this.dataset = dataset;
   }

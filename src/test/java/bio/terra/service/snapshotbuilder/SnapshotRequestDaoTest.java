--- conflicted
+++ resolved
@@ -50,20 +50,12 @@
   @BeforeEach
   void beforeEach() throws IOException {
     dataset = daoOperations.createDataset(DaoOperations.DATASET_MINIMAL);
-<<<<<<< HEAD
     snapshotAccessRequest = SnapshotBuilderTestData.createSnapshotAccessRequest(dataset.getId());
-=======
     snapshot = daoOperations.createAndIngestSnapshot(dataset, DaoOperations.SNAPSHOT_MINIMAL);
-    snapshotAccessRequest = SnapshotBuilderTestData.createSnapshotAccessRequest();
->>>>>>> 294d2b2b
-  }
-
-  private SnapshotAccessRequestResponse createRequest_old() {
-    return snapshotRequestDao.create_old(dataset.getId(), snapshotAccessRequest, EMAIL);
+    snapshotAccessRequest = SnapshotBuilderTestData.createSnapshotAccessRequest(snapshot.getId());
   }
 
   private SnapshotAccessRequestResponse createRequest() {
-<<<<<<< HEAD
     return snapshotRequestDao.create(snapshotAccessRequest, EMAIL);
   }
 
@@ -71,23 +63,21 @@
     SnapshotAccessRequestResponse expected =
         SnapshotBuilderTestData.createSnapshotAccessRequestResponse(UUID.randomUUID());
     expected.datasetId(dataset.getId());
-=======
-    return snapshotRequestDao.create(snapshot.getId(), snapshotAccessRequest, EMAIL);
+  }
+
+  private SnapshotAccessRequestResponse createRequest_old() {
+    return snapshotRequestDao.create_old(snapshotAccessRequest, EMAIL);
   }
 
   private void verifyResponseContents(SnapshotAccessRequestResponse response, boolean isOld) {
-    SnapshotAccessRequestResponse expected = new SnapshotAccessRequestResponse();
+    SnapshotAccessRequestResponse expected;
     if (isOld) {
+      expected = SnapshotBuilderTestData.createSnapshotAccessRequestResponse(dataset.getId());
       expected.datasetId(dataset.getId());
     } else {
+      expected = SnapshotBuilderTestData.createSnapshotAccessRequestResponse(snapshot.getId());
       expected.sourceSnapshotId(snapshot.getId());
     }
-    expected.snapshotName(
-        SnapshotBuilderTestData.createSnapshotAccessRequestResponse().getSnapshotName());
-    expected.snapshotResearchPurpose(
-        SnapshotBuilderTestData.createSnapshotAccessRequestResponse().getSnapshotResearchPurpose());
->>>>>>> 294d2b2b
-    expected.snapshotSpecification(SnapshotBuilderTestData.createSnapshotBuilderRequest());
     expected.createdBy(EMAIL);
     expected.status(SnapshotAccessRequestStatus.SUBMITTED);
     assertThat(
@@ -120,56 +110,30 @@
   }
 
   @Test
-  void enumerateByDatasetId_old() {
+  void enumerate() {
     SnapshotAccessRequestResponse response = createRequest_old();
     SnapshotAccessRequestResponse response1 = createRequest_old();
     assertThat(
         "Snapshot Access Request should be the same as the example",
-        snapshotRequestDao.enumerateByDatasetId_old(dataset.getId()),
+        snapshotRequestDao.enumerate(Set.of(response.getId(), response1.getId())),
         contains(response, response1));
   }
 
   @Test
-  void enumerateByDatasetIdNotFound_old() {
+  void enumerateNotFound() {
     assertThat(
         "For a dataset id that does not exist nothing is returned",
-        snapshotRequestDao.enumerateByDatasetId_old(UUID.randomUUID()),
+        snapshotRequestDao.enumerate(Set.of()),
         empty());
   }
 
   @Test
-  void enumerateBySnapshotId() {
-    SnapshotAccessRequestResponse response = createRequest();
-    SnapshotAccessRequestResponse response1 = createRequest();
-    assertThat(
-        "Snapshot Access Request should be the same as the example",
-<<<<<<< HEAD
-        snapshotRequestDao.enumerate(Set.of(response.getId(), response1.getId())),
-=======
-        snapshotRequestDao.enumerateBySnapshotId(snapshot.getId()),
->>>>>>> 294d2b2b
-        contains(response, response1));
-  }
-
-  @Test
-  void enumerateBySnapshotIdNotFound() {
-    assertThat(
-        "For a dataset id that does not exist nothing is returned",
-<<<<<<< HEAD
-        snapshotRequestDao.enumerate(Set.of()),
-=======
-        snapshotRequestDao.enumerateBySnapshotId(UUID.randomUUID()),
->>>>>>> 294d2b2b
-        empty());
-  }
-
-  @Test
   void create_old() {
     SnapshotAccessRequestResponse response = createRequest_old();
     verifyResponseContents(response, true);
 
     SnapshotAccessRequestResponse response1 =
-        snapshotRequestDao.create_old(dataset.getId(), snapshotAccessRequest, EMAIL);
+        snapshotRequestDao.create_old(snapshotAccessRequest, EMAIL);
 
     assertNotEquals(
         response1.getId(),
@@ -185,7 +149,7 @@
   void createDatasetIdNotFound_old() {
     assertThrows(
         NotFoundException.class,
-        () -> snapshotRequestDao.create_old(UUID.randomUUID(), snapshotAccessRequest, EMAIL));
+        () -> snapshotRequestDao.create_old(snapshotAccessRequest, EMAIL));
   }
 
   @Test
@@ -194,11 +158,7 @@
     verifyResponseContents(response, false);
 
     SnapshotAccessRequestResponse response1 =
-<<<<<<< HEAD
         snapshotRequestDao.create(snapshotAccessRequest, EMAIL);
-=======
-        snapshotRequestDao.create(snapshot.getId(), snapshotAccessRequest, EMAIL);
->>>>>>> 294d2b2b
 
     assertNotEquals(
         response1.getId(),

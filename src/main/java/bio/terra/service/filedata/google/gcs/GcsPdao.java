package bio.terra.service.filedata.google.gcs;

import static bio.terra.service.configuration.ConfigEnum.FIRESTORE_SNAPSHOT_BATCH_SIZE;
import static bio.terra.service.filedata.DrsService.getLastNameFromPath;

import bio.terra.app.logging.PerformanceLogger;
import bio.terra.app.model.GoogleRegion;
import bio.terra.common.AclUtils;
import bio.terra.common.FutureUtils;
import bio.terra.common.exception.PdaoException;
import bio.terra.common.exception.PdaoFileCopyException;
import bio.terra.common.exception.PdaoSourceFileNotFoundException;
import bio.terra.model.FileLoadModel;
import bio.terra.service.common.gcs.GcsUriUtils;
import bio.terra.service.configuration.ConfigurationService;
import bio.terra.service.dataset.Dataset;
import bio.terra.service.filedata.CloudFileReader;
import bio.terra.service.filedata.FSFile;
import bio.terra.service.filedata.FSFileInfo;
import bio.terra.service.filedata.exception.BlobAccessNotAuthorizedException;
import bio.terra.service.filedata.google.firestore.FireStoreDao;
import bio.terra.service.filedata.google.firestore.FireStoreFile;
import bio.terra.service.iam.AuthenticatedUserRequest;
import bio.terra.service.iam.IamProviderInterface;
import bio.terra.service.iam.IamRole;
import bio.terra.service.resourcemanagement.ResourceService;
import bio.terra.service.resourcemanagement.exception.GoogleResourceException;
import bio.terra.service.resourcemanagement.google.GoogleBucketResource;
import com.google.auth.oauth2.AccessToken;
import com.google.auth.oauth2.OAuth2Credentials;
import com.google.cloud.storage.Acl;
import com.google.cloud.storage.Blob;
import com.google.cloud.storage.BlobId;
import com.google.cloud.storage.BlobInfo;
import com.google.cloud.storage.Bucket;
import com.google.cloud.storage.CopyWriter;
import com.google.cloud.storage.Storage;
import com.google.cloud.storage.StorageException;
import com.google.cloud.storage.StorageOptions;
import edu.umd.cs.findbugs.annotations.SuppressFBWarnings;
import java.io.BufferedReader;
import java.io.IOException;
import java.nio.ByteBuffer;
import java.nio.channels.Channels;
import java.nio.charset.StandardCharsets;
import java.time.Instant;
import java.util.LinkedList;
import java.util.List;
import java.util.Map;
import java.util.Set;
import java.util.concurrent.Callable;
import java.util.concurrent.ConcurrentHashMap;
import java.util.concurrent.ExecutorService;
import java.util.concurrent.Future;
import java.util.stream.Collectors;
import java.util.stream.Stream;
import java.util.stream.StreamSupport;
import org.apache.commons.collections4.ListUtils;
import org.apache.commons.lang3.StringUtils;
import org.slf4j.Logger;
import org.slf4j.LoggerFactory;
import org.springframework.beans.factory.annotation.Autowired;
import org.springframework.beans.factory.annotation.Qualifier;
import org.springframework.core.env.Environment;
import org.springframework.stereotype.Component;

@Component
public class GcsPdao implements CloudFileReader {
  private static final Logger logger = LoggerFactory.getLogger(GcsPdao.class);

  private static final List<String> GCS_VERIFICATION_SCOPES =
      List.of(
          "openid", "email", "profile", "https://www.googleapis.com/auth/devstorage.full_control");

  private final GcsProjectFactory gcsProjectFactory;
  private final ResourceService resourceService;
  private final FireStoreDao fileDao;
  private final ConfigurationService configurationService;
  private final ExecutorService executor;
  private final PerformanceLogger performanceLogger;
  private final IamProviderInterface iamClient;
  private final Environment environment;

  @Autowired
  public GcsPdao(
      GcsProjectFactory gcsProjectFactory,
      ResourceService resourceService,
      FireStoreDao fileDao,
      ConfigurationService configurationService,
      @Qualifier("performanceThreadpool") ExecutorService executor,
      PerformanceLogger performanceLogger,
      IamProviderInterface iamClient,
      Environment environment) {
    this.gcsProjectFactory = gcsProjectFactory;
    this.resourceService = resourceService;
    this.fileDao = fileDao;
    this.configurationService = configurationService;
    this.executor = executor;
    this.performanceLogger = performanceLogger;
    this.iamClient = iamClient;
    this.environment = environment;
  }

  public Storage storageForBucket(GoogleBucketResource bucketResource) {
    return gcsProjectFactory.getStorage(bucketResource.projectIdForBucket());
  }

  /**
   * Get all the lines from any files matching the blobUrl as a Stream, including wildcarded paths
   *
   * <p>It is important that the stream returned by this method be guaranteed to closed. Since this
   * is a stream from IO, we need to make sure that the handle is closed. This can be done by
   * wrapping the stream in a try-block once the stream is used for a terminal operation.
   *
   * @param blobUrl blobUrl to files, or blobUrl including wildcard referring to many files
   * @param cloudEncapsulationId Project ID to use for storage service in case of requester pays
   *     bucket
   * @return All of the lines from all of the files matching the blobUrl, as a Stream
   */
  @Override
  public Stream<String> getBlobsLinesStream(String blobUrl, String cloudEncapsulationId) {
    Storage storage = gcsProjectFactory.getStorage(cloudEncapsulationId);
    int lastWildcard = blobUrl.lastIndexOf("*");
    String prefixPath = lastWildcard >= 0 ? blobUrl.substring(0, lastWildcard) : blobUrl;
    return listGcsFiles(prefixPath, cloudEncapsulationId, storage)
        .flatMap(blob -> getBlobLinesStream(blob, cloudEncapsulationId, storage));
  }

  @SuppressFBWarnings("OS_OPEN_STREAM")
  private static Stream<String> getBlobLinesStream(Blob blob, String projectId, Storage storage) {
    logger.info(String.format("Reading lines from %s", GcsUriUtils.getGsPathFromBlob(blob)));
    var reader = storage.reader(blob.getBlobId(), Storage.BlobSourceOption.userProject(projectId));
    var channelReader = Channels.newReader(reader, StandardCharsets.UTF_8);
    var bufferedReader = new BufferedReader(channelReader);
    return bufferedReader.lines();
  }

  private Stream<Blob> listGcsFiles(String path, String projectId, Storage storage) {
    BlobId locator = GcsUriUtils.parseBlobUri(path);
    Iterable<Blob> blobs =
        storage
            .list(
                locator.getBucket(),
                Storage.BlobListOption.prefix(locator.getName()),
                Storage.BlobListOption.userProject(projectId))
            .iterateAll();
    return StreamSupport.stream(blobs.spliterator(), false);
  }

  /**
   * Write String to a GCS file
   *
   * @param path gs path to write the lines to
   * @param contentsToWrite contents to write to file
   * @param projectId project for billing
   */
  public void writeStreamToCloudFile(
      String path, Stream<String> contentsToWrite, String projectId) {
    logger.info("Writing contents to {}", path);
    Storage storage = gcsProjectFactory.getStorage(projectId);
    var blob = getBlobFromGsPath(storage, path, projectId);
    var newLine = "\n".getBytes(StandardCharsets.UTF_8);
    try (var writer = blob.writer(Storage.BlobWriteOption.userProject(projectId))) {
      contentsToWrite.forEach(
          s -> {
            try {
              writer.write(ByteBuffer.wrap(s.getBytes(StandardCharsets.UTF_8)));
              writer.write(ByteBuffer.wrap(newLine));
            } catch (IOException e) {
              throw new GoogleResourceException(
                  String.format("Could not write to GCS file at %s. Line: %s", path, s), e);
            }
          });
    } catch (IOException ex) {
      throw new GoogleResourceException(
          String.format("Could not write to GCS file at %s", path), ex);
    }
  }

  /**
   * Create a file in GCS
   *
   * @param path path for the new file to be created at
   * @param projectId project id for billing
   * @return the Blob of the created file
   */
  public Blob createGcsFile(String path, String projectId) {
    Storage storage = gcsProjectFactory.getStorage(projectId);
    logger.info("Creating GCS file at {}", path);
    BlobId locator = GcsUriUtils.parseBlobUri(path);
    return storage.create(
        BlobInfo.newBuilder(locator).build(), Storage.BlobTargetOption.userProject(projectId));
  }

<<<<<<< HEAD
  public void copyGcsFile(BlobId from, BlobId to, String projectId) {
    logger.info("Copying GCS file from {} to {}", from, to);
    Storage storage = gcsProjectFactory.getStorage(projectId);
    storage.get(from).copyTo(to, Blob.BlobSourceOption.userProject(projectId));
=======
  /**
   * Given a list a source paths, validate that the specified user has a pat service account with
   * read permissions
   *
   * @param sourcePaths A list of gs:// formatted paths
   * @param user An authenticed user
   * @throws BlobAccessNotAuthorizedException if the user does not have an authorized pet
   */
  public void validateUserCanRead(List<String> sourcePaths, AuthenticatedUserRequest user) {
    // If the connected profile is used, skip this check since we don't specify users when mocking
    // requests
    if (List.of(environment.getActiveProfiles()).contains("connectedtest")) {
      return;
    }
    // Obtain a token for the user's pet service account that can verify that it is allowed to read
    String token;
    try {
      token = iamClient.getPetToken(user, GCS_VERIFICATION_SCOPES);
    } catch (InterruptedException e) {
      throw new PdaoException("Error obtaining a pet service account token");
    }

    Storage storageAsPet =
        StorageOptions.newBuilder()
            .setCredentials(OAuth2Credentials.create(new AccessToken(token, null)))
            .build()
            .getService();

    Set<String> buckets =
        sourcePaths.stream()
            .map(GcsUriUtils::parseBlobUri)
            .map(BlobId::getBucket)
            .collect(Collectors.toSet());
    for (String bucket : buckets) {
      List<Boolean> permissions =
          storageAsPet.testIamPermissions(bucket, List.of("storage.objects.get"));

      if (!permissions.equals(List.of(true))) {
        throw new BlobAccessNotAuthorizedException(
            String.format(
                "Accessing bucket %s is not authorized. Please be sure to grant \"Storage Object Viewer\" permissions to the TDR service account and your Terra proxy user group",
                bucket));
      }
    }
>>>>>>> 68c5683e
  }

  public FSFileInfo copyFile(
      Dataset dataset,
      FileLoadModel fileLoadModel,
      String fileId,
      GoogleBucketResource bucketResource) {

    try {
      Storage storage = storageForBucket(bucketResource);
      String targetProjectId = bucketResource.projectIdForBucket();
      Blob sourceBlob = getBlobFromGsPath(storage, fileLoadModel.getSourcePath(), targetProjectId);

      // Read the leaf node of the source file to use as a way to name the file we store
      String sourceFileName = getLastNameFromPath(sourceBlob.getName());
      // Our path is /<dataset-id>/<file-id>/<source-file-name>
      String targetPath = dataset.getId().toString() + "/" + fileId + "/" + sourceFileName;

      // The documentation is vague whether or not it is important to copy by chunk. One set of
      // examples does it and another doesn't.
      //
      // I have been seeing timeouts and I think they are due to particularly large files,
      // so I exported the timeouts to application.properties to allow for tuning
      // and I am changing this to copy chunks.
      //
      // Specify the target project of the target bucket as the payor if the source is requester
      // pays.
      CopyWriter writer =
          sourceBlob.copyTo(
              BlobId.of(bucketResource.getName(), targetPath),
              Blob.BlobSourceOption.userProject(targetProjectId));
      while (!writer.isDone()) {
        writer.copyChunk();
      }
      Blob targetBlob = writer.getResult();

      // MD5 is computed per-component. So if there are multiple components, the MD5 here is
      // not useful for validating the contents of the file on access. Therefore, we only
      // return the MD5 if there is only a single component. For more details,
      // see https://cloud.google.com/storage/docs/hashes-etags
      Integer componentCount = targetBlob.getComponentCount();
      String checksumMd5 = null;
      if (componentCount == null || componentCount == 1) {
        checksumMd5 = targetBlob.getMd5ToHexString();
      }

      // Grumble! It is not documented what the meaning of the Long is.
      // From poking around I think it is a standard POSIX milliseconds since Jan 1, 1970.
      Instant createTime = Instant.ofEpochMilli(targetBlob.getCreateTime());

      String gspath = String.format("gs://%s/%s", bucketResource.getName(), targetPath);

      return new FSFileInfo()
          .fileId(fileId)
          .createdDate(createTime.toString())
          .cloudPath(gspath)
          .checksumCrc32c(targetBlob.getCrc32cToHexString())
          .checksumMd5(checksumMd5)
          .size(targetBlob.getSize())
          .bucketResourceId(bucketResource.getResourceId().toString());

    } catch (StorageException ex) {
      // For now, we assume that the storage exception is caused by bad input (the file copy
      // exception
      // derives from BadRequestException). I think there are several cases here. We might need to
      // retry
      // for flaky google case or we might need to bail out if access is denied.
      throw new PdaoFileCopyException("File ingest failed", ex);
    }
  }

  // Three flavors of deleteFileMetadata
  // 1. for undo file ingest - it gets the bucket path from the dataset and file id
  // 2. for delete file flight - it gets bucket path from the gspath
  // 3. for delete file consumer for deleting all files - it gets bucket path
  //    from gspath in the fireStoreFile

  public boolean deleteFileById(
      Dataset dataset, String fileId, String fileName, GoogleBucketResource bucketResource) {
    String bucketPath = dataset.getId().toString() + "/" + fileId + "/" + fileName;
    return deleteWorker(bucketResource, bucketPath);
  }

  public boolean deleteFileByGspath(String inGspath, GoogleBucketResource bucketResource) {
    if (inGspath != null) {
      String bucketPath = extractFilePathInBucket(inGspath, bucketResource.getName());
      return deleteWorker(bucketResource, bucketPath);
    }
    return false;
  }

  // Consumer method for deleting GCS files driven from a scan over the firestore files
  public void deleteFile(FireStoreFile fireStoreFile) {
    if (fireStoreFile != null) {
      GoogleBucketResource bucketResource =
          resourceService.lookupBucket(fireStoreFile.getBucketResourceId());
      deleteFileByGspath(fireStoreFile.getGspath(), bucketResource);
    }
  }

  private boolean deleteWorker(GoogleBucketResource bucketResource, String bucketPath) {
    GcsProject gcsProject =
        gcsProjectFactory.get(bucketResource.getProjectResource().getGoogleProjectId());
    Storage storage = gcsProject.getStorage();
    Blob blob = storage.get(BlobId.of(bucketResource.getName(), bucketPath));
    if (blob != null) {
      return blob.delete();
    }
    logger.warn("{} was not found and so deletion was skipped", bucketPath);
    return false;
  }

  private enum AclOp {
    ACL_OP_CREATE,
    ACL_OP_DELETE
  }

  public void setAclOnFiles(Dataset dataset, List<String> fileIds, Map<IamRole, String> policies)
      throws InterruptedException {
    fileAclOp(AclOp.ACL_OP_CREATE, dataset, fileIds, policies);
  }

  public void removeAclOnFiles(Dataset dataset, List<String> fileIds, Map<IamRole, String> policies)
      throws InterruptedException {
    fileAclOp(AclOp.ACL_OP_DELETE, dataset, fileIds, policies);
  }

  public static Blob getBlobFromGsPath(Storage storage, String gspath, String targetProjectId) {
    BlobId locator = GcsUriUtils.parseBlobUri(gspath);

    // Provide the project of the destination of the file copy to pay if the
    // source bucket is requester pays.
    Blob sourceBlob = storage.get(locator, Storage.BlobGetOption.userProject(targetProjectId));
    if (sourceBlob == null) {
      throw new PdaoSourceFileNotFoundException("Source file not found: '" + gspath + "'");
    }

    return sourceBlob;
  }

  public static String getBlobContents(Storage storage, String projectId, BlobInfo blobInfo) {
    var blob = storage.get(blobInfo.getBlobId(), Storage.BlobGetOption.userProject(projectId));
    var contents = blob.getContent(Blob.BlobSourceOption.userProject(projectId));
    return new String(contents, StandardCharsets.UTF_8);
  }

  public static int writeBlobContents(
      Storage storage, String projectId, BlobInfo blobInfo, String contents) {
    var blob = storage.get(blobInfo.getBlobId(), Storage.BlobGetOption.userProject(projectId));
    try (var writer = blob.writer(Storage.BlobWriteOption.userProject(projectId))) {
      return writer.write(ByteBuffer.wrap(contents.getBytes(StandardCharsets.UTF_8)));
    } catch (IOException ex) {
      throw new GoogleResourceException(
          String.format(
              "Could not write to GCS file at %s", GcsUriUtils.getGsPathFromBlob(blobInfo)),
          ex);
    }
  }

  public static int writeBlobContents(
      Storage storage, String projectId, String gsPath, String contents) {
    return writeBlobContents(
        storage, projectId, getBlobFromGsPath(storage, gsPath, projectId), contents);
  }

  public GoogleRegion getRegionForFile(String path, String googleProjectId) {
    Storage storage = gcsProjectFactory.getStorage(googleProjectId);
    BlobId locator = GcsUriUtils.parseBlobUri(path);
    Bucket bucket =
        storage.get(locator.getBucket(), Storage.BucketGetOption.userProject(googleProjectId));
    return GoogleRegion.fromValue(bucket.getLocation());
  }

  private void fileAclOp(
      AclOp op, Dataset dataset, List<String> fileIds, Map<IamRole, String> policies)
      throws InterruptedException {

    // Build all the groups that need to get read access to the files
    List<Acl.Group> groups = new LinkedList<>();
    groups.add(new Acl.Group(policies.get(IamRole.READER)));
    groups.add(new Acl.Group(policies.get(IamRole.CUSTODIAN)));
    groups.add(new Acl.Group(policies.get(IamRole.STEWARD)));

    // build acls if necessary
    List<Acl> acls = new LinkedList<>();
    if (op == AclOp.ACL_OP_CREATE) {
      for (Acl.Group group : groups) {
        acls.add(Acl.newBuilder(group, Acl.Role.READER).build());
      }
    }

    // Cache buckets by bucket resource ID
    final Map<String, GoogleBucketResource> bucketCache = new ConcurrentHashMap<>();

    int batchSize = configurationService.getParameterValue(FIRESTORE_SNAPSHOT_BATCH_SIZE);
    List<List<String>> batches = ListUtils.partition(fileIds, batchSize);
    logger.info(
        "operation {} on {} file ids, in {} batches of {}",
        op.name(),
        fileIds.size(),
        batches.size(),
        batchSize);

    String retrieveTimer = performanceLogger.timerStart();
    int count = 0;
    for (List<String> batch : batches) {
      logger.info("operation {} batch {}", op.name(), count);
      count++;

      List<FSFile> files = fileDao.batchRetrieveById(dataset, batch, 0);

      try (Stream<FSFile> stream = files.stream()) {
        List<Future<FSFile>> futures =
            stream
                .distinct()
                .map(
                    file -> executor.submit(performAclCommand(bucketCache, file, op, acls, groups)))
                .collect(Collectors.toList());

        FutureUtils.waitFor(futures);
      }
    }

    performanceLogger.timerEndAndLog(
        retrieveTimer,
        dataset.getId().toString(), // not a flight, so no job id
        this.getClass().getName(),
        "gcsPdao.performAclCommands");
  }

  /** Perform the ACL setting commands on a specific file. */
  private Callable<FSFile> performAclCommand(
      final Map<String, GoogleBucketResource> bucketCache,
      final FSFile file,
      final AclOp op,
      final List<Acl> acls,
      final List<Acl.Group> groups) {
    Callable<FSFile> aclUpdate =
        () -> {
          try {
            // Cache the bucket resources to avoid repeated database lookups.
            // Synchronizing this block since this gets called with a potentially high degree of
            // concurrency.
            // Minimal overhead to lock here since 99% of the time this will be a simple map lookup
            final GoogleBucketResource bucketForFile;
            synchronized (bucketCache) {
              bucketForFile =
                  bucketCache.computeIfAbsent(
                      file.getBucketResourceId(),
                      k -> resourceService.lookupBucket(file.getBucketResourceId()));
            }
            final Storage storage = storageForBucket(bucketForFile);
            final String bucketPath =
                extractFilePathInBucket(file.getCloudPath(), bucketForFile.getName());
            final BlobId blobId = BlobId.of(bucketForFile.getName(), bucketPath);
            switch (op) {
              case ACL_OP_CREATE:
                for (Acl acl : acls) {
                  storage.createAcl(blobId, acl);
                }
                break;
              case ACL_OP_DELETE:
                for (Acl.Group group : groups) {
                  storage.deleteAcl(blobId, group);
                }
                break;
            }
            return file;
          } catch (StorageException ex) {
            throw new AclUtils.AclRetryException(ex.getMessage(), ex, ex.getReason());
          }
        };
    return () -> AclUtils.aclUpdateRetry(aclUpdate);
  }

  /**
   * Extract the path portion (everything after the bucket name and it's trailing slash) of a gs
   * path.
   */
  private static String extractFilePathInBucket(final String path, final String bucketName) {
    return StringUtils.removeStart(path, String.format("gs://%s/", bucketName));
  }
}<|MERGE_RESOLUTION|>--- conflicted
+++ resolved
@@ -192,12 +192,6 @@
         BlobInfo.newBuilder(locator).build(), Storage.BlobTargetOption.userProject(projectId));
   }
 
-<<<<<<< HEAD
-  public void copyGcsFile(BlobId from, BlobId to, String projectId) {
-    logger.info("Copying GCS file from {} to {}", from, to);
-    Storage storage = gcsProjectFactory.getStorage(projectId);
-    storage.get(from).copyTo(to, Blob.BlobSourceOption.userProject(projectId));
-=======
   /**
    * Given a list a source paths, validate that the specified user has a pat service account with
    * read permissions
@@ -242,7 +236,12 @@
                 bucket));
       }
     }
->>>>>>> 68c5683e
+  }
+
+  public void copyGcsFile(BlobId from, BlobId to, String projectId) {
+    logger.info("Copying GCS file from {} to {}", from, to);
+    Storage storage = gcsProjectFactory.getStorage(projectId);
+    storage.get(from).copyTo(to, Blob.BlobSourceOption.userProject(projectId));
   }
 
   public FSFileInfo copyFile(

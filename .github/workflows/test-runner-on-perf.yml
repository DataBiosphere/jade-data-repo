--- conflicted
+++ resolved
@@ -64,12 +64,7 @@
           done
       - name: "Build and run Test Runner"
         run: |
-<<<<<<< HEAD
-          cd ${GITHUB_WORKSPACE}/${workingDir}/datarepo-client
-
-=======
           cd ${GITHUB_WORKSPACE}/${workingDir}
->>>>>>> 407f31ba
           echo "Building Data Repo client library"
           ENABLE_SUBPROJECT_TASKS=1 ./gradlew :datarepo-client:clean :datarepo-client:assemble
           cd ${GITHUB_WORKSPACE}/${workingDir}/datarepo-clienttests

--- conflicted
+++ resolved
@@ -47,32 +47,17 @@
    * @return the result of the BQ query
    * @throws InterruptedException from the bigQuery.query() method
    */
-<<<<<<< HEAD
-  public static TableResult queryBigQuery(String dataproject, String query)
-      throws InterruptedException {
-    // build the BQ object
-    BigQuery bigQuery = BigQueryOptions.newBuilder().setProjectId(dataproject).build().getService();
-
-    // query the BQ object
-    QueryJobConfiguration queryConfig = QueryJobConfiguration.newBuilder(query).build();
-    return bigQuery.query(queryConfig);
-=======
   public static TableResult queryBigQuery(BigQuery bigQueryClient, String query)
       throws InterruptedException {
     QueryJobConfiguration queryConfig = QueryJobConfiguration.newBuilder(query).build();
     return bigQueryClient.query(queryConfig);
->>>>>>> ce09d0fe
   }
 
   public static String getDatasetName(String datasetName) {
     return "datarepo_" + datasetName;
   }
 
-<<<<<<< HEAD
-  public static String constructQuery(
-=======
   public static String buildSelectQuery(
->>>>>>> ce09d0fe
       String project, String datasetName, String tableName, String select, Long limit) {
     String tableRef = String.format("`%s.%s.%s`", project, datasetName, tableName);
     String sqlQuery = String.format("SELECT %s FROM %s LIMIT %s", select, tableRef, limit);

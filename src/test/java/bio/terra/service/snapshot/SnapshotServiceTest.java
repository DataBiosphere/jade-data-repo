package bio.terra.service.snapshot;

import static org.hamcrest.MatcherAssert.assertThat;
import static org.hamcrest.Matchers.containsInAnyOrder;
import static org.hamcrest.Matchers.empty;
import static org.hamcrest.Matchers.equalTo;
import static org.hamcrest.Matchers.everyItem;
import static org.hamcrest.Matchers.hasEntry;
import static org.mockito.ArgumentMatchers.any;
import static org.mockito.ArgumentMatchers.anyInt;
import static org.mockito.ArgumentMatchers.eq;
import static org.mockito.Mockito.times;
import static org.mockito.Mockito.verify;
import static org.mockito.Mockito.verifyNoInteractions;
import static org.mockito.Mockito.when;

import bio.terra.app.model.GoogleCloudResource;
import bio.terra.app.model.GoogleRegion;
import bio.terra.common.Column;
import bio.terra.common.MetadataEnumeration;
import bio.terra.common.category.Unit;
import bio.terra.common.iam.AuthenticatedUserRequest;
import bio.terra.model.AccessInfoBigQueryModel;
import bio.terra.model.AccessInfoBigQueryModelTable;
import bio.terra.model.AccessInfoModel;
import bio.terra.model.CloudPlatform;
import bio.terra.model.ColumnModel;
import bio.terra.model.DatasetSummaryModel;
import bio.terra.model.SnapshotModel;
import bio.terra.model.SnapshotPatchRequestModel;
import bio.terra.model.SnapshotRequestContentsModel;
import bio.terra.model.SnapshotRetrieveIncludeModel;
import bio.terra.model.SnapshotSourceModel;
import bio.terra.model.StorageResourceModel;
import bio.terra.model.TableDataType;
import bio.terra.model.TableModel;
import bio.terra.service.auth.iam.IamAction;
import bio.terra.service.auth.iam.IamRole;
import bio.terra.service.auth.iam.IamService;
import bio.terra.service.auth.ras.ECMService;
import bio.terra.service.auth.ras.RASDbgapPermissions;
import bio.terra.service.dataset.Dataset;
import bio.terra.service.dataset.DatasetService;
import bio.terra.service.dataset.DatasetSummary;
import bio.terra.service.dataset.GoogleStorageResource;
import bio.terra.service.filedata.azure.blobstore.AzureBlobStorePdao;
import bio.terra.service.filedata.google.firestore.FireStoreDependencyDao;
import bio.terra.service.job.JobService;
import bio.terra.service.profile.ProfileService;
import bio.terra.service.resourcemanagement.MetadataDataAccessUtils;
import bio.terra.service.resourcemanagement.ResourceService;
import bio.terra.service.resourcemanagement.google.GoogleProjectResource;
import bio.terra.service.tabulardata.google.bigquery.BigQuerySnapshotPdao;
import java.time.Instant;
import java.util.Collections;
import java.util.List;
import java.util.Map;
import java.util.Set;
import java.util.UUID;
import org.junit.Test;
import org.junit.experimental.categories.Category;
import org.junit.runner.RunWith;
import org.springframework.beans.factory.annotation.Autowired;
import org.springframework.boot.test.mock.mockito.MockBean;
import org.springframework.test.context.ActiveProfiles;
import org.springframework.test.context.ContextConfiguration;
import org.springframework.test.context.junit4.SpringRunner;

@RunWith(SpringRunner.class)
@ContextConfiguration(classes = {SnapshotService.class, MetadataDataAccessUtils.class})
@ActiveProfiles({"google", "unittest"})
@Category(Unit.class)
public class SnapshotServiceTest {
  private static final AuthenticatedUserRequest TEST_USER =
      AuthenticatedUserRequest.builder()
          .setSubjectId("DatasetUnit")
          .setEmail("dataset@unit.com")
          .setToken("token")
          .build();

  private static final String SNAPSHOT_NAME = "snapshotName";
  private static final String SNAPSHOT_DESCRIPTION = "snapshotDescription";
  private static final String DATASET_NAME = "datasetName";
  private static final String SNAPSHOT_DATA_PROJECT = "tdrdataproject";
  private static final String SNAPSHOT_TABLE_NAME = "tableA";
  private static final String SNAPSHOT_COLUMN_NAME = "columnA";

  @MockBean private JobService jobService;
  @MockBean private DatasetService datasetService;
  @MockBean private FireStoreDependencyDao dependencyDao;
  @MockBean private BigQuerySnapshotPdao bigQuerySnapshotPdao;
  @Autowired private MetadataDataAccessUtils metadataDataAccessUtils;
  @MockBean private ResourceService resourceService;
  @MockBean private AzureBlobStorePdao azureBlobStorePdao;
  @MockBean private ProfileService profileService;
  @MockBean private SnapshotDao snapshotDao;
<<<<<<< HEAD
  @MockBean private IamService iamService;
  @MockBean private ECMService ecmService;
=======
  @MockBean private SnapshotTableDao snapshotTableDao;
>>>>>>> 8f374d61

  private final UUID snapshotId = UUID.randomUUID();
  private final UUID datasetId = UUID.randomUUID();
  private final UUID snapshotTableId = UUID.randomUUID();
  private final UUID profileId = UUID.randomUUID();
  private final Instant createdDate = Instant.now();

  @Autowired private SnapshotService service;

  @Test
  public void testRetrieveSnapshot() {
    mockSnapshot();
    assertThat(
        service.retrieveAvailableSnapshotModel(snapshotId, TEST_USER),
        equalTo(
            new SnapshotModel()
                .id(snapshotId)
                .name(SNAPSHOT_NAME)
                .description(SNAPSHOT_DESCRIPTION)
                .createdDate(createdDate.toString())
                .source(
                    List.of(
                        new SnapshotSourceModel()
                            .dataset(
                                new DatasetSummaryModel()
                                    .id(datasetId)
                                    .name(DATASET_NAME)
                                    .createdDate(createdDate.toString())
                                    .storage(
                                        List.of(
                                            new StorageResourceModel()
                                                .region(
                                                    GoogleRegion.DEFAULT_GOOGLE_REGION.toString())
                                                .cloudResource(
                                                    GoogleCloudResource.BUCKET.toString())
                                                .cloudPlatform(CloudPlatform.GCP))))))
                .tables(
                    List.of(
                        new TableModel()
                            .name(SNAPSHOT_TABLE_NAME)
                            .primaryKey(List.of())
                            .columns(
                                List.of(
                                    new ColumnModel()
                                        .name(SNAPSHOT_COLUMN_NAME)
                                        .datatype(TableDataType.STRING)
                                        .arrayOf(true)
                                        .required(true)))))
                .relationships(Collections.emptyList())
                .profileId(profileId)
                .dataProject(SNAPSHOT_DATA_PROJECT)));
  }

  @Test
  public void testRetrieveSnapshotNoFields() {
    mockSnapshot();
    assertThat(
        service.retrieveAvailableSnapshotModel(
            snapshotId, List.of(SnapshotRetrieveIncludeModel.NONE), TEST_USER),
        equalTo(
            new SnapshotModel()
                .id(snapshotId)
                .name(SNAPSHOT_NAME)
                .description(SNAPSHOT_DESCRIPTION)
                .createdDate(createdDate.toString())));
  }

  @Test
  public void testRetrieveSnapshotDefaultFields() {
    mockSnapshot();
    assertThat(
        service.retrieveAvailableSnapshotModel(
            snapshotId,
            List.of(
                SnapshotRetrieveIncludeModel.SOURCES,
                SnapshotRetrieveIncludeModel.TABLES,
                SnapshotRetrieveIncludeModel.RELATIONSHIPS,
                SnapshotRetrieveIncludeModel.PROFILE,
                SnapshotRetrieveIncludeModel.DATA_PROJECT),
            TEST_USER),
        equalTo(service.retrieveAvailableSnapshotModel(snapshotId, TEST_USER)));
  }

  @Test
  public void testRetrieveSnapshotOnlyCreationInfo() {
    mockSnapshot();
    assertThat(
        service.retrieveAvailableSnapshotModel(
            snapshotId, List.of(SnapshotRetrieveIncludeModel.CREATION_INFORMATION), TEST_USER),
        equalTo(
            new SnapshotModel()
                .id(snapshotId)
                .name(SNAPSHOT_NAME)
                .description(SNAPSHOT_DESCRIPTION)
                .createdDate(createdDate.toString())
                .creationInformation(
                    new SnapshotRequestContentsModel()
                        .mode(SnapshotRequestContentsModel.ModeEnum.BYFULLVIEW)
                        .datasetName(DATASET_NAME))));
  }

  @Test
  public void testRetrieveSnapshotOnlyAccessInfo() {
    mockSnapshot();
    assertThat(
        service.retrieveAvailableSnapshotModel(
            snapshotId, List.of(SnapshotRetrieveIncludeModel.ACCESS_INFORMATION), TEST_USER),
        equalTo(
            new SnapshotModel()
                .id(snapshotId)
                .name(SNAPSHOT_NAME)
                .description(SNAPSHOT_DESCRIPTION)
                .createdDate(createdDate.toString())
                .accessInformation(
                    new AccessInfoModel()
                        .bigQuery(
                            new AccessInfoBigQueryModel()
                                .datasetName(SNAPSHOT_NAME)
                                .datasetId(SNAPSHOT_DATA_PROJECT + ":" + SNAPSHOT_NAME)
                                .projectId(SNAPSHOT_DATA_PROJECT)
                                .link(
                                    "https://console.cloud.google.com/bigquery?project="
                                        + SNAPSHOT_DATA_PROJECT
                                        + "&ws=!"
                                        + SNAPSHOT_NAME
                                        + "&d="
                                        + SNAPSHOT_NAME
                                        + "&p="
                                        + SNAPSHOT_DATA_PROJECT
                                        + "&page=dataset")
                                .tables(
                                    List.of(
                                        new AccessInfoBigQueryModelTable()
                                            .name(SNAPSHOT_TABLE_NAME)
                                            .qualifiedName(
                                                SNAPSHOT_DATA_PROJECT
                                                    + "."
                                                    + SNAPSHOT_NAME
                                                    + "."
                                                    + SNAPSHOT_TABLE_NAME)
                                            .link(
                                                "https://console.cloud.google.com/bigquery?project="
                                                    + SNAPSHOT_DATA_PROJECT
                                                    + "&ws=!"
                                                    + SNAPSHOT_NAME
                                                    + "&d="
                                                    + SNAPSHOT_NAME
                                                    + "&p="
                                                    + SNAPSHOT_DATA_PROJECT
                                                    + "&page=table&t="
                                                    + SNAPSHOT_TABLE_NAME)
                                            .id(
                                                SNAPSHOT_DATA_PROJECT
                                                    + ":"
                                                    + SNAPSHOT_NAME
                                                    + "."
                                                    + SNAPSHOT_TABLE_NAME)
                                            .sampleQuery(
                                                "SELECT * FROM `"
                                                    + SNAPSHOT_DATA_PROJECT
                                                    + "."
                                                    + SNAPSHOT_NAME
                                                    + "."
                                                    + SNAPSHOT_TABLE_NAME
                                                    + "`")))))));
  }

  @Test
  public void testRetrieveSnapshotMultiInfo() {
    mockSnapshot();
    assertThat(
        service.retrieveAvailableSnapshotModel(
            snapshotId,
            List.of(
                SnapshotRetrieveIncludeModel.PROFILE, SnapshotRetrieveIncludeModel.DATA_PROJECT),
            TEST_USER),
        equalTo(
            new SnapshotModel()
                .id(snapshotId)
                .name(SNAPSHOT_NAME)
                .description(SNAPSHOT_DESCRIPTION)
                .createdDate(createdDate.toString())
                .profileId(profileId)
                .dataProject(SNAPSHOT_DATA_PROJECT)));
  }

  private void mockSnapshot() {
    when(snapshotDao.retrieveAvailableSnapshot(snapshotId))
        .thenReturn(
            new Snapshot()
                .id(snapshotId)
                .name(SNAPSHOT_NAME)
                .description(SNAPSHOT_DESCRIPTION)
                .createdDate(createdDate)
                .profileId(profileId)
                .projectResource(
                    new GoogleProjectResource()
                        .profileId(profileId)
                        .googleProjectId(SNAPSHOT_DATA_PROJECT))
                .snapshotSources(
                    List.of(
                        new SnapshotSource()
                            .dataset(
                                new Dataset(
                                    new DatasetSummary()
                                        .id(datasetId)
                                        .name(DATASET_NAME)
                                        .projectResourceId(profileId)
                                        .createdDate(createdDate)
                                        .storage(
                                            List.of(
                                                new GoogleStorageResource(
                                                    datasetId,
                                                    GoogleCloudResource.BUCKET,
                                                    GoogleRegion.DEFAULT_GOOGLE_REGION)))))))
                .snapshotTables(
                    List.of(
                        new SnapshotTable()
                            .name(SNAPSHOT_TABLE_NAME)
                            .id(snapshotTableId)
                            .columns(
                                List.of(
                                    new Column()
                                        .name(SNAPSHOT_COLUMN_NAME)
                                        .type(TableDataType.STRING)
                                        .arrayOf(true)
                                        .required(true)))))
                .creationInformation(
                    new SnapshotRequestContentsModel()
                        .mode(SnapshotRequestContentsModel.ModeEnum.BYFULLVIEW)
                        .datasetName(DATASET_NAME)));
  }

  @Test
  public void enumerateSnapshots() {
    IamRole role = IamRole.DISCOVERER;
    Map<UUID, Set<IamRole>> resourcesAndRoles = Map.of(snapshotId, Set.of(role));
    SnapshotSummary summary =
        new SnapshotSummary().id(snapshotId).createdDate(Instant.now()).storage(List.of());
    MetadataEnumeration<SnapshotSummary> metadataEnumeration = new MetadataEnumeration<>();
    metadataEnumeration.items(List.of(summary));
    when(snapshotDao.retrieveSnapshots(
            anyInt(), anyInt(), any(), any(), any(), any(), any(), eq(resourcesAndRoles.keySet())))
        .thenReturn(metadataEnumeration);
    var snapshots =
        service.enumerateSnapshots(0, 10, null, null, null, null, List.of(), resourcesAndRoles);
    assertThat(snapshots.getItems().get(0).getId(), equalTo(snapshotId));
    assertThat(snapshots.getRoleMap(), hasEntry(snapshotId.toString(), List.of(role.toString())));
  }

  @Test
  public void patchSnapshotIamActions() {
    assertThat(
        "Patch without consent code update does not require passport identifier update permissions",
        service.patchSnapshotIamActions(new SnapshotPatchRequestModel()),
        containsInAnyOrder(IamAction.UPDATE_SNAPSHOT));

    assertThat(
        "Patch with consent code update to empty string requires passport identifier update permissions",
        service.patchSnapshotIamActions(new SnapshotPatchRequestModel().consentCode("")),
        containsInAnyOrder(IamAction.UPDATE_SNAPSHOT, IamAction.UPDATE_PASSPORT_IDENTIFIER));

    assertThat(
        "Patch with consent code update requires passport identifier update permissions",
        service.patchSnapshotIamActions(new SnapshotPatchRequestModel().consentCode("c99")),
        containsInAnyOrder(IamAction.UPDATE_SNAPSHOT, IamAction.UPDATE_PASSPORT_IDENTIFIER));
  }

  @Test
  public void listRasAuthorizedSnapshots() throws Exception {
    String consentCode = "c01";
    String phsId = "phs123456";
    List<RASDbgapPermissions> perms = List.of(new RASDbgapPermissions(consentCode, phsId));
    List<UUID> uuids = List.of(UUID.randomUUID(), UUID.randomUUID(), UUID.randomUUID());

    when(ecmService.getRASDbgapPermissions(TEST_USER)).thenReturn(List.of()).thenReturn(perms);
    when(snapshotDao.getAccessibleSnapshots(perms)).thenReturn(List.of()).thenReturn(uuids);

    // First attempt: No linked passport.
    assertThat(
        "No linked passport yields empty result",
        service.listRasAuthorizedSnapshots(TEST_USER).entrySet(),
        empty());
    verifyNoInteractions(snapshotDao);

    // Second attempt: Linked passport, no matching snapshots.
    assertThat(
        "Linked passport but no matching snapshots yields empty result",
        service.listRasAuthorizedSnapshots(TEST_USER).entrySet(),
        empty());
    verify(snapshotDao, times(1)).getAccessibleSnapshots(perms);

    // Third attempt: Linked passport, matching snapshots.
    Map<UUID, Set<IamRole>> idsAndRolesActual = service.listRasAuthorizedSnapshots(TEST_USER);
    assertThat(
        "Linked passport matching snapshots returns correct number of snapshots",
        idsAndRolesActual.size(),
        equalTo(uuids.size()));
    assertThat(
        "All matching snapshot UUIDs are found in map keys",
        idsAndRolesActual.keySet(),
        containsInAnyOrder(uuids.toArray()));
    assertThat(
        "Snapshot accessibility by passport attributed to reader role",
        idsAndRolesActual.values(),
        everyItem(equalTo(Set.of(IamRole.READER))));
    verify(snapshotDao, times(2)).getAccessibleSnapshots(perms);
  }

  @Test
  public void combineIdsAndRoles() {
    UUID[] uuids = new UUID[] {UUID.randomUUID(), UUID.randomUUID(), UUID.randomUUID()};

    assertThat("No arguments yield empty map", service.combineIdsAndRoles().entrySet(), empty());

    assertThat(
        "Empty map arguments yields empty map",
        service.combineIdsAndRoles(Map.of(), Map.of()).entrySet(),
        empty());

    assertThat(
        "IamRoles are properly written or combined",
        service.combineIdsAndRoles(
            Map.of(uuids[0], Set.of(IamRole.READER)),
            Map.of(uuids[0], Set.of()),
            Map.of(uuids[1], Set.of(IamRole.READER, IamRole.SNAPSHOT_CREATOR)),
            Map.of(uuids[1], Set.of(IamRole.READER, IamRole.CUSTODIAN)),
            Map.of(uuids[2], Set.of(IamRole.READER))),
        equalTo(
            Map.of(
                uuids[0], Set.of(IamRole.READER),
                uuids[1], Set.of(IamRole.READER, IamRole.SNAPSHOT_CREATOR, IamRole.CUSTODIAN),
                uuids[2], Set.of(IamRole.READER))));
  }
}<|MERGE_RESOLUTION|>--- conflicted
+++ resolved
@@ -94,12 +94,9 @@
   @MockBean private AzureBlobStorePdao azureBlobStorePdao;
   @MockBean private ProfileService profileService;
   @MockBean private SnapshotDao snapshotDao;
-<<<<<<< HEAD
+  @MockBean private SnapshotTableDao snapshotTableDao;
   @MockBean private IamService iamService;
   @MockBean private ECMService ecmService;
-=======
-  @MockBean private SnapshotTableDao snapshotTableDao;
->>>>>>> 8f374d61
 
   private final UUID snapshotId = UUID.randomUUID();
   private final UUID datasetId = UUID.randomUUID();

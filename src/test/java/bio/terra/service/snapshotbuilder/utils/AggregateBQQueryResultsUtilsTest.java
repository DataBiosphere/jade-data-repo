package bio.terra.service.snapshotbuilder.utils;

import static org.hamcrest.MatcherAssert.assertThat;
import static org.hamcrest.Matchers.equalTo;

import bio.terra.common.category.Unit;
import com.google.cloud.bigquery.FieldValue;
import com.google.cloud.bigquery.FieldValueList;
import java.util.List;
import org.junit.jupiter.api.Tag;
import org.junit.jupiter.api.Test;

@Tag(Unit.TAG)
class AggregateBQQueryResultsUtilsTest {
  @Test
  void rollupCountsReturnsListOfInt() {
<<<<<<< HEAD
    TableResult table = makeTableResult("count_name", "5");
=======
    var values = FieldValueList.of(List.of(FieldValue.of(FieldValue.Attribute.PRIMITIVE, "5")));

>>>>>>> b11daf73
    assertThat(
        "mapper converts FieldValueList to int",
        AggregateBQQueryResultsUtils.toCount(values),
        equalTo(5));
  }

  @Test
  void domainIdReturnsListOfString() {
    TableResult table = makeTableResult("domain_id", "domain");
    assertThat(
        "domainId converts table result to list of String",
        AggregateBQQueryResultsUtils.domainId(table),
        equalTo(List.of("domain")));
  }

  private TableResult makeTableResult(String columnName, String value) {
    Schema schema = Schema.of(Field.of(columnName, StandardSQLTypeName.STRING));
    Page<FieldValueList> page =
        BigQueryPdaoUnitTest.mockPage(
            List.of(
                FieldValueList.of(List.of(FieldValue.of(FieldValue.Attribute.PRIMITIVE, value)))));

    return new TableResult(schema, 1, page);
  }
}<|MERGE_RESOLUTION|>--- conflicted
+++ resolved
@@ -14,12 +14,8 @@
 class AggregateBQQueryResultsUtilsTest {
   @Test
   void rollupCountsReturnsListOfInt() {
-<<<<<<< HEAD
-    TableResult table = makeTableResult("count_name", "5");
-=======
     var values = FieldValueList.of(List.of(FieldValue.of(FieldValue.Attribute.PRIMITIVE, "5")));
 
->>>>>>> b11daf73
     assertThat(
         "mapper converts FieldValueList to int",
         AggregateBQQueryResultsUtils.toCount(values),

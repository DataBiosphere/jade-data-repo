--- conflicted
+++ resolved
@@ -22,16 +22,10 @@
     private UUID datasetId;
 
     public DeleteDatasetPrimaryDataStep(BigQueryPdao bigQueryPdao,
-<<<<<<< HEAD
-                                      GcsPdao gcsPdao,
-                                      FireStoreDao fileDao,
-                                      DatasetService datasetService) {
-=======
                                         GcsPdao gcsPdao,
-                                        FireStoreFileDao fileDao,
+                                        FireStoreDao fileDao,
                                         DatasetService datasetService,
                                         UUID datasetId) {
->>>>>>> 2978c0f0
         this.bigQueryPdao = bigQueryPdao;
         this.gcsPdao = gcsPdao;
         this.fileDao = fileDao;
@@ -39,13 +33,9 @@
         this.datasetId = datasetId;
     }
 
-    Dataset getDataset(FlightContext context) {
-        return datasetService.retrieve(datasetId);
-    }
-
     @Override
     public StepResult doStep(FlightContext context) {
-        Dataset dataset = getDataset(context);
+        Dataset dataset = datasetService.retrieve(datasetId);
         bigQueryPdao.deleteDataset(dataset);
         fileDao.deleteFilesFromDataset(dataset, fireStoreFile -> gcsPdao.deleteFile(fireStoreFile));
         FlightMap map = context.getWorkingMap();

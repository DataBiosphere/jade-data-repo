# datarepo-clienttests
This sub-project of the jade-data-repo repository contains infrastructure for running tests with the Data Repository client library.

Relevant documents:
* [Performance Testing Infrastructure Proposal](https://docs.google.com/document/d/11PZIXZwOyd394BFOlBsDjOGjZdC-jwTr_n92nTJvFxw)
* [Concurrency & Profiling Epic](https://docs.google.com/document/d/12xoTnpgiUnwdIW2qSc6W5nZOWCaOE-ZNpK_0KkyxQcg/)

Jump to sections below:
* [Terminology](#Terminology)
* [Execute a test run](#Execute-a-test-run)
* [Write a new test](#Write-a-new-test)
* [Troubleshooting](#Troubleshooting)
* [Build out the testing infrastructure](#Build-out-the-testing-infrastructure)

## Terminology
This testing infrastructure aims to separate the test from the system configuration that it runs in. This is so that
it's easier to profile variations of API calls and environment without rewriting a lot of test code.

#### Test Script
A test script contains several API calls to perform some user action(s) or user journey. They can be broken down into
three parts:
  1. Setup (e.g. Create a dataset)
  2. User Journey (e.g. Make one bulk file load API call)
  3. Cleanup (e.g. Delete dataset)

The User Journey part contains the API call(s) that we want to profile and it may be scaled to run multiple journeys in
parallel. By contrast, the Setup and Cleanup parts contain the API call(s) that we do not want to profile and will not
be scaled to run multiple in parallel. For the example above, we could run multiple bulk file loads in parallel to test
the performance, but the dataset creation and deletion would be done only once.

#### Test Configuration
A test configuration describes how to set up the test environment, which test script(s) to run, how to scale the test
script(s), and how to add stress into the system.

The environment specification includes settings for:
  * Deployment (e.g. developer’s dev namespace, performance testing Kubernetes cluster, how to deploy there)
  * Kubernetes (e.g. initial size of replica set)
  * Application (e.g. Stairway thread pool size, maximum number of bulk file loads)

The scripts to run specification includes the:
  * Set of different User Journeys to run (e.g. bulk file load & DRS lookup, just DRS lookups) and any parameters they
  require (e.g. source/destination bucket region, number of files per bulk load).
  * Number of each User Journey to run (e.g. 500 bulk file loads & 300 DRS lookups, 1000 DRS lookups)
  * Timeout of client threads (e.g. each bulk file load should take < 15 minutes, each DRS lookup should take < 30 seconds)

The scaling specification includes:
  * Number of different users making the User Journey calls.

**This section will be updated as more pieces of the test configuration are implemented.** See the
[Performance Testing Infrastructure Proposal](https://docs.google.com/document/d/11PZIXZwOyd394BFOlBsDjOGjZdC-jwTr_n92nTJvFxw)
for more details on the desired end goal.

#### Test Run
A test run is a single execution of a test configuration.

#### Test Runner
The test runner executes test configurations. The steps involved in each test run are:
  * Re-deploy the API (i.e. Helm delete then upgrade) with the application properties specified by the configuration.
  * Modify the Kubernetes environment, as specified by the configuration.
  * Run the Setup for each test script.
  * Create a client thread pool for each test script specification.
  * Kick off some number of threads, each running one User Journey, as specified by the configuration.
  * Wait until all threads either finish or time out.
  * Run the Cleanup for each test script.
  * Teardown the API deployment, if applicable.

The implementation of the test runner is where the bulk of the testing infrastructure code lives.

#### Test Suite
A test suite is a collection of test configurations that have some similar purpose. For example, a smoke test suite to
detect major performance problems quickly or a very long running suite to detect possible memory leaks. The test
configurations are run serially.

## Execute a test configuration or suite
Find a test configuration or suite to execute. Each configuration is a JSON file in the resources/configs directory.

Call the Gradle runTest task and pass it the name of the test configuration or suite to execute, 
along with the output directory to write the results to.

`./gradlew runTest --args="configs/basicexamples/BasicUnauthenticated.json /tmp/TestRunnerResults"`

`./gradlew runTest --args="suites/BasicSmoke.json /tmp/TestRunnerResults"`

The environment variable TEST_RUNNER_SERVER_SPECIFICATION_FILE optionally overrides the server configuration specified
by either the test suite or configuration. The server specification is determined by the following, in order:
  1. environment variable
  2. test suite server property (if running a test suite)
  3. test configuration server property

`TEST_RUNNER_SERVER_SPECIFICATION_FILE="mmdev.json" ./gradlew run --args="configs/basicexamples/LookupDataset.json"`

## Collect measurements generated by the server during a test run
Find the list of measurements to collect. Each list is a JSON file in the resources/measurementlists directory.
There are 2 options for how to call the collectMeasurements task.

Call the Gradle collectMeasurements task and pass it the list of measurements to collect, the output directory to write 
the results to, the server to query, and the start and end timestamps for the time interval.

`./gradlew collectMeasurements --args="AllMeasurements.json /tmp/TestRunnerResults mmdev.json '2020-08-20 13:18:34' '2020-08-20 13:18:35.615628881'"`

Call the Gradle collectMeasurements task and pass it the list of measurements to collect, and the output directory to
write the results to. If the output directory is the same one where a test run results are written, then it will pull
the start and end timestamps from the summary file for the test run.

`./gradlew collectMeasurements --args="BasicKubernetes.json /tmp/TestRunnerResults"`


#### Run against a local server
There is a localhost.json server specification file in the resources/server directory. This file contains a filepath to
the top-level directory of the jade-data-repo Git repository. Executing a test against this configuration, with the path
modified for your own machine, will start a local Data Repo server by executing the Gradle bootRun task from that
directory.

This is useful for debugging or testing local server code changes.

#### Use a local Data Repo client JAR file
The version of the Data Repo client JAR file is specified in the build.gradle file in this sub-project. This JAR file is
fetched from the Broad Institute Maven repository. You can override this to use a local version of the Data Repo client
JAR file by specifying a Gradle project property, either with a command line argument

`./gradlew -Pdatarepoclientjar=/Users/marikomedlock/Workspaces/jade-data-repo/datarepo-client/build/libs/datarepo-client-1.0.39-SNAPSHOT.jar run --args="configs/BasicUnauthenticated.json`

or an environment variable.

`export ORG_GRADLE_PROJECT_datarepoclientjar=../datarepo-client/build/libs/datarepo-client-1.0.39-SNAPSHOT.jar`
<<<<<<< HEAD
=======

>>>>>>> 7837580c
`./gradlew run --args="configs/BasicUnauthenticated.json`

This is useful for debugging or testing local server code changes that affect the generated client library (e.g. new API
endpoint). You can generate the Data Repo client library with the Gradle assemble task of the datarepo-client sub-project.

`cd /Users/marikomedlock/Workspaces/jade-data-repo/datarepo-client`

`../gradlew clean assemble`

`ls -la ./build/libs/*jar`

## Write a new test
#### Add a new test configuration
A test configuration is an instance of the TestConfiguration POJO class, serialized into JSON and saved in the
resources/configs directory. Below are the available fields:
  * name: Name of the configuration
  * description: (optional) Description of the configuration
  * serverSpecificationFile: Name of a file in the resources/servers directory that specifies the server to test against
  * billingAccount: Google billing account to use
  * kubernetes: Kubernetes-related settings that will be set after deploying the application and before executing any
  tests
    * numberOfInitialPods: (optional) Initial number of pods, defaults to 1
  * application: Application-related settings that will be set before deploying the application and executing any tests
    * maxStairwayThreads: (optional) defaults to 20
    * maxBulkFileLoad: (optional) defaults to 1000000
    * loadConcurrentFiles: (optional) defaults to 80
    * loadConcurrentIngests: (optional) defaults to 2
    * inKubernetes: (optional) defaults to false
    * loadHistoryCopyChunkSize: (optional) defaults to 1000
    * loadHistoryWaitSeconds: (optional) defaults to 2
    * loadDriverWaitSeconds: (optional) defaults to 1
  * testScripts: List of test script specifications (i.e. instance of the TestScriptSpecification POJO class, serialized
  into JSON). Each specification should include the below required fields:
    * name: Name of the test script class to run
    * totalNumberToRun: Integer number of user journeys to run
    * numberToRunInParallel: Integer number of user journeys to run in parallel (i.e. size of the thread pool)
    * expectedTimeForEach: Integer number of time units indicating the maximum amount of time a user journey thread will
    be allowed to execute.
    * expectedTimeForEachUnit: String representation of the Java TimeUnit class (e.g. MILLISECONDS, SECONDS, MINUTES)
  * testUserFiles: List of names of files in the resources/testusers directory that specify the users whose crendentials
  will be used to run the test scripts

#### Add a new test script
A test script is a sub-class of the TestScript base class. It specifies the setup and cleanup methods that are run once
at the beginning and end of a test run, respectively. It also specifies the userJourney method, which will be launched
in multiple threads in parallel, as specified by the test configuration.

#### Add a new server specification
A server specification is an instance of the ServerSpecification POJO class, serialized into JSON and saved in the
resources/servers directory. Below are the available fields:
  * name: Name of the server
  * description: (optional) Description of the server
  * uri: URI of the Data Repo instance
  * clusterName: Name of the Kubernetes cluster where the Data Repo instance is deployed
  * clusterShortName: Name of the cluster, stripped of the region and project qualifiers
  * region: Region where the cluster is running
  * project: Google project under which the cluster is running
  * namespace: (optional) Name of the Kubernetes namespace where the Data Repo instance is deployed
  * deploymentScript: Name of the deployment script class to run. Only required if skipDeployment is false
  * skipDeployment: (optional) true to skip the deployment script, default is false
  * skipKubernetes: (optional) true to skip the post-deployment Kubernetes modifications, default is false

#### Add a new deployment script
A deployment script is a sub-class of the DeploymentScript base class. It specifies the deploy, waitForDeployToFinish,
and optional teardown methods that are run once at the beginning and end of a test run, respectively.

#### Add a new test user specification
A test user specification is an instance of the TestUserSpecification POJO class, serialized into JSON and saved in the
resources/testusers directory. Below are the required fields:
  * name: Name of the test user
  * userEmail: Email of the test user
  * delegatorServiceAccountFile: Name of a file in the resources/serviceaccounts directory that specifies the service
  account with permission to fetch domain-wide delegated credentials for the test user

All test users must be registered in Terra and there must be a service account that can fetch domain-wide delegated
credentials for the user. Jade has already setup test users (see
src/main/resources/application-integrationtest.properties) and the jade-k8-sa service account to delegate for them. It's
probably easiest to reuse one of these test users when adding new tests.

#### Add a new service account specification
A service account specification is an instance of the ServiceAccountSpecification POJO class, serialized into JSON and
saved in the resources/serviceaccounts directory. Below are the required fields:
  * name: Name of the service account
  * serviceAccountEmail: Email of the service account
  * jsonKeyFilePath: JSON-formatted file that includes the client ID and private key
  * pemFilePath: PEM file for the service account

The JSON key file and PEM files for the jade-k8-sa service account match the paths used by the render-configs script in
the main datarepo project. Jade stores these files in Vault and uses the script to fetch them locally for each test run.

#### Add a new test suite
A test suite is an instance of the TestSuite POJO class, serialized into JSON and saved in the resources/suites
directory. Below are the available fields:
  * name: Name of the test suite
  * description: (optional) Description of the test suite
  * serverSpecificationFile: Name of a file in the resources/servers directory that specifies the server to test against
  * testConfigurationFiles: List of names of files in the resources/configs directory that specify the test
  configurations to include in this suite

The server specification file for the test suite overrides the server specification file for all test configurations
contained in the suite.

## Troubleshooting
* Check that the server specification file property of the test configuration points to the correct URL you want to test
against.

* Check that your IP address is included on the IP whitelist for the cluster you're testing against. The easiest way to
do this is to connect to the Non-Split Broad VPN, because the VPN IP addresses are already included on the IP whitelist
for the Jade dev cluster.

* Check that you are calling the correct version of Gradle (6.1.1 or higher). Use the Gradle wrapper in the sub-project
(`.gradlew`), not the one in the parent directory (`../.gradlew`).

#### Debug a test configuration or script
* The Gradle run task just calls the main method of the TestRunner class, with the test configuration file passed in as
the first argument. To debug, add a Run/Debug Configuration in IntelliJ that calls the same method with the appropriate
argument.

* To debug a test script without the test runner, for example to make sure the API calls are coded correctly, add a main
method that executes the setup/userjourney/cleanup steps. You can copy the main method in the TestScript base class and
paste it into the test script class you want to debug. Then change the method to call the constructor of the test script
class you want to debug. Run the test script main method in debug mode.

## Build out the testing infrastructure
All the Java code is in the src/main/java directory. The runner package contains most of the testing infrastructure code,
including the POJO classes used to specify a test configuration. The common.utils package contains code that may be useful for
both test scripts and the test runner.

Run the linters before putting up a PR.

`./gradlew spotlessApply`

`./gradlew spotbugsMain`<|MERGE_RESOLUTION|>--- conflicted
+++ resolved
@@ -123,10 +123,7 @@
 or an environment variable.
 
 `export ORG_GRADLE_PROJECT_datarepoclientjar=../datarepo-client/build/libs/datarepo-client-1.0.39-SNAPSHOT.jar`
-<<<<<<< HEAD
-=======
-
->>>>>>> 7837580c
+
 `./gradlew run --args="configs/BasicUnauthenticated.json`
 
 This is useful for debugging or testing local server code changes that affect the generated client library (e.g. new API

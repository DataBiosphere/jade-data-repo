--- conflicted
+++ resolved
@@ -41,11 +41,7 @@
     }
 
     @Override
-<<<<<<< HEAD
     public String bucketForFile(String projectId) {
-=======
-    public String bucketForFile(UUID datasetId, BillingProfileModel billingProfile) {
->>>>>>> c45c235a
         return oneProject() + "-bucket";
     }
 }
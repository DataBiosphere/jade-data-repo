--- conflicted
+++ resolved
@@ -22,11 +22,8 @@
 import bio.terra.service.dataset.Dataset;
 import bio.terra.service.dataset.DatasetService;
 import bio.terra.service.filedata.azure.AzureSynapsePdao;
-<<<<<<< HEAD
-=======
 import bio.terra.service.snapshotbuilder.query.Query;
 import bio.terra.service.snapshotbuilder.query.SqlRenderContext;
->>>>>>> 109beee9
 import bio.terra.service.snapshotbuilder.query.TableNameGenerator;
 import bio.terra.service.snapshotbuilder.utils.AggregateBQQueryResultsUtils;
 import bio.terra.service.snapshotbuilder.utils.AggregateSynapseQueryResultsUtils;
@@ -166,18 +163,12 @@
                     new BadRequestException(
                         "Invalid domain category is given: %s".formatted(domainId)));
 
-<<<<<<< HEAD
     String cloudSpecificSql =
         queryBuilderFactory
             .searchConceptsQueryBuilder(tableNameGenerator)
             .buildSearchConceptsQuery(snapshotBuilderDomainOption, searchText)
             .renderSQL(CloudPlatformWrapper.of(dataset.getCloudPlatform()));
 
-=======
-    Query query =
-        SearchConceptsQueryBuilder.buildSearchConceptsQuery(
-            snapshotBuilderDomainOption, searchText);
->>>>>>> 109beee9
     List<SnapshotBuilderConcept> concepts =
         runSnapshotBuilderQuery(
             query,
@@ -198,14 +189,9 @@
 
     String cloudSpecificSQL =
         queryBuilderFactory
-<<<<<<< HEAD
             .criteriaQueryBuilder("person", tableNameGenerator, snapshotBuilderSettings)
             .generateRollupCountsQueryForCriteriaGroupsList(criteriaGroups)
             .renderSQL(CloudPlatformWrapper.of(dataset.getCloudPlatform()));
-=======
-            .criteriaQueryBuilder("person", snapshotBuilderSettings)
-            .generateRollupCountsQueryForCriteriaGroupsList(criteriaGroups);
->>>>>>> 109beee9
 
     return runSnapshotBuilderQuery(
             query,
@@ -282,23 +268,12 @@
   public SnapshotBuilderGetConceptHierarchyResponse getConceptHierarchy(
       UUID datasetId, int conceptId, AuthenticatedUserRequest userRequest) {
     Dataset dataset = datasetService.retrieve(datasetId);
-<<<<<<< HEAD
-    String cloudSpecificSql =
-        queryBuilderFactory
-            .hierarchyQueryBuilder(getTableNameGenerator(dataset, userRequest))
-            .generateQuery(conceptId)
-            .renderSQL(CloudPlatformWrapper.of(dataset.getCloudPlatform()));
-
-    Map<Integer, SnapshotBuilderParentConcept> parents = new HashMap<>();
-    runSnapshotBuilderQuery(
-            cloudSpecificSql, dataset, ParentQueryResult::new, ParentQueryResult::new)
-=======
+
     var query = queryBuilderFactory.hierarchyQueryBuilder().generateQuery(conceptId);
 
     Map<Integer, SnapshotBuilderParentConcept> parents = new HashMap<>();
     runSnapshotBuilderQuery(
             query, dataset, userRequest, ParentQueryResult::new, ParentQueryResult::new)
->>>>>>> 109beee9
         .forEach(
             row -> {
               SnapshotBuilderParentConcept parent =

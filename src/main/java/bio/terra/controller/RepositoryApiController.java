package bio.terra.controller;

import bio.terra.controller.exception.ApiException;
import bio.terra.controller.exception.ValidationException;
import bio.terra.flight.study.create.StudyCreateFlight;
import bio.terra.model.*;
import bio.terra.stairway.FlightMap;
<<<<<<< HEAD
import bio.terra.stairway.FlightResult;
import bio.terra.stairway.Stairway;
import bio.terra.validation.StudyRequestValidator;
=======
import bio.terra.stairway.FlightState;
import bio.terra.stairway.FlightStatus;
import bio.terra.stairway.Stairway;
>>>>>>> 9fceb618
import com.fasterxml.jackson.databind.ObjectMapper;
import org.springframework.beans.factory.annotation.Autowired;
import org.springframework.http.HttpStatus;
import org.springframework.http.ResponseEntity;
import org.springframework.stereotype.Controller;
<<<<<<< HEAD
import org.springframework.web.bind.WebDataBinder;
import org.springframework.web.bind.annotation.ExceptionHandler;
import org.springframework.web.bind.annotation.InitBinder;
=======
import org.springframework.web.bind.annotation.ExceptionHandler;
>>>>>>> 9fceb618
import org.springframework.web.bind.annotation.RequestBody;

import javax.servlet.http.HttpServletRequest;
import javax.validation.Valid;
<<<<<<< HEAD
=======
import java.util.HashSet;
>>>>>>> 9fceb618
import java.util.Optional;

@Controller
public class RepositoryApiController implements RepositoryApi {

<<<<<<< HEAD
    @Autowired
    private ObjectMapper objectMapper;

    @Autowired
    private HttpServletRequest request;

    @Autowired
    private Stairway stairway;

    @Autowired
    private StudyRequestValidator studyRequestValidator;

    @InitBinder
    protected void initBinder(final WebDataBinder binder) {
        binder.addValidators(studyRequestValidator);
=======
    private final ObjectMapper objectMapper;
    private final HttpServletRequest request;
    private final Stairway stairway;

    @Autowired
    public RepositoryApiController(ObjectMapper objectMapper, HttpServletRequest request, Stairway stairway) {
        this.objectMapper = objectMapper;
        this.request = request;
        this.stairway = stairway;
>>>>>>> 9fceb618
    }

    @Override
    public Optional<ObjectMapper> getObjectMapper() {
        return Optional.ofNullable(objectMapper);
    }

    @Override
    public Optional<HttpServletRequest> getRequest() {
        return Optional.ofNullable(request);
    }

    @ExceptionHandler(ApiException.class)
    public ResponseEntity<ErrorModel> handleAsyncException(ApiException ex) {
        return new ResponseEntity<>(new ErrorModel().message(ex.getMessage()), HttpStatus.INTERNAL_SERVER_ERROR);
    }

    @ExceptionHandler(ValidationException.class)
    public ResponseEntity<ErrorModel> handleValidationException(ValidationException ex) {
        return new ResponseEntity<>(new ErrorModel().message(ex.getMessage()), HttpStatus.BAD_REQUEST);
    }

    public ResponseEntity<StudySummaryModel> createStudy(@Valid @RequestBody StudyRequestModel studyRequest) {
<<<<<<< HEAD
=======
        HashSet<String> seenTableNames = new HashSet<>();
        for (TableModel table : studyRequest.getSchema().getTables()) {
            String tableName = table.getName();
            if (seenTableNames.contains(tableName)) {
                throw new ValidationException("table names must be unique");
            }
            seenTableNames.add(tableName);
            HashSet<String> seenColumnNames = new HashSet<>();
            for (ColumnModel column : table.getColumns()) {
                String columnName = column.getName();
                if (seenColumnNames.contains(columnName)) {
                    throw new ValidationException("column names must be unique within a table");
                }
                seenColumnNames.add(columnName);
            }
        }
        boolean thereIsARootTable = false;
        for (AssetModel assetModel : studyRequest.getSchema().getAssets()) {
            // TODO: assert that there is at least one asset
            // TODO: assert that all strings in assetModel.getFollow() match relationships
            // TODO: assert that all asset names are unique
            // TODO: assert that all asset tables reference real tables
            // TODO: assert that all asset table columns reference real table columns
            for (AssetTableModel atm : assetModel.getTables()) {
                if (atm.isIsRoot() != null && atm.isIsRoot()) {
                    thereIsARootTable = true;
                }
            }
        }
        if (!thereIsARootTable) {
            throw new ValidationException("there is no root table in the asset specification");
        }
        // there has to be a root asset table
>>>>>>> 9fceb618
        FlightMap flightMap = new FlightMap();
        flightMap.put("request", studyRequest);
        String flightId = stairway.submit(StudyCreateFlight.class, flightMap);
        StudySummaryModel studySummary = getResponse(flightId, StudySummaryModel.class);
        return new ResponseEntity<>(studySummary, HttpStatus.CREATED);
    }

    public <T> T getResponse(String flightId, Class<T> resultClass) {
<<<<<<< HEAD
        FlightResult result = stairway.getResult(flightId);
        if (result.isSuccess()) {
            FlightMap resultMap = result.getResultMap();
            return resultMap.get("response", resultClass);
        } else {
            String message = "Could not complete flight";
            Optional<Throwable> optThrowable = result.getThrowable();
            if (optThrowable.isPresent()) {
                Throwable throwable = optThrowable.get();
                throwable.printStackTrace();
                message = throwable.getMessage();
                throw new ApiException(message, throwable);
            }
            throw new ApiException(message);
        }
=======
        stairway.waitForFlight(flightId);
        FlightState result = stairway.getFlightState(flightId);
        if (result.getFlightStatus() == FlightStatus.SUCCESS) {
            if (result.getResultMap().isPresent()) {
                FlightMap resultMap = result.getResultMap().get();
                return resultMap.get("response", resultClass);
            }
            // It should not happen that we have success and no result map
            // This is probably not the right exception, but we will replace this with
            // the async stuff and the problem will go away.
            throw new ApiException("Successful job, but no response!");
        }

        String message = "Could not complete flight";
        Optional<String> optErrorMessage = result.getErrorMessage();
        if (optErrorMessage.isPresent()) {
            message = message + ": " + optErrorMessage.get();
        }
        throw new ApiException(message);
>>>>>>> 9fceb618
    }
}<|MERGE_RESOLUTION|>--- conflicted
+++ resolved
@@ -5,41 +5,27 @@
 import bio.terra.flight.study.create.StudyCreateFlight;
 import bio.terra.model.*;
 import bio.terra.stairway.FlightMap;
-<<<<<<< HEAD
-import bio.terra.stairway.FlightResult;
 import bio.terra.stairway.Stairway;
 import bio.terra.validation.StudyRequestValidator;
-=======
 import bio.terra.stairway.FlightState;
 import bio.terra.stairway.FlightStatus;
-import bio.terra.stairway.Stairway;
->>>>>>> 9fceb618
 import com.fasterxml.jackson.databind.ObjectMapper;
 import org.springframework.beans.factory.annotation.Autowired;
 import org.springframework.http.HttpStatus;
 import org.springframework.http.ResponseEntity;
 import org.springframework.stereotype.Controller;
-<<<<<<< HEAD
 import org.springframework.web.bind.WebDataBinder;
 import org.springframework.web.bind.annotation.ExceptionHandler;
 import org.springframework.web.bind.annotation.InitBinder;
-=======
-import org.springframework.web.bind.annotation.ExceptionHandler;
->>>>>>> 9fceb618
 import org.springframework.web.bind.annotation.RequestBody;
 
 import javax.servlet.http.HttpServletRequest;
 import javax.validation.Valid;
-<<<<<<< HEAD
-=======
-import java.util.HashSet;
->>>>>>> 9fceb618
 import java.util.Optional;
 
 @Controller
 public class RepositoryApiController implements RepositoryApi {
 
-<<<<<<< HEAD
     @Autowired
     private ObjectMapper objectMapper;
 
@@ -55,17 +41,6 @@
     @InitBinder
     protected void initBinder(final WebDataBinder binder) {
         binder.addValidators(studyRequestValidator);
-=======
-    private final ObjectMapper objectMapper;
-    private final HttpServletRequest request;
-    private final Stairway stairway;
-
-    @Autowired
-    public RepositoryApiController(ObjectMapper objectMapper, HttpServletRequest request, Stairway stairway) {
-        this.objectMapper = objectMapper;
-        this.request = request;
-        this.stairway = stairway;
->>>>>>> 9fceb618
     }
 
     @Override
@@ -89,42 +64,6 @@
     }
 
     public ResponseEntity<StudySummaryModel> createStudy(@Valid @RequestBody StudyRequestModel studyRequest) {
-<<<<<<< HEAD
-=======
-        HashSet<String> seenTableNames = new HashSet<>();
-        for (TableModel table : studyRequest.getSchema().getTables()) {
-            String tableName = table.getName();
-            if (seenTableNames.contains(tableName)) {
-                throw new ValidationException("table names must be unique");
-            }
-            seenTableNames.add(tableName);
-            HashSet<String> seenColumnNames = new HashSet<>();
-            for (ColumnModel column : table.getColumns()) {
-                String columnName = column.getName();
-                if (seenColumnNames.contains(columnName)) {
-                    throw new ValidationException("column names must be unique within a table");
-                }
-                seenColumnNames.add(columnName);
-            }
-        }
-        boolean thereIsARootTable = false;
-        for (AssetModel assetModel : studyRequest.getSchema().getAssets()) {
-            // TODO: assert that there is at least one asset
-            // TODO: assert that all strings in assetModel.getFollow() match relationships
-            // TODO: assert that all asset names are unique
-            // TODO: assert that all asset tables reference real tables
-            // TODO: assert that all asset table columns reference real table columns
-            for (AssetTableModel atm : assetModel.getTables()) {
-                if (atm.isIsRoot() != null && atm.isIsRoot()) {
-                    thereIsARootTable = true;
-                }
-            }
-        }
-        if (!thereIsARootTable) {
-            throw new ValidationException("there is no root table in the asset specification");
-        }
-        // there has to be a root asset table
->>>>>>> 9fceb618
         FlightMap flightMap = new FlightMap();
         flightMap.put("request", studyRequest);
         String flightId = stairway.submit(StudyCreateFlight.class, flightMap);
@@ -133,23 +72,6 @@
     }
 
     public <T> T getResponse(String flightId, Class<T> resultClass) {
-<<<<<<< HEAD
-        FlightResult result = stairway.getResult(flightId);
-        if (result.isSuccess()) {
-            FlightMap resultMap = result.getResultMap();
-            return resultMap.get("response", resultClass);
-        } else {
-            String message = "Could not complete flight";
-            Optional<Throwable> optThrowable = result.getThrowable();
-            if (optThrowable.isPresent()) {
-                Throwable throwable = optThrowable.get();
-                throwable.printStackTrace();
-                message = throwable.getMessage();
-                throw new ApiException(message, throwable);
-            }
-            throw new ApiException(message);
-        }
-=======
         stairway.waitForFlight(flightId);
         FlightState result = stairway.getFlightState(flightId);
         if (result.getFlightStatus() == FlightStatus.SUCCESS) {
@@ -169,6 +91,5 @@
             message = message + ": " + optErrorMessage.get();
         }
         throw new ApiException(message);
->>>>>>> 9fceb618
     }
 }
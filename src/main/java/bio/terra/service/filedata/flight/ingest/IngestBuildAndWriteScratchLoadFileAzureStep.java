package bio.terra.service.filedata.flight.ingest;

import bio.terra.model.BillingProfileModel;
import bio.terra.model.IngestRequestModel;
import bio.terra.service.common.CommonMapKeys;
import bio.terra.service.dataset.Dataset;
import bio.terra.service.dataset.flight.ingest.IngestUtils;
import bio.terra.service.filedata.azure.blobstore.AzureBlobStorePdao;
import bio.terra.service.filedata.azure.util.BlobSasTokenOptions;
import bio.terra.service.iam.AuthenticatedUserRequest;
import bio.terra.service.profile.flight.ProfileMapKeys;
import bio.terra.service.resourcemanagement.azure.AzureContainerPdao;
import bio.terra.service.resourcemanagement.azure.AzureStorageAccountResource;
import bio.terra.stairway.FlightContext;
import bio.terra.stairway.FlightMap;
import com.azure.storage.blob.BlobContainerClient;
import com.azure.storage.blob.sas.BlobSasPermission;
import com.fasterxml.jackson.databind.JsonNode;
import com.fasterxml.jackson.databind.ObjectMapper;
import java.time.Duration;
import java.util.List;
import java.util.stream.Stream;

public class IngestBuildAndWriteScratchLoadFileAzureStep
    extends IngestBuildAndWriteScratchLoadFileStep {
  private final AzureBlobStorePdao azureBlobStorePdao;
  private final AzureContainerPdao azureContainerPdao;
  private final AuthenticatedUserRequest userRequest;

  public IngestBuildAndWriteScratchLoadFileAzureStep(
      ObjectMapper objectMapper,
      AzureBlobStorePdao azureBlobStorePdao,
      AzureContainerPdao azureContainerPdao,
<<<<<<< HEAD
      Dataset dataset) {
    super(objectMapper, dataset);
=======
      Dataset dataset,
      AuthenticatedUserRequest userRequest,
      Predicate<FlightContext> doCondition) {
    super(objectMapper, dataset, doCondition);
>>>>>>> 29c8aadc
    this.azureBlobStorePdao = azureBlobStorePdao;
    this.azureContainerPdao = azureContainerPdao;
    this.userRequest = userRequest;
  }

  @Override
  Stream<JsonNode> getJsonNodesFromCloudFile(
      IngestRequestModel ingestRequest, List<String> errors) {
    String tenantId =
        IngestUtils.getIngestBillingProfileFromDataset(dataset, ingestRequest)
            .getTenantId()
            .toString();
    return IngestUtils.getJsonNodesStreamFromFile(
        azureBlobStorePdao, objectMapper, ingestRequest, userRequest, tenantId, errors);
  }

  @Override
  String getOutputFilePath(FlightContext flightContext) {
    FlightMap workingMap = flightContext.getWorkingMap();
    BillingProfileModel billingProfile =
        workingMap.get(ProfileMapKeys.PROFILE_MODEL, BillingProfileModel.class);
    AzureStorageAccountResource storageAccount =
        workingMap.get(
            CommonMapKeys.DATASET_STORAGE_ACCOUNT_RESOURCE, AzureStorageAccountResource.class);
    BlobContainerClient containerClient =
        azureContainerPdao.getOrCreateContainer(
            billingProfile, storageAccount, AzureStorageAccountResource.ContainerType.SCRATCH);
    return containerClient
        .getBlobClient(flightContext.getFlightId() + "/ingest-scratch.json")
        .getBlobUrl();
  }

  @Override
  void writeCloudFile(FlightContext flightContext, String path, Stream<String> lines) {
    FlightMap workingMap = flightContext.getWorkingMap();
    BillingProfileModel billingProfile =
        workingMap.get(ProfileMapKeys.PROFILE_MODEL, BillingProfileModel.class);
    AzureStorageAccountResource storageAccount =
        workingMap.get(
            CommonMapKeys.DATASET_STORAGE_ACCOUNT_RESOURCE, AzureStorageAccountResource.class);
    String signedPath =
        azureBlobStorePdao.signFile(
            billingProfile,
            storageAccount,
            path,
            AzureStorageAccountResource.ContainerType.SCRATCH,
            new BlobSasTokenOptions(
                Duration.ofHours(1),
                new BlobSasPermission().setReadPermission(true).setWritePermission(true),
                userRequest.getEmail()));
    azureBlobStorePdao.writeBlobLines(signedPath, lines);
  }
}<|MERGE_RESOLUTION|>--- conflicted
+++ resolved
@@ -31,15 +31,9 @@
       ObjectMapper objectMapper,
       AzureBlobStorePdao azureBlobStorePdao,
       AzureContainerPdao azureContainerPdao,
-<<<<<<< HEAD
-      Dataset dataset) {
+      Dataset dataset,
+      AuthenticatedUserRequest userRequest) {
     super(objectMapper, dataset);
-=======
-      Dataset dataset,
-      AuthenticatedUserRequest userRequest,
-      Predicate<FlightContext> doCondition) {
-    super(objectMapper, dataset, doCondition);
->>>>>>> 29c8aadc
     this.azureBlobStorePdao = azureBlobStorePdao;
     this.azureContainerPdao = azureContainerPdao;
     this.userRequest = userRequest;

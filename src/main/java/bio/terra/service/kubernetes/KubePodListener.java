package bio.terra.service.kubernetes;

import bio.terra.service.job.JobShutdownState;
import bio.terra.stairway.Stairway;
import bio.terra.stairway.exception.DatabaseOperationException;
import bio.terra.stairway.exception.StairwayExecutionException;
import com.google.common.reflect.TypeToken;
import io.kubernetes.client.openapi.ApiClient;
import io.kubernetes.client.openapi.ApiException;
import io.kubernetes.client.openapi.Configuration;
import io.kubernetes.client.openapi.apis.CoreV1Api;
import io.kubernetes.client.openapi.models.V1Namespace;
import io.kubernetes.client.util.Config;
import io.kubernetes.client.util.Watch;
import okhttp3.OkHttpClient;
import org.apache.commons.lang.StringUtils;
import org.slf4j.Logger;
import org.slf4j.LoggerFactory;

import java.io.IOException;
import java.util.HashMap;
import java.util.Map;
import java.util.concurrent.TimeUnit;

import static bio.terra.service.kubernetes.KubeConstants.API_POD_FILTER;

public class KubePodListener implements Runnable {
    private static final int WATCH_RETRIES = 10;
    private static final int WATCH_INITIAL_WAIT = 5;
    private static final int WATCH_MAX_WAIT = 30;

    private final Logger logger = LoggerFactory.getLogger(KubePodListener.class);
    private final JobShutdownState jobShutdownState;
    private final String namespace;
    private final String thisPod;
    private final Stairway stairway;
    private Exception exception;
    private Map<String, Boolean> podMap; // pod name; true means running; false means deleted

    public KubePodListener(JobShutdownState jobShutdownState, Stairway stairway, String namespace, String thisPod) {
        this.jobShutdownState = jobShutdownState;
        this.namespace = namespace;
        this.thisPod = thisPod;
        this.stairway = stairway;
        this.exception = null;

        podMap = new HashMap<>();
    }

    @Override
    public void run() {
        logger.info("KubePodListener starting");

        exception = null;
        int consecutiveRetryCount = 0;
        int retryWait = WATCH_INITIAL_WAIT;
        while (true) {
            try {
                ApiClient client = Config.defaultClient();
                // infinite timeout
                OkHttpClient httpClient =
                    client.getHttpClient().newBuilder().readTimeout(0, TimeUnit.SECONDS).build();
                client.setHttpClient(httpClient);
                Configuration.setDefaultApiClient(client);

                CoreV1Api api = new CoreV1Api();
                try (Watch<V1Namespace> watch =
                         Watch.createWatch(
                             client,
                             api.listNamespacedPodCall(namespace,
                                 null,
                                 null,
                                 null,
                                 null,
                                 null,
                                 5,
                                 null,
                                 null,
                                 Boolean.TRUE,
                                 null),
                             new TypeToken<Watch.Response<V1Namespace>>() {
                             }.getType())) {
                    for (Watch.Response<V1Namespace> item : watch) {
                        // If we are shutting down, we stop watching
                        if (jobShutdownState.isShutdown()) {
                            return;
                        }
                        // Reset retry if the watch worked
                        consecutiveRetryCount = 0;
                        retryWait = WATCH_INITIAL_WAIT;

                        String operation = item.type;
                        String podName = item.object.getMetadata().getName();
                        logger.info(String.format("%s : %s", operation, podName));

<<<<<<< HEAD
                    String operation = item.type;
                    String podName = item.object.getMetadata().getName();
                    logger.info(String.format("%s : %s%n", operation, podName));

                    if (StringUtils.contains(podName, API_POD_FILTER)) {
                        if (StringUtils.equals(operation, "ADDED")) {
                            logger.info("Added api pod: " + podName);
                            podMap.put(podName, true);
                        } else if (StringUtils.equals(operation, "DELETED")) {
                            // TODO: call Stairway to inform it of a deleted pod
                            Boolean deletedPodValue = podMap.get(podName);
                            if (deletedPodValue != null && deletedPodValue) {
                                logger.info("Deleted api pod: " + podName);
                                podMap.put(podName, false);
=======
                        if (StringUtils.contains(podName, API_POD_FILTER)) {
                            if (StringUtils.equals(operation, "ADDED")) {
                                logger.info("Added api pod: " + podName);
                                podMap.put(podName, true);
                            } else if (StringUtils.equals(operation, "DELETED")) {
                                try {
                                    logger.info("Attempting clean up of deleted stairway instance: " + podName);
                                    stairway.recoverStairway(podName);
                                    Boolean deletedPod = podMap.get(podName);
                                    if (deletedPod != null && !deletedPod) {
                                        logger.info("Deleted api pod: " + podName);
                                        podMap.put(podName, false);
                                    }
                                } catch (DatabaseOperationException | StairwayExecutionException ex) {
                                    logger.error("Stairway recoveryStairway failed to recovery pod: " + podName, ex);
                                } catch (InterruptedException ex) {
                                    logger.info("KubePodListener interrupted - exiting", ex);
                                    exception = ex;
                                    return;
                                }
>>>>>>> 6710764f
                            }
                        }
                    }
                }
            } catch (RuntimeException | ApiException | IOException ex) {
                exception = ex;
                logger.info("KubePodListener caught exception: " + exception);
            }

            // Exponential backoff retry after an exception from the watch
            // Now and then, the watch gets a network timeout. This loop restarts it. We don't want a
            // hard failure to just continue to loop, so if it hits the error WATCH_RETRIES times in a
            // row, we bail out of the listener.
            if (consecutiveRetryCount >= WATCH_RETRIES) {
                logger.error("KubePodListener exiting - exceeded max consecutive retries", exception);
                return;
            }
            consecutiveRetryCount++;

            try {
                logger.info("KubePodListener retry wait seconds: " + retryWait);
                TimeUnit.SECONDS.sleep(retryWait);
                retryWait = Math.min(retryWait + retryWait, WATCH_MAX_WAIT);
            } catch (InterruptedException ex) {
                logger.info("KubePodListener exiting - interruped while retrying");
                return;
            }
            logger.info("KubePodListener consecutive retry: " + consecutiveRetryCount);
        }
    }

    public Exception getException() {
        return exception;
    }

    public Map<String, Boolean> getPodMap() {
        return podMap;
    }

    public int getActivePodCount() {
        int count = 0;
        for (Boolean isActive : podMap.values()) {
            if (isActive) {
                count++;
            }
        }
        logger.info("KubePodListener ActivePodCount: {} of {} pods active", count, podMap.size());
        return count;
    }
}<|MERGE_RESOLUTION|>--- conflicted
+++ resolved
@@ -93,22 +93,6 @@
                         String podName = item.object.getMetadata().getName();
                         logger.info(String.format("%s : %s", operation, podName));
 
-<<<<<<< HEAD
-                    String operation = item.type;
-                    String podName = item.object.getMetadata().getName();
-                    logger.info(String.format("%s : %s%n", operation, podName));
-
-                    if (StringUtils.contains(podName, API_POD_FILTER)) {
-                        if (StringUtils.equals(operation, "ADDED")) {
-                            logger.info("Added api pod: " + podName);
-                            podMap.put(podName, true);
-                        } else if (StringUtils.equals(operation, "DELETED")) {
-                            // TODO: call Stairway to inform it of a deleted pod
-                            Boolean deletedPodValue = podMap.get(podName);
-                            if (deletedPodValue != null && deletedPodValue) {
-                                logger.info("Deleted api pod: " + podName);
-                                podMap.put(podName, false);
-=======
                         if (StringUtils.contains(podName, API_POD_FILTER)) {
                             if (StringUtils.equals(operation, "ADDED")) {
                                 logger.info("Added api pod: " + podName);
@@ -117,8 +101,8 @@
                                 try {
                                     logger.info("Attempting clean up of deleted stairway instance: " + podName);
                                     stairway.recoverStairway(podName);
-                                    Boolean deletedPod = podMap.get(podName);
-                                    if (deletedPod != null && !deletedPod) {
+                                    Boolean deletedPodValue = podMap.get(podName);
+                                    if (deletedPodValue != null && deletedPodValue) {
                                         logger.info("Deleted api pod: " + podName);
                                         podMap.put(podName, false);
                                     }
@@ -129,7 +113,6 @@
                                     exception = ex;
                                     return;
                                 }
->>>>>>> 6710764f
                             }
                         }
                     }

name: Update devs api image
on: pull_request
#  push:
#    branches:
#      - develop
jobs:
  update_image:
    strategy:
      matrix:
        os: [ubuntu-latest]
    runs-on: ${{ matrix.os }}
    steps:
      - name: Checkout
        uses: actions/checkout@v2
        with:
          ref: develop
      - name: 'Checkout datarepo-helm-definitions repo'
        uses: actions/checkout@v2
        with:
          repository: 'broadinstitute/datarepo-helm-definitions'
          token: ${{ secrets.HELM_REPO_TOKEN }}
          path: datarepo-helm-definitions
      - name: "Build new delevop docker image"
        uses: broadinstitute/datarepo-actions@ms-imagetagger
        with:
          actions_subcommand: 'gradlebuild'
          role_id: ${{ secrets.ROLE_ID }}
          secret_id: ${{ secrets.SECRET_ID }}
<<<<<<< HEAD
#      - name: "Check and edit Helm definition for dev"
#        uses: broadinstitute/datarepo-actions@ms-imagetagger
#        with:
#          role_id: ${{ secrets.ROLE_ID }}
#          secret_id: ${{ secrets.SECRET_ID }}
#          actions_subcommand: 'deploytagupdate'
#          helm_env_prefix: dev
=======
      - name: "Check and edit Helm definition for dev"
        uses: broadinstitute/datarepo-actions@0.1.0
        with:
          role_id: ${{ secrets.ROLE_ID }}
          secret_id: ${{ secrets.SECRET_ID }}
          actions_subcommand: 'deploytagupdate'
          helm_env_prefix: dev
>>>>>>> bd06e214
      - name: "Check and edit Helm definition for integration"
        uses: broadinstitute/datarepo-actions@ms-imagetagger
        with:
          role_id: ${{ secrets.ROLE_ID }}
          secret_id: ${{ secrets.SECRET_ID }}
          actions_subcommand: 'deploytagupdate'
          helm_env_prefix: 'temp'
#          helm_env_prefix: 'integration-1,integration-2,integration-3,integration-4,integration-5'
      - name: Slack job status
        if: always()
        uses: broadinstitute/action-slack@v2
        with:
          status: ${{ job.status }}
          author_name: Integration Test
          only_mention_fail: smark,jhert
        env:
          GITHUB_TOKEN: ${{ secrets.GITHUB_TOKEN }}
          SLACK_WEBHOOK_URL: ${{ secrets.SLACK_WEBHOOK_URL }}<|MERGE_RESOLUTION|>--- conflicted
+++ resolved
@@ -26,7 +26,7 @@
           actions_subcommand: 'gradlebuild'
           role_id: ${{ secrets.ROLE_ID }}
           secret_id: ${{ secrets.SECRET_ID }}
-<<<<<<< HEAD
+
 #      - name: "Check and edit Helm definition for dev"
 #        uses: broadinstitute/datarepo-actions@ms-imagetagger
 #        with:
@@ -34,15 +34,6 @@
 #          secret_id: ${{ secrets.SECRET_ID }}
 #          actions_subcommand: 'deploytagupdate'
 #          helm_env_prefix: dev
-=======
-      - name: "Check and edit Helm definition for dev"
-        uses: broadinstitute/datarepo-actions@0.1.0
-        with:
-          role_id: ${{ secrets.ROLE_ID }}
-          secret_id: ${{ secrets.SECRET_ID }}
-          actions_subcommand: 'deploytagupdate'
-          helm_env_prefix: dev
->>>>>>> bd06e214
       - name: "Check and edit Helm definition for integration"
         uses: broadinstitute/datarepo-actions@ms-imagetagger
         with:

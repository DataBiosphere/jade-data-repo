--- conflicted
+++ resolved
@@ -32,27 +32,6 @@
 
   final SnapshotBuilderSettings snapshotBuilderSettings;
 
-  public record OccurrenceTable(String tableName, String idColumnName) {}
-
-<<<<<<< HEAD
-=======
-  private static final Map<Integer, OccurrenceTable> DOMAIN_TO_OCCURRENCE_TABLE =
-      Map.of(
-          19, new OccurrenceTable("condition_occurrence", "condition_concept_id"),
-          10, new OccurrenceTable("procedure_occurrence", "procedure_concept_id"),
-          27, new OccurrenceTable("observation", "observation_concept_id"),
-          17, new OccurrenceTable("device_exposure", "device_concept_id"),
-          13, new OccurrenceTable("drug_exposure", "drug_concept_id"));
-
-  public static OccurrenceTable getOccurrenceTableFromDomain(int domainId) {
-    OccurrenceTable occurrenceTable = DOMAIN_TO_OCCURRENCE_TABLE.get(domainId);
-    if (occurrenceTable == null) {
-      throw new BadRequestException(String.format("Domain %s is not found in dataset", domainId));
-    }
-    return occurrenceTable;
-  }
-
->>>>>>> b66f8b3c
   protected CriteriaQueryBuilder(
       String rootTableName,
       TableNameGenerator tableNameGenerator,

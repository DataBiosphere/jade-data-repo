--- conflicted
+++ resolved
@@ -77,11 +77,7 @@
             idField,
             conceptCode,
             countField,
-<<<<<<< HEAD
-            new SelectAlias(new Literal(true), HierarchyQueryBuilder.HAS_CHILDREN));
-=======
-            new SelectAlias(new Literal(1), QueryBuilderFactory.HAS_CHILDREN));
->>>>>>> 62d26fba
+            new SelectAlias(new Literal(true), QueryBuilderFactory.HAS_CHILDREN));
 
     List<TableVariable> tables = List.of(concept, conceptAncestor, domainOccurrence);
 

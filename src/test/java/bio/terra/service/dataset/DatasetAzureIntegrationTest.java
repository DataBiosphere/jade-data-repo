package bio.terra.service.dataset;

import static bio.terra.service.filedata.azure.util.BlobIOTestUtility.MIB;
import static org.hamcrest.MatcherAssert.assertThat;
import static org.hamcrest.Matchers.equalTo;
import static org.hamcrest.Matchers.hasSize;
import static org.hamcrest.Matchers.in;
import static org.hamcrest.Matchers.is;
import static org.hamcrest.Matchers.not;
import static org.hamcrest.Matchers.notNullValue;
import static org.hamcrest.Matchers.startsWith;
import static org.junit.Assert.assertNotNull;
import static org.junit.Assert.assertTrue;
import static org.junit.jupiter.api.Assertions.assertThrows;

import bio.terra.app.model.AzureCloudResource;
import bio.terra.app.model.AzureRegion;
import bio.terra.app.model.GoogleCloudResource;
import bio.terra.app.model.GoogleRegion;
import bio.terra.common.AzureUtils;
import bio.terra.common.SynapseUtils;
import bio.terra.common.TestUtils;
import bio.terra.common.auth.AuthService;
import bio.terra.common.category.Integration;
import bio.terra.common.configuration.TestConfiguration;
import bio.terra.common.configuration.TestConfiguration.User;
import bio.terra.common.fixtures.JsonLoader;
import bio.terra.common.fixtures.Names;
import bio.terra.integration.DataRepoFixtures;
import bio.terra.integration.DataRepoResponse;
import bio.terra.integration.UsersBase;
import bio.terra.model.BillingProfileModel;
import bio.terra.model.BulkLoadArrayRequestModel;
import bio.terra.model.BulkLoadArrayResultModel;
import bio.terra.model.BulkLoadFileModel;
import bio.terra.model.BulkLoadFileResultModel;
import bio.terra.model.BulkLoadHistoryModel;
import bio.terra.model.BulkLoadHistoryModelList;
import bio.terra.model.BulkLoadRequestModel;
import bio.terra.model.BulkLoadResultModel;
import bio.terra.model.CloudPlatform;
import bio.terra.model.DatasetModel;
import bio.terra.model.DatasetSummaryModel;
import bio.terra.model.EnumerateDatasetModel;
import bio.terra.model.FileModel;
import bio.terra.model.IngestRequestModel;
import bio.terra.model.IngestResponseModel;
import bio.terra.model.SnapshotRequestModel;
import bio.terra.model.SnapshotSummaryModel;
import bio.terra.model.StorageResourceModel;
import bio.terra.service.common.azure.StorageTableName;
import bio.terra.service.filedata.azure.tables.TableDependencyDao;
import bio.terra.service.filedata.azure.util.BlobIOTestUtility;
import bio.terra.service.profile.ProfileDao;
import bio.terra.service.resourcemanagement.ResourceService;
import bio.terra.service.resourcemanagement.azure.AzureAuthService;
import bio.terra.service.resourcemanagement.azure.AzureResourceConfiguration;
import bio.terra.service.resourcemanagement.azure.AzureStorageAccountResource;
import bio.terra.service.resourcemanagement.azure.AzureStorageAuthInfo;
import com.azure.data.tables.TableClient;
import com.azure.data.tables.TableServiceClient;
import com.azure.data.tables.models.TableEntity;
import com.azure.resourcemanager.AzureResourceManager;
import com.azure.storage.common.policy.RequestRetryOptions;
import com.azure.storage.common.policy.RetryPolicyType;
import java.nio.charset.StandardCharsets;
import java.nio.file.Files;
import java.util.ArrayList;
import java.util.List;
import java.util.Map;
import java.util.UUID;
import java.util.function.Function;
import java.util.stream.Collectors;
import java.util.stream.Stream;
import org.junit.After;
import org.junit.Before;
import org.junit.Test;
import org.junit.experimental.categories.Category;
import org.junit.runner.RunWith;
import org.slf4j.Logger;
import org.slf4j.LoggerFactory;
import org.springframework.beans.factory.annotation.Autowired;
import org.springframework.boot.test.autoconfigure.web.servlet.AutoConfigureMockMvc;
import org.springframework.boot.test.context.SpringBootTest;
import org.springframework.http.HttpStatus;
import org.springframework.test.context.ActiveProfiles;
import org.springframework.test.context.junit4.SpringRunner;
import org.springframework.util.ResourceUtils;

@RunWith(SpringRunner.class)
@SpringBootTest
@ActiveProfiles({"google", "integrationtest"})
@AutoConfigureMockMvc
@Category(Integration.class)
public class DatasetAzureIntegrationTest extends UsersBase {
  private static final String omopDatasetName = "it_dataset_omop";
  private static final String omopDatasetDesc =
      "OMOP schema based on BigQuery schema from https://github.com/OHDSI/CommonDataModel/wiki";
  private static final String omopDatasetRegionName = AzureRegion.DEFAULT_AZURE_REGION.toString();
  private static final String omopDatasetGcpRegionName =
      GoogleRegion.DEFAULT_GOOGLE_REGION.toString();
  private static Logger logger = LoggerFactory.getLogger(DatasetAzureIntegrationTest.class);

  @Autowired private DataRepoFixtures dataRepoFixtures;
  @Autowired private AuthService authService;
  @Autowired private TestConfiguration testConfig;
  @Autowired private AzureResourceConfiguration azureResourceConfiguration;
  @Autowired private SynapseUtils synapseUtils;
<<<<<<< HEAD
  @Autowired private TableDependencyDao tableDependencyDao;
  @Autowired private AzureUtils azureUtils;
  @Autowired private ProfileDao profileDao;
  @Autowired private ResourceService resourceService;
  @Autowired private DatasetService datasetService;
  @Autowired private AzureAuthService azureAuthService;
=======
  @Autowired private JsonLoader jsonLoader;
>>>>>>> fd20b793

  private String stewardToken;
  private User steward;
  private UUID datasetId;
  private UUID snapshotId;
  private UUID profileId;
  private BillingProfileModel profileModel;
  private BlobIOTestUtility blobIOTestUtility;

  @Before
  public void setup() throws Exception {
    super.setup(false);
    // Voldemort is required by this test since the application is deployed with his user authz'ed
    steward = steward("voldemort");
    stewardToken = authService.getDirectAccessAuthToken(steward.getEmail());
    dataRepoFixtures.resetConfig(steward);
    profileModel = dataRepoFixtures.createAzureBillingProfile(steward);
    profileId = profileModel.getId();
    datasetId = null;
    RequestRetryOptions retryOptions =
        new RequestRetryOptions(
            RetryPolicyType.EXPONENTIAL,
            azureResourceConfiguration.getMaxRetries(),
            azureResourceConfiguration.getRetryTimeoutSeconds(),
            null,
            null,
            null);
    blobIOTestUtility =
        new BlobIOTestUtility(
            azureResourceConfiguration.getAppToken(testConfig.getTargetTenantId()),
            testConfig.getSourceStorageAccountName(),
            null,
            retryOptions);
  }

  @After
  public void teardown() throws Exception {
    dataRepoFixtures.resetConfig(steward);
    if (snapshotId != null) {
      dataRepoFixtures.deleteSnapshot(steward, snapshotId);
      snapshotId = null;
    }
    if (datasetId != null) {
      dataRepoFixtures.deleteDatasetLog(steward, datasetId);
      datasetId = null;
    }

    if (profileId != null) {
      dataRepoFixtures.deleteProfileLog(steward, profileId);
      profileId = null;
    }
  }

  @Test
  public void datasetsHappyPath() throws Exception {
    DatasetSummaryModel summaryModel =
        dataRepoFixtures.createDataset(
            steward, profileId, "it-dataset-omop.json", CloudPlatform.AZURE);
    datasetId = summaryModel.getId();

    logger.info("dataset id is " + summaryModel.getId());
    assertThat(summaryModel.getName(), startsWith(omopDatasetName));
    assertThat(summaryModel.getDescription(), equalTo(omopDatasetDesc));

    DatasetModel datasetModel = dataRepoFixtures.getDataset(steward, summaryModel.getId());

    assertThat(datasetModel.getName(), startsWith(omopDatasetName));
    assertThat(datasetModel.getDescription(), equalTo(omopDatasetDesc));

    // There is a delay from when a resource is created in SAM to when it is available in an
    // enumerate call.
    boolean metExpectation =
        TestUtils.eventualExpect(
            5,
            60,
            true,
            () -> {
              EnumerateDatasetModel enumerateDatasetModel =
                  dataRepoFixtures.enumerateDatasets(steward);
              boolean found = false;
              for (DatasetSummaryModel oneDataset : enumerateDatasetModel.getItems()) {
                if (oneDataset.getId().equals(datasetModel.getId())) {
                  assertThat(oneDataset.getName(), startsWith(omopDatasetName));
                  assertThat(oneDataset.getDescription(), equalTo(omopDatasetDesc));
                  Map<String, StorageResourceModel> storageMap =
                      datasetModel.getStorage().stream()
                          .collect(
                              Collectors.toMap(
                                  StorageResourceModel::getCloudResource, Function.identity()));

                  AzureRegion omopDatasetRegion = AzureRegion.fromValue(omopDatasetRegionName);
                  GoogleRegion omopDatasetGoogleRegion =
                      GoogleRegion.fromValue(omopDatasetGcpRegionName);
                  assertThat(omopDatasetRegion, notNullValue());
                  assertThat(omopDatasetGoogleRegion, notNullValue());

                  assertThat(
                      "Bucket storage matches",
                      storageMap.entrySet().stream()
                          .filter(e -> e.getKey().equals(GoogleCloudResource.BUCKET.getValue()))
                          .findAny()
                          .map(e -> e.getValue().getRegion())
                          .orElseThrow(() -> new RuntimeException("Key not found")),
                      equalTo(
                          omopDatasetGoogleRegion.getRegionOrFallbackBucketRegion().getValue()));

                  assertThat(
                      "Firestore storage matches",
                      storageMap.entrySet().stream()
                          .filter(e -> e.getKey().equals(GoogleCloudResource.FIRESTORE.getValue()))
                          .findAny()
                          .map(e -> e.getValue().getRegion())
                          .orElseThrow(() -> new RuntimeException("Key not found")),
                      equalTo(
                          omopDatasetGoogleRegion.getRegionOrFallbackFirestoreRegion().getValue()));

                  assertThat(
                      "Storage account storage matches",
                      storageMap.entrySet().stream()
                          .filter(
                              e -> e.getKey().equals(AzureCloudResource.STORAGE_ACCOUNT.getValue()))
                          .findAny()
                          .map(e -> e.getValue().getRegion())
                          .orElseThrow(() -> new RuntimeException("Key not found")),
                      equalTo(omopDatasetRegion.getValue()));

                  found = true;
                  break;
                }
              }
              return found;
            });

    assertTrue("dataset was found in enumeration", metExpectation);

    // This should fail since it currently has dataset storage account within
    assertThrows(AssertionError.class, () -> dataRepoFixtures.deleteProfile(steward, profileId));

    // Create and delete a dataset and make sure that the profile still can't be deleted
    DatasetSummaryModel summaryModel2 =
        dataRepoFixtures.createDataset(
            steward, profileId, "it-dataset-omop.json", CloudPlatform.AZURE);

    Dataset dataset2 = new Dataset().id(summaryModel2.getId())
        .defaultProfileId(summaryModel2.getDefaultProfileId());

    AzureStorageAccountResource storageAccountResource =
        resourceService.getDatasetStorageAccount(dataset2, profileModel);
    AzureStorageAuthInfo storageAuthInfo =
        AzureStorageAuthInfo.azureStorageAuthInfoBuilder(profileModel, storageAccountResource);

    TableServiceClient tableServiceClient = azureAuthService.getTableServiceClient(storageAuthInfo);

    // add fake rows here
    UUID snapshotId = UUID.randomUUID();
    List<String> fileUUIDs = List.of(UUID.randomUUID().toString());
    tableDependencyDao.storeSnapshotFileDependencies(
        tableServiceClient, summaryModel2.getId(), snapshotId, fileUUIDs);
    String tableName = StorageTableName.DEPENDENCIES.toTableName(summaryModel2.getId());

    TableClient tableClient = tableServiceClient.getTableClient(tableName);
    TableEntity createdEntity = tableClient.getEntity(snapshotId.toString(), fileUUIDs.get(0));
    azureUtils.assertEntityCorrect(createdEntity, snapshotId, fileUUIDs.get(0), 1L);
    // assert that delete fails
    dataRepoFixtures.deleteDatasetShouldFail(steward, summaryModel2.getId());
    // delete dependencies
    tableDependencyDao.deleteSnapshotFileDependencies(
        tableServiceClient, summaryModel2.getId(), snapshotId);
    // delete should succeed
    dataRepoFixtures.deleteDataset(steward, summaryModel2.getId());
    assertThat(
        "Original dataset is still there",
        dataRepoFixtures
            .getDatasetRaw(steward, summaryModel.getId())
            .getStatusCode()
            .is2xxSuccessful(),
        equalTo(true));
    assertThat(
        "New dataset was deleted",
        dataRepoFixtures.getDatasetRaw(steward, summaryModel2.getId()).getStatusCode().value(),
        // TODO: fix bug where this shows up as a 401 and not a 404 since it's not longer in Sam
        equalTo(401));
    assertThrows(AssertionError.class, () -> dataRepoFixtures.deleteProfile(steward, profileId));

    // Make sure that any failure in tearing down is presented as a test failure
    clearEnvironment();
  }

  @Test
  public void datasetIngestFileHappyPath() throws Exception {
    String blobName = "myBlob";
    long fileSize = MIB / 10;
    String sourceFile = blobIOTestUtility.uploadSourceFile(blobName, fileSize);
    DatasetSummaryModel summaryModel =
        dataRepoFixtures.createDataset(
            steward, profileId, "it-dataset-omop.json", CloudPlatform.AZURE);
    datasetId = summaryModel.getId();

    BulkLoadFileModel fileLoadModel =
        new BulkLoadFileModel()
            .mimeType("text/plain")
            .sourcePath(String.format(blobIOTestUtility.createSourcePath(sourceFile)))
            .targetPath("/test/target.txt");
    BulkLoadFileModel fileLoadModelSas =
        new BulkLoadFileModel()
            .mimeType("text/plain")
            .sourcePath(
                blobIOTestUtility.createSourceSignedPath(
                    sourceFile, getSourceStorageAccountPrimarySharedKey()))
            .targetPath("/test/targetSas.txt");
    BulkLoadArrayResultModel result =
        dataRepoFixtures.bulkLoadArray(
            steward,
            datasetId,
            new BulkLoadArrayRequestModel()
                .profileId(summaryModel.getDefaultProfileId())
                .loadTag("loadTag")
                .addLoadArrayItem(fileLoadModel)
                .addLoadArrayItem(fileLoadModelSas));

    assertThat(result.getLoadSummary().getSucceededFiles(), equalTo(2));

    assertThat(
        "file size matches",
        dataRepoFixtures.getFileByName(steward, datasetId, "/test/target.txt").getSize(),
        equalTo(fileSize));

    assertThat(
        "file with Sas size matches",
        dataRepoFixtures.getFileByName(steward, datasetId, "/test/targetSas.txt").getSize(),
        equalTo(fileSize));

    // lookup file
    List<BulkLoadFileResultModel> loadedFiles = result.getLoadFileResults();
    BulkLoadFileResultModel file1 = loadedFiles.get(0);
    FileModel file1Model = dataRepoFixtures.getFileById(steward(), datasetId, file1.getFileId());
    assertThat("Test retrieve file by ID", file1Model.getFileId(), equalTo(file1.getFileId()));

    BulkLoadFileResultModel file2 = loadedFiles.get(1);
    FileModel file2Model =
        dataRepoFixtures.getFileByName(steward(), datasetId, file2.getTargetPath());
    assertThat("Test retrieve file by path", file2Model.getFileId(), equalTo(file2.getFileId()));

    // ingest via control file
    String flightId = UUID.randomUUID().toString();
    String controlFileBlob = flightId + "/file-ingest-request.json";
    List<BulkLoadFileModel> bulkLoadFileModelList = new ArrayList<>();
    bulkLoadFileModelList.add(
        new BulkLoadFileModel()
            .mimeType("text/plain")
            .sourcePath(blobIOTestUtility.createSourcePath(sourceFile))
            .targetPath(String.format("%s/%s", flightId, "target.txt")));
    bulkLoadFileModelList.add(
        new BulkLoadFileModel()
            .mimeType("text/plain")
            .sourcePath(blobIOTestUtility.createSourcePath(sourceFile))
            .targetPath(String.format("%s/%s", flightId, "target2.txt")));

    String controlFileUrl =
        blobIOTestUtility.uploadFileWithContents(
            controlFileBlob, TestUtils.readControlFile(bulkLoadFileModelList));

    String bulkLoadTag = Names.randomizeName("loadTag");
    BulkLoadRequestModel request =
        new BulkLoadRequestModel()
            .loadControlFile(controlFileUrl)
            .loadTag(bulkLoadTag)
            .profileId(profileId);
    BulkLoadResultModel bulkLoadResult = dataRepoFixtures.bulkLoad(steward, datasetId, request);
    assertThat("result", bulkLoadResult.getSucceededFiles(), equalTo(2));

    // Control file test - Look up the loaded files
    BulkLoadHistoryModelList controlFileLoadResults =
        dataRepoFixtures.getLoadHistory(steward, datasetId, bulkLoadTag, 0, 2);
    for (BulkLoadHistoryModel bulkFileEntry : controlFileLoadResults.getItems()) {
      assertNotNull(dataRepoFixtures.getFileById(steward(), datasetId, bulkFileEntry.getFileId()));
    }

    // dataset ingest
    // Ingest Metadata - 1 row from JSON file
    String datasetIngestFlightId = UUID.randomUUID().toString();
    String datasetIngestControlFileBlob =
        datasetIngestFlightId + "/azure-domain-ingest-request.json";
    String ingestRequestPathJSON =
        blobIOTestUtility.uploadFileWithContents(
            datasetIngestControlFileBlob,
            "{\"domain_id\" : \"1\", \"domain_name\" : \"domain1\", \"domain_concept_id\" : 1}");

    String jsonIngestTableName = "domain";
    IngestRequestModel ingestRequestJSON =
        new IngestRequestModel()
            .format(IngestRequestModel.FormatEnum.JSON)
            .ignoreUnknownValues(false)
            .maxBadRecords(0)
            .table(jsonIngestTableName)
            .path(ingestRequestPathJSON)
            .profileId(profileId)
            .loadTag(Names.randomizeName("test"));
    IngestResponseModel ingestResponseJSON =
        dataRepoFixtures.ingestJsonData(steward, datasetId, ingestRequestJSON);
    assertThat("2 rows were ingested", ingestResponseJSON.getRowCount(), equalTo(1L));

    // Ingest 2 rows from CSV
    String ingest2TableName = "vocabulary";
    String csvDatasetIngestFlightId = UUID.randomUUID().toString();
    String csvDatasetIngestControlFileBlob =
        csvDatasetIngestFlightId + "/azure-vocab-ingest-request.csv";
    String ingestRequestPathCSV =
        blobIOTestUtility.uploadFileWithContents(
            csvDatasetIngestControlFileBlob,
            String.format(
                "vocabulary_id,vocabulary_name,vocabulary_reference,vocabulary_version,vocabulary_concept_id%n"
                    + "\"1\",\"vocab1\",\"%s\",\"v1\",1%n"
                    + "\"2\",\"vocab2\",\"%s\",\"v2\",2",
                file1Model.getFileId(), file2Model.getFileId()));
    IngestRequestModel ingestRequestCSV =
        new IngestRequestModel()
            .format(IngestRequestModel.FormatEnum.CSV)
            .ignoreUnknownValues(false)
            .maxBadRecords(0)
            .table(ingest2TableName)
            .path(ingestRequestPathCSV)
            .profileId(profileId)
            .loadTag(Names.randomizeName("test"))
            .csvSkipLeadingRows(2);
    IngestResponseModel ingestResponseCSV =
        dataRepoFixtures.ingestJsonData(steward, datasetId, ingestRequestCSV);
    assertThat("2 row were ingested", ingestResponseCSV.getRowCount(), equalTo(2L));

    // Create Snapshot by full view
    SnapshotRequestModel requestModelAll =
        jsonLoader.loadObject("ingest-test-snapshot-fullviews.json", SnapshotRequestModel.class);
    requestModelAll.getContents().get(0).datasetName(summaryModel.getName());

    SnapshotSummaryModel snapshotSummaryAll =
        dataRepoFixtures.createSnapshotWithRequest(
            steward(), summaryModel.getName(), profileId, requestModelAll);
    snapshotId = snapshotSummaryAll.getId();
    assertThat("Snapshot exists", snapshotSummaryAll.getName(), equalTo(requestModelAll.getName()));

    // Delete the file we just ingested
    String fileId = result.getLoadFileResults().get(0).getFileId();
    String filePath = result.getLoadFileResults().get(0).getTargetPath();
    dataRepoFixtures.deleteFile(steward, datasetId, fileId);

    assertThat(
        "file is gone",
        dataRepoFixtures.getFileByIdRaw(steward, datasetId, fileId).getStatusCode(),
        equalTo(HttpStatus.NOT_FOUND));

    assertThat(
        "file is gone",
        dataRepoFixtures.getFileByNameRaw(steward, datasetId, filePath).getStatusCode(),
        equalTo(HttpStatus.NOT_FOUND));

    // Make sure that any failure in tearing down is presented as a test failure
    blobIOTestUtility.deleteContainers();
    // TODO - implement Snapshot delete flight (DR-2194)
    clearEnvironment();
  }

  @Test
  public void testDatasetFileIngestLoadHistory() throws Exception {
    String blobName = "myBlob";
    long fileSize = MIB / 10;
    String sourceFile = blobIOTestUtility.uploadSourceFile(blobName, fileSize);
    DatasetSummaryModel summaryModel =
        dataRepoFixtures.createDataset(
            steward, profileId, "it-dataset-omop.json", CloudPlatform.AZURE);
    datasetId = summaryModel.getId();

    BulkLoadFileModel fileLoadModel =
        new BulkLoadFileModel()
            .mimeType("text/plain")
            .sourcePath(blobIOTestUtility.createSourcePath(sourceFile))
            .targetPath("/test/target.txt");
    BulkLoadFileModel fileLoadModelSas =
        new BulkLoadFileModel()
            .mimeType("text/plain")
            .sourcePath(
                blobIOTestUtility.createSourceSignedPath(
                    sourceFile, getSourceStorageAccountPrimarySharedKey()))
            .targetPath("/test/targetSas.txt");
    BulkLoadArrayResultModel bulkLoadResult1 =
        dataRepoFixtures.bulkLoadArray(
            steward,
            datasetId,
            new BulkLoadArrayRequestModel()
                .profileId(summaryModel.getDefaultProfileId())
                .loadTag("loadTag")
                .addLoadArrayItem(fileLoadModel)
                .addLoadArrayItem(fileLoadModelSas));

    BulkLoadFileModel fileLoadModel2 =
        new BulkLoadFileModel()
            .mimeType("text/plain")
            .sourcePath(blobIOTestUtility.createSourcePath(sourceFile))
            .targetPath("/test/target2.txt");
    BulkLoadFileModel fileLoadModelSas2 =
        new BulkLoadFileModel()
            .mimeType("text/plain")
            .sourcePath(
                blobIOTestUtility.createSourceSignedPath(
                    sourceFile, getSourceStorageAccountPrimarySharedKey()))
            .targetPath("/test/targetSas2.txt");

    BulkLoadArrayResultModel bulkLoadResult2 =
        dataRepoFixtures.bulkLoadArray(
            steward,
            datasetId,
            new BulkLoadArrayRequestModel()
                .profileId(summaryModel.getDefaultProfileId())
                .loadTag("loadTag")
                .addLoadArrayItem(fileLoadModel2)
                .addLoadArrayItem(fileLoadModelSas2));

    BulkLoadFileModel fileLoadModel3 =
        new BulkLoadFileModel()
            .mimeType("text/plain")
            .sourcePath(blobIOTestUtility.createSourcePath(sourceFile))
            .targetPath("/test/target3.txt");
    BulkLoadFileModel fileLoadModelSas3 =
        new BulkLoadFileModel()
            .mimeType("text/plain")
            .sourcePath(
                blobIOTestUtility.createSourceSignedPath(
                    sourceFile, getSourceStorageAccountPrimarySharedKey()))
            .targetPath("/test/targetSas3.txt");
    dataRepoFixtures.bulkLoadArray(
        steward,
        datasetId,
        new BulkLoadArrayRequestModel()
            .profileId(summaryModel.getDefaultProfileId())
            .loadTag("differentLoadTag")
            .addLoadArrayItem(fileLoadModel3)
            .addLoadArrayItem(fileLoadModelSas3));

    var loadHistoryList1 = dataRepoFixtures.getLoadHistory(steward, datasetId, "loadTag", 0, 2);
    var loadHistoryList2 = dataRepoFixtures.getLoadHistory(steward, datasetId, "loadTag", 2, 10);
    var loadHistoryList1and2 =
        dataRepoFixtures.getLoadHistory(steward, datasetId, "loadTag", 0, 10);
    var loadHistoryList3 =
        dataRepoFixtures.getLoadHistory(steward, datasetId, "differentLoadTag", 0, 10);
    var loaded1and2 =
        Stream.concat(
                bulkLoadResult1.getLoadFileResults().stream(),
                bulkLoadResult2.getLoadFileResults().stream())
            .collect(Collectors.toSet());

    var loadHistory1and2Models =
        Stream.concat(loadHistoryList1.getItems().stream(), loadHistoryList2.getItems().stream());

    assertThat("limited load history is the correct size", loadHistoryList1.getTotal(), equalTo(2));
    assertThat("offset load history is the correct size", loadHistoryList2.getTotal(), equalTo(2));
    assertThat(
        "all load history for load tag is returned", loadHistoryList1and2.getTotal(), equalTo(4));
    assertThat(
        "getting load history has the same items as response from bulk file load",
        loadHistory1and2Models
            .map(TestUtils::toBulkLoadFileResultModel)
            .collect(Collectors.toSet()),
        equalTo(loaded1and2));
    assertThat(
        "load counts under different load tags are returned separately",
        loadHistoryList3.getTotal(),
        equalTo(2));
    for (var loadHistoryModel : loadHistoryList3.getItems()) {
      assertThat(
          "models from different load tags are returned in different requests",
          loadHistoryModel,
          not(in(loadHistoryList1and2.getItems())));
    }

    // Make sure that any failure in tearing down is presented as a test failure
    blobIOTestUtility.deleteContainers();
    clearEnvironment();
  }

  @Test
  public void testDatasetFileRefValidation() throws Exception {
    DatasetSummaryModel summaryModel =
        dataRepoFixtures.createDataset(
            steward, profileId, "dataset-ingest-azure-fileref.json", CloudPlatform.AZURE);
    datasetId = summaryModel.getId();

    String noFilesContents =
        "sample_name,data_type,vcf_file_ref,vcf_index_file_ref\n"
            + String.format("NA12878_none,none,%s,%s", UUID.randomUUID(), UUID.randomUUID());
    String noFilesControlFile =
        blobIOTestUtility.uploadFileWithContents("dataset-files-ingest-fail.csv", noFilesContents);

    IngestRequestModel noFilesIngestRequest =
        new IngestRequestModel()
            .format(IngestRequestModel.FormatEnum.CSV)
            .ignoreUnknownValues(false)
            .maxBadRecords(0)
            .table("sample_vcf")
            .path(noFilesControlFile)
            .profileId(profileId)
            .loadTag(Names.randomizeName("test2"))
            .csvSkipLeadingRows(2);

    DataRepoResponse<IngestResponseModel> noFilesIngestResponse =
        dataRepoFixtures.ingestJsonDataRaw(steward, datasetId, noFilesIngestRequest);

    assertThat(
        "No files yet loaded doesn't result in an NPE",
        noFilesIngestResponse.getErrorObject().get().getMessage(),
        equalTo("Invalid file ids found during ingest (2 returned in details)"));

    String loadTag = UUID.randomUUID().toString();
    var arrayRequestModel =
        new BulkLoadArrayRequestModel()
            .profileId(summaryModel.getDefaultProfileId())
            .loadTag(loadTag);

    long fileSize = MIB / 10;
    Stream.of(
            "NA12878_PLUMBING_exome.g.vcf.gz",
            "NA12878_PLUMBING_exome.g.vcf.gz.tbi",
            "NA12878_PLUMBING_wgs.g.vcf.gz",
            "NA12878_PLUMBING_wgs.g.vcf.gz.tbi")
        .map(
            name -> {
              String sourceFile = blobIOTestUtility.uploadSourceFile(name, fileSize);
              return new BulkLoadFileModel()
                  .sourcePath(blobIOTestUtility.createSourcePath(sourceFile))
                  .targetPath("/vcfs/downsampled/" + name)
                  .description("Test file for " + name)
                  .mimeType("text/plain");
            })
        .forEach(arrayRequestModel::addLoadArrayItem);

    var bulkLoadArrayResultModel =
        dataRepoFixtures.bulkLoadArray(steward, datasetId, arrayRequestModel);

    var resultModels =
        bulkLoadArrayResultModel.getLoadFileResults().stream()
            .collect(
                Collectors.toMap(
                    m -> m.getTargetPath().replaceAll("/vcfs/downsampled/NA12878_PLUMBING_", ""),
                    Function.identity()));
    var exomeVcf = resultModels.get("exome.g.vcf.gz");
    var exomeVcfIndex = resultModels.get("exome.g.vcf.gz.tbi");
    var wgsVcf = resultModels.get("wgs.g.vcf.gz");
    var wgsVcfIndex = resultModels.get("wgs.g.vcf.gz.tbi");

    var datasetMetadata =
        Files.readString(
            ResourceUtils.getFile("classpath:dataset-ingest-combined-metadata-only.csv").toPath());
    var metadataWithFileIds =
        datasetMetadata
            .replaceFirst("EXOME_VCF_FILE_REF", exomeVcf.getFileId())
            .replaceFirst("EXOME_VCF_INDEX_FILE_REF", exomeVcfIndex.getFileId())
            .replaceFirst("WGS_VCF_FILE_REF", wgsVcf.getFileId())
            .replaceFirst("WGS_VCF_INDEX_FILE_REF", wgsVcfIndex.getFileId());

    String controlFile =
        blobIOTestUtility.uploadFileWithContents("dataset-files-ingest.csv", metadataWithFileIds);
    IngestRequestModel ingestRequest =
        new IngestRequestModel()
            .format(IngestRequestModel.FormatEnum.CSV)
            .ignoreUnknownValues(false)
            .maxBadRecords(0)
            .table("sample_vcf")
            .path(controlFile)
            .profileId(profileId)
            .loadTag(Names.randomizeName("test"))
            .csvSkipLeadingRows(2);

    IngestResponseModel ingestResponseJson =
        dataRepoFixtures.ingestJsonData(steward, datasetId, ingestRequest);

    assertThat(
        "there are two successful ingest rows", ingestResponseJson.getRowCount(), equalTo(2L));
    assertThat("there were no bad ingest rows", ingestResponseJson.getBadRowCount(), equalTo(0L));

    IngestRequestModel failingIngestRequest =
        new IngestRequestModel()
            .format(IngestRequestModel.FormatEnum.CSV)
            .ignoreUnknownValues(false)
            .maxBadRecords(0)
            .table("sample_vcf")
            .path(noFilesControlFile)
            .profileId(profileId)
            .loadTag(Names.randomizeName("test2"))
            .csvSkipLeadingRows(2);

    DataRepoResponse<IngestResponseModel> failingIngestResponse =
        dataRepoFixtures.ingestJsonDataRaw(steward, datasetId, failingIngestRequest);

    assertThat(
        "Failing fileIds return an error",
        failingIngestResponse.getErrorObject().isPresent(),
        is(true));

    assertThat(
        "2 invalid ids were returned",
        failingIngestResponse.getErrorObject().get().getErrorDetail(),
        hasSize(2));

    // Make sure that any failure in tearing down is presented as a test failure
    blobIOTestUtility.deleteContainers();
    clearEnvironment();
  }

  @Test
  public void testDatasetCombinedIngest() throws Exception {
    DatasetSummaryModel summaryModel =
        dataRepoFixtures.createDataset(
            steward, profileId, "dataset-ingest-combined-azure.json", CloudPlatform.AZURE);
    datasetId = summaryModel.getId();

    String controlFileContents;
    try (var resourceStream =
        this.getClass().getResourceAsStream("/dataset-ingest-combined-control-azure.json")) {
      controlFileContents = new String(resourceStream.readAllBytes(), StandardCharsets.UTF_8);
    }

    String controlFile =
        blobIOTestUtility.uploadFileWithContents(
            "dataset-files-ingest-combined.json", controlFileContents);

    IngestRequestModel ingestRequest =
        new IngestRequestModel()
            .format(IngestRequestModel.FormatEnum.JSON)
            .ignoreUnknownValues(false)
            .maxBadRecords(0)
            .table("sample_vcf")
            .path(controlFile)
            .profileId(profileId)
            .loadTag(Names.randomizeName("azureCombinedIngestTest"));

    IngestResponseModel ingestResponse =
        dataRepoFixtures.ingestJsonData(steward, datasetId, ingestRequest);

    dataRepoFixtures.assertCombinedIngestCorrect(ingestResponse, steward);

    clearEnvironment();
  }

  private void clearEnvironment() throws Exception {
    if (snapshotId != null) {
      dataRepoFixtures.deleteSnapshot(steward, snapshotId);
      snapshotId = null;
    }

    if (datasetId != null) {
      dataRepoFixtures.deleteDataset(steward, datasetId);
      datasetId = null;
    }

    if (profileId != null) {
      dataRepoFixtures.deleteProfile(steward, profileId);
      profileId = null;
    }
  }

  private String getSourceStorageAccountPrimarySharedKey() {
    AzureResourceManager client =
        this.azureResourceConfiguration.getClient(
            testConfig.getTargetTenantId(), testConfig.getTargetSubscriptionId());

    return client
        .storageAccounts()
        .getByResourceGroup(
            testConfig.getTargetResourceGroupName(), testConfig.getSourceStorageAccountName())
        .getKeys()
        .iterator()
        .next()
        .value();
  }
}<|MERGE_RESOLUTION|>--- conflicted
+++ resolved
@@ -106,16 +106,13 @@
   @Autowired private TestConfiguration testConfig;
   @Autowired private AzureResourceConfiguration azureResourceConfiguration;
   @Autowired private SynapseUtils synapseUtils;
-<<<<<<< HEAD
   @Autowired private TableDependencyDao tableDependencyDao;
   @Autowired private AzureUtils azureUtils;
   @Autowired private ProfileDao profileDao;
   @Autowired private ResourceService resourceService;
   @Autowired private DatasetService datasetService;
   @Autowired private AzureAuthService azureAuthService;
-=======
   @Autowired private JsonLoader jsonLoader;
->>>>>>> fd20b793
 
   private String stewardToken;
   private User steward;

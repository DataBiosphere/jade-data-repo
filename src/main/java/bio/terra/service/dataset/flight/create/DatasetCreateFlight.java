package bio.terra.service.dataset.flight.create;

import bio.terra.app.configuration.ApplicationConfiguration;
import bio.terra.model.DatasetRequestModel;
import bio.terra.service.dataset.DatasetDao;
import bio.terra.service.dataset.DatasetService;
import bio.terra.service.dataset.flight.UnlockDatasetStep;
import bio.terra.service.iam.AuthenticatedUserRequest;
import bio.terra.service.iam.IamAction;
import bio.terra.service.iam.IamResourceType;
import bio.terra.service.iam.IamService;
import bio.terra.service.iam.flight.VerifyAuthorizationStep;
import bio.terra.service.job.JobMapKeys;
import bio.terra.service.resourcemanagement.DataLocationService;
import bio.terra.service.resourcemanagement.google.GoogleResourceService;
import bio.terra.service.tabulardata.google.BigQueryPdao;
import bio.terra.stairway.Flight;
import bio.terra.stairway.FlightMap;
import org.springframework.context.ApplicationContext;

public class DatasetCreateFlight extends Flight {

    public DatasetCreateFlight(FlightMap inputParameters, Object applicationContext) {
        super(inputParameters, applicationContext);

        // get the required daos and services to pass into the steps
        ApplicationContext appContext = (ApplicationContext) applicationContext;
        DatasetDao datasetDao = (DatasetDao) appContext.getBean("datasetDao");
        DatasetService datasetService = (DatasetService) appContext.getBean("datasetService");
        DataLocationService dataLocationService = (DataLocationService) appContext.getBean("dataLocationService");
        BigQueryPdao bigQueryPdao = (BigQueryPdao) appContext.getBean("bigQueryPdao");
        IamService iamClient = (IamService) appContext.getBean("iamService");
        ApplicationConfiguration appConfig = (ApplicationConfiguration) appContext.getBean("applicationConfiguration");
        GoogleResourceService resourceService = (GoogleResourceService) appContext.getBean("googleResourceService");

        // get data from inputs that steps need
        AuthenticatedUserRequest userReq = inputParameters.get(
            JobMapKeys.AUTH_USER_INFO.getKeyName(), AuthenticatedUserRequest.class);
        DatasetRequestModel datasetRequest =
            inputParameters.get(JobMapKeys.REQUEST.getKeyName(), DatasetRequestModel.class);

        addStep(new VerifyAuthorizationStep(
            iamClient,
            IamResourceType.DATAREPO,
            appConfig.getResourceId(),
            IamAction.CREATE_DATASET));
        addStep(new CreateDatasetMetadataStep(datasetDao, datasetRequest));
        // TODO: create dataset data project step
        // right now the cloud project is created as part of the PrimaryDataStep below
        addStep(new CreateDatasetPrimaryDataStep(bigQueryPdao, datasetDao, dataLocationService));
<<<<<<< HEAD
        addStep(new CreateDatasetAuthzResource(iamClient, bigQueryPdao, datasetService, userReq, resourceService));
        addStep(new UnlockDatasetStep(datasetDao));
=======
        addStep(new CreateDatasetAuthzResource(iamClient, bigQueryPdao, datasetService, userReq));
        addStep(new UnlockDatasetStep(datasetDao, false));
>>>>>>> 196431bd
    }

}<|MERGE_RESOLUTION|>--- conflicted
+++ resolved
@@ -48,13 +48,8 @@
         // TODO: create dataset data project step
         // right now the cloud project is created as part of the PrimaryDataStep below
         addStep(new CreateDatasetPrimaryDataStep(bigQueryPdao, datasetDao, dataLocationService));
-<<<<<<< HEAD
         addStep(new CreateDatasetAuthzResource(iamClient, bigQueryPdao, datasetService, userReq, resourceService));
-        addStep(new UnlockDatasetStep(datasetDao));
-=======
-        addStep(new CreateDatasetAuthzResource(iamClient, bigQueryPdao, datasetService, userReq));
         addStep(new UnlockDatasetStep(datasetDao, false));
->>>>>>> 196431bd
     }
 
 }
package bio.terra.service.snapshotbuilder.utils;

import static bio.terra.service.snapshotbuilder.utils.SearchConceptsQueryBuilder.createSearchConceptClause;
import static org.hamcrest.MatcherAssert.assertThat;
import static org.hamcrest.Matchers.equalToCompressingWhiteSpace;
import static org.hamcrest.Matchers.is;

import bio.terra.common.CloudPlatformWrapper;
import bio.terra.common.category.Unit;
import bio.terra.model.SnapshotBuilderDomainOption;
import bio.terra.service.snapshotbuilder.query.QueryTestUtils;
import bio.terra.service.snapshotbuilder.query.SqlRenderContext;
import bio.terra.service.snapshotbuilder.query.TablePointer;
import bio.terra.service.snapshotbuilder.query.TableVariable;
import org.junit.jupiter.api.Tag;
import org.junit.jupiter.api.extension.ExtendWith;
import org.junit.jupiter.params.ParameterizedTest;
import org.junit.jupiter.params.provider.ArgumentsSource;
import org.mockito.junit.jupiter.MockitoExtension;

@ExtendWith(MockitoExtension.class)
@Tag(Unit.TAG)
class SearchConceptsQueryBuilderTest {

  private SnapshotBuilderDomainOption createDomainOption(
      String name, int id, String occurrenceTable, String columnName) {
    var option = new SnapshotBuilderDomainOption();
    option.name(name).id(id).tableName(occurrenceTable).columnName(columnName);
    return option;
  }

  private static final String GCP_QUERY =
      """
      SELECT c.concept_name, c.concept_id, COUNT(DISTINCT o.person_id) AS count, 1 AS has_children
      FROM concept AS c
               JOIN observation AS o ON o.observation_concept_id = c.concept_id
      WHERE (c.domain_id = 'Observation' AND
             (CONTAINS_SUBSTR(c.concept_name, 'cancer') OR CONTAINS_SUBSTR(c.concept_code, 'cancer')))
      GROUP BY c.concept_name, c.concept_id
      ORDER BY count DESC
      LIMIT 100""";

  private static final String AZURE_QUERY =
      """
      SELECT TOP 100 c.concept_name, c.concept_id, COUNT(DISTINCT o.person_id) AS count, 1 AS has_children
      FROM concept AS c
               JOIN observation AS o ON o.observation_concept_id = c.concept_id
      WHERE (c.domain_id = 'Observation' AND
             (CHARINDEX('cancer', c.concept_name) > 0 OR CHARINDEX('cancer', c.concept_code) > 0))
      GROUP BY c.concept_name, c.concept_id
      ORDER BY count DESC""";

  @ParameterizedTest
  @ArgumentsSource(QueryTestUtils.Contexts.class)
  void buildSearchConceptsQuery(SqlRenderContext context) {
    CloudPlatformWrapper platformWrapper = context.getPlatform();
    SnapshotBuilderDomainOption domainOption =
        createDomainOption("Observation", 27, "observation", "observation_concept_id");

    String expectedGCPQuery =
        """
            SELECT c.concept_name, c.concept_id, COUNT(DISTINCT o.person_id) AS count
            FROM concept AS c
            JOIN concept_ancestor AS c0 ON c0.ancestor_concept_id = c.concept_id
            LEFT JOIN observation AS o ON o.observation_concept_id = c0.descendant_concept_id
            WHERE (c.domain_id = 'Observation'
            AND (CONTAINS_SUBSTR(c.concept_name, 'cancer')
            OR CONTAINS_SUBSTR(c.concept_code, 'cancer')))
            GROUP BY c.concept_name, c.concept_id
            ORDER BY count DESC
            LIMIT 100
       """;

    String expectedAzureQuery =
        """
            SELECT TOP 100 c.concept_name, c.concept_id, COUNT(DISTINCT o.person_id) AS count
            FROM concept AS c
            JOIN concept_ancestor AS c0 ON c0.ancestor_concept_id = c.concept_id
            LEFT JOIN observation AS o ON o.observation_concept_id = c0.descendant_concept_id
            WHERE (c.domain_id = 'Observation'
            AND (CHARINDEX('cancer', c.concept_name) > 0
            OR CHARINDEX('cancer', c.concept_code) > 0))
            GROUP BY c.concept_name, c.concept_id
            ORDER BY count DESC""";

    String actual =
        new QueryBuilderFactory()
            .searchConceptsQueryBuilder()
            .buildSearchConceptsQuery(domainOption, "cancer")
            .renderSQL(context);

    assertThat(
<<<<<<< HEAD
        actual, equalToCompressingWhiteSpace(context.getPlatform().choose(GCP_QUERY, AZURE_QUERY)));
=======
        "generated SQL for GCP is correct",
        actual,
        equalToCompressingWhiteSpace(
            platformWrapper.choose(() -> expectedGCPQuery, () -> expectedAzureQuery)));
>>>>>>> 28f99d28
  }

  @ParameterizedTest
  @ArgumentsSource(QueryTestUtils.Contexts.class)
  void buildSearchConceptsQueryEmpty(SqlRenderContext context) {
    CloudPlatformWrapper platformWrapper = context.getPlatform();
    SnapshotBuilderDomainOption domainOption =
        createDomainOption("Condition", 19, "condition_occurrence", "condition_concept_id");
    String actual =
        new QueryBuilderFactory()
            .searchConceptsQueryBuilder()
            .buildSearchConceptsQuery(domainOption, "")
            .renderSQL(context);
    String expected =
        """
<<<<<<< HEAD
              c.concept_name, c.concept_id, COUNT(DISTINCT c0.person_id) AS count, 1 AS has_children
            FROM concept AS c
              JOIN condition_occurrence AS c0 ON c0.condition_concept_id = c.concept_id
            WHERE c.domain_id = 'Condition'
              GROUP BY c.concept_name, c.concept_id
              ORDER BY count DESC""";
    if (platformWrapper.isAzure()) {
      assertThat(
          "generated SQL for Azure empty search string is correct",
          actual,
          equalToCompressingWhiteSpace("SELECT TOP 100 " + expected));
    }
    if (platformWrapper.isGcp()) {
      assertThat(
          "generated SQL for GCP empty search string is correct",
          actual,
          equalToCompressingWhiteSpace("SELECT " + expected + " LIMIT 100"));
    }
=======
            c.concept_name, c.concept_id, COUNT(DISTINCT c0.person_id) AS count
            FROM concept AS c
            JOIN concept_ancestor AS c1 ON c1.ancestor_concept_id = c.concept_id
            LEFT JOIN condition_occurrence AS c0 ON c0.condition_concept_id = c1.descendant_concept_id
            WHERE c.domain_id = 'Condition'
            GROUP BY c.concept_name, c.concept_id
            ORDER BY count DESC
        """;

    assertThat(
        "generated SQL for GCP and Azure empty search string is correct",
        actual,
        // table name is added when the Query is created
        equalToCompressingWhiteSpace(
            platformWrapper.choose(
                () -> "SELECT " + expected + " LIMIT 100", () -> "SELECT TOP 100 " + expected)));
>>>>>>> 28f99d28
  }

  @ParameterizedTest
  @ArgumentsSource(QueryTestUtils.Contexts.class)
  void testCreateSearchConceptClause(SqlRenderContext context) {
    CloudPlatformWrapper platformWrapper = context.getPlatform();
    TableVariable conceptTableVariable =
        TableVariable.forPrimary(TablePointer.fromTableName("concept"));
    String actual =
        createSearchConceptClause(conceptTableVariable, "cancer", "concept_name")
            .renderSQL(context);

    var expectedGCPQuery = "CONTAINS_SUBSTR(c.concept_name, 'cancer')";
    var expectedAzureQuery = "CHARINDEX('cancer', c.concept_name) > 0";

    assertThat(
        "generated sql is as expected",
        actual,
        // table name is added when the Query is created
        equalToCompressingWhiteSpace(
            platformWrapper.choose(() -> expectedGCPQuery, () -> expectedAzureQuery)));
  }

  @ParameterizedTest
  @ArgumentsSource(QueryTestUtils.Contexts.class)
  void testCreateDomainClause(SqlRenderContext context) {
    TableVariable conceptTableVariable =
        TableVariable.forPrimary(TablePointer.fromTableName("concept"));

    assertThat(
        "generated sql is as expected",
        SearchConceptsQueryBuilder.createDomainClause(conceptTableVariable, "cancer")
            .renderSQL(context),
        is("c.domain_id = 'cancer'"));
  }
}<|MERGE_RESOLUTION|>--- conflicted
+++ resolved
@@ -59,7 +59,7 @@
 
     String expectedGCPQuery =
         """
-            SELECT c.concept_name, c.concept_id, COUNT(DISTINCT o.person_id) AS count
+            SELECT c.concept_name, c.concept_id, COUNT(DISTINCT o.person_id) AS count, 1 AS has_children
             FROM concept AS c
             JOIN concept_ancestor AS c0 ON c0.ancestor_concept_id = c.concept_id
             LEFT JOIN observation AS o ON o.observation_concept_id = c0.descendant_concept_id
@@ -73,7 +73,7 @@
 
     String expectedAzureQuery =
         """
-            SELECT TOP 100 c.concept_name, c.concept_id, COUNT(DISTINCT o.person_id) AS count
+            SELECT TOP 100 c.concept_name, c.concept_id, COUNT(DISTINCT o.person_id) AS count, 1 AS has_children
             FROM concept AS c
             JOIN concept_ancestor AS c0 ON c0.ancestor_concept_id = c.concept_id
             LEFT JOIN observation AS o ON o.observation_concept_id = c0.descendant_concept_id
@@ -90,14 +90,10 @@
             .renderSQL(context);
 
     assertThat(
-<<<<<<< HEAD
-        actual, equalToCompressingWhiteSpace(context.getPlatform().choose(GCP_QUERY, AZURE_QUERY)));
-=======
         "generated SQL for GCP is correct",
         actual,
         equalToCompressingWhiteSpace(
             platformWrapper.choose(() -> expectedGCPQuery, () -> expectedAzureQuery)));
->>>>>>> 28f99d28
   }
 
   @ParameterizedTest
@@ -113,26 +109,6 @@
             .renderSQL(context);
     String expected =
         """
-<<<<<<< HEAD
-              c.concept_name, c.concept_id, COUNT(DISTINCT c0.person_id) AS count, 1 AS has_children
-            FROM concept AS c
-              JOIN condition_occurrence AS c0 ON c0.condition_concept_id = c.concept_id
-            WHERE c.domain_id = 'Condition'
-              GROUP BY c.concept_name, c.concept_id
-              ORDER BY count DESC""";
-    if (platformWrapper.isAzure()) {
-      assertThat(
-          "generated SQL for Azure empty search string is correct",
-          actual,
-          equalToCompressingWhiteSpace("SELECT TOP 100 " + expected));
-    }
-    if (platformWrapper.isGcp()) {
-      assertThat(
-          "generated SQL for GCP empty search string is correct",
-          actual,
-          equalToCompressingWhiteSpace("SELECT " + expected + " LIMIT 100"));
-    }
-=======
             c.concept_name, c.concept_id, COUNT(DISTINCT c0.person_id) AS count
             FROM concept AS c
             JOIN concept_ancestor AS c1 ON c1.ancestor_concept_id = c.concept_id
@@ -149,7 +125,6 @@
         equalToCompressingWhiteSpace(
             platformWrapper.choose(
                 () -> "SELECT " + expected + " LIMIT 100", () -> "SELECT TOP 100 " + expected)));
->>>>>>> 28f99d28
   }
 
   @ParameterizedTest

--- conflicted
+++ resolved
@@ -3,39 +3,8 @@
 import bio.terra.stairway.exception.DatabaseOperationException;
 import bio.terra.stairway.exception.DatabaseSetupException;
 import bio.terra.stairway.exception.FlightNotFoundException;
-<<<<<<< HEAD
-
 import javax.sql.DataSource;
 import java.sql.Connection;
-=======
-import bio.terra.stairway.exception.JsonConversionException;
-import com.fasterxml.jackson.core.JsonProcessingException;
-import com.fasterxml.jackson.databind.DeserializationFeature;
-import com.fasterxml.jackson.databind.ObjectMapper;
-import com.fasterxml.jackson.datatype.jdk8.Jdk8Module;
-import com.fasterxml.jackson.datatype.jsr310.JavaTimeModule;
-import com.fasterxml.jackson.module.paramnames.ParameterNamesModule;
-import com.google.api.client.googleapis.json.GoogleJsonResponseException;
-import com.google.api.gax.rpc.AbortedException;
-import com.google.cloud.bigquery.BigQueryException;
-import com.google.cloud.firestore.FirestoreException;
-import com.google.cloud.storage.StorageException;
-import org.postgresql.util.PSQLException;
-import org.slf4j.Logger;
-import org.slf4j.LoggerFactory;
-import org.springframework.dao.EmptyResultDataAccessException;
-import org.springframework.dao.IncorrectResultSizeDataAccessException;
-import org.springframework.jdbc.core.JdbcTemplate;
-import org.springframework.jdbc.core.RowMapper;
-import org.springframework.jdbc.core.namedparam.MapSqlParameterSource;
-import org.springframework.jdbc.core.namedparam.NamedParameterJdbcTemplate;
-import org.springframework.stereotype.Repository;
-import org.springframework.transaction.annotation.Propagation;
-import org.springframework.transaction.annotation.Transactional;
-
-import java.io.IOException;
-import java.net.URISyntaxException;
->>>>>>> fada5cea
 import java.sql.ResultSet;
 import java.sql.SQLException;
 import java.sql.Statement;
@@ -63,15 +32,8 @@
     private static String FLIGHT_TABLE = "flight";
     private static String FLIGHT_LOG_TABLE = "flightlog";
 
-<<<<<<< HEAD
-    private DataSource dataSource;
-    private ExceptionSerializer exceptionSerializer;
-=======
-    private static Logger logger = LoggerFactory.getLogger(FlightDao.class);
-    private static ObjectMapper objectMapper;
-    private final NamedParameterJdbcTemplate jdbcTemplate;
-    private final StairwayJdbcConfiguration jdbcConfiguration;
->>>>>>> fada5cea
+    private final DataSource dataSource;
+    private final ExceptionSerializer exceptionSerializer;
 
     FlightDao(DataSource dataSource, ExceptionSerializer exceptionSerializer) {
         this.dataSource = dataSource;
@@ -432,83 +394,9 @@
                 }
             }
 
-<<<<<<< HEAD
             flightStateList.add(flightState);
-=======
-    public String getExceptionJson(FlightContext flightContext) {
-        try {
-            String exceptionJson = null;
-            if (flightContext.getResult().getException().isPresent()) {
-                Exception exception = flightContext.getResult().getException().get();
-
-                if (!isSafeToDeserialize(exception)) {
-                    exception = rewriteException(exception);
-                }
-                exceptionJson = getObjectMapper().writeValueAsString(exception);
-            }
-            return exceptionJson;
-        } catch (JsonProcessingException ex) {
-            throw new JsonConversionException("Failed to convert exception to JSON", ex);
-        }
-    }
-
-    private boolean isSafeToDeserialize(Throwable inException) {
-        if (inException != null) {
-            if (!isSafeToDeserialize(inException.getCause())) {
-                // If someone under us isn't safe, it doesn't matter what we are.
-                return false;
-            }
-
-            // these are exceptions that JACKSON fails to deserialize
-            if (inException instanceof StorageException ||
-                inException instanceof BigQueryException ||
-                inException instanceof PSQLException ||
-                inException instanceof URISyntaxException ||
-                inException instanceof AbortedException ||
-                inException instanceof FirestoreException ||
-                inException instanceof GoogleJsonResponseException) {
-                return false;
-            }
-        }
-
-        return true;
-    }
-
-    private Exception rewriteException(Throwable inException) {
-        // It turns out you cannot rewrite a cause in an existing exception
-        // stack, so to make the exception safe for serialize/deserialize, we
-        // have to rewrite the stack into flight exceptions.
-        if (inException != null) {
-            Exception under = rewriteException(inException.getCause());
-            return new FlightException(inException.toString(), under);
->>>>>>> fada5cea
-        }
-
-<<<<<<< HEAD
+        }
+
         return flightStateList;
-=======
-    private static Exception getExceptionFromJson(String exceptionJson) {
-        try {
-            if (exceptionJson == null) {
-                return null;
-            }
-            return getObjectMapper().readValue(exceptionJson, Exception.class);
-        } catch (IOException ex) {
-            logger.error("JACKSON deserialization failed. JSON:" + exceptionJson, ex);
-            throw new JsonConversionException("Failed to convert JSON to exception", ex);
-        }
-    }
-
-    private static ObjectMapper getObjectMapper() {
-        if (objectMapper == null) {
-            objectMapper = new ObjectMapper()
-                .registerModule(new ParameterNamesModule())
-                .registerModule(new Jdk8Module())
-                .registerModule(new JavaTimeModule())
-                .enableDefaultTyping(ObjectMapper.DefaultTyping.NON_FINAL)
-                .configure(DeserializationFeature.FAIL_ON_UNKNOWN_PROPERTIES, false);
-        }
-        return objectMapper;
->>>>>>> fada5cea
     }
 }
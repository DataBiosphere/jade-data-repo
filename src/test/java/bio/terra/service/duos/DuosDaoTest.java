package bio.terra.service.duos;

import static org.hamcrest.MatcherAssert.assertThat;
import static org.hamcrest.Matchers.equalTo;
import static org.hamcrest.Matchers.notNullValue;
import static org.hamcrest.Matchers.nullValue;
import static org.junit.Assert.assertFalse;
<<<<<<< HEAD
=======
import static org.junit.Assert.assertNull;
>>>>>>> 30cb6098
import static org.junit.Assert.assertThrows;
import static org.junit.Assert.assertTrue;

import bio.terra.common.EmbeddedDatabaseTest;
import bio.terra.common.category.Unit;
import bio.terra.model.DuosFirecloudGroupModel;
import java.util.UUID;
import org.junit.After;
import org.junit.Before;
import org.junit.Test;
import org.junit.experimental.categories.Category;
import org.junit.runner.RunWith;
import org.springframework.beans.factory.annotation.Autowired;
import org.springframework.boot.test.autoconfigure.web.servlet.AutoConfigureMockMvc;
import org.springframework.boot.test.context.SpringBootTest;
import org.springframework.dao.DuplicateKeyException;
import org.springframework.test.context.ActiveProfiles;
import org.springframework.test.context.junit4.SpringRunner;

@RunWith(SpringRunner.class)
@SpringBootTest
@AutoConfigureMockMvc
@ActiveProfiles({"google", "unittest"})
@Category(Unit.class)
@EmbeddedDatabaseTest
public class DuosDaoTest {

  @Autowired private DuosDao duosDao;

  private UUID duosFirecloudGroupId;
  private String duosId;
  private String firecloudGroupName;
  private String firecloudGroupEmail;
  private String tdrServiceAccountEmail;
  private DuosFirecloudGroupModel toInsert;

  @Before
  public void before() {
    duosId = UUID.randomUUID().toString();
    firecloudGroupName = String.format("%s_users", duosId);
    firecloudGroupEmail = String.format("%s@dev.test.firecloud.org", firecloudGroupName);
    tdrServiceAccountEmail = duosDao.getTdrServiceAccountEmail();
    toInsert =
        new DuosFirecloudGroupModel()
            .duosId(duosId)
            .firecloudGroupName(firecloudGroupName)
            .firecloudGroupEmail(firecloudGroupEmail);
  }

  @After
  public void after() {
    if (duosFirecloudGroupId != null) {
      assertTrue(duosDao.deleteFirecloudGroup(duosFirecloudGroupId));
    }
  }

  @After
  public void after() {
    if (duosFirecloudGroupId != null) {
      assertTrue(duosDao.deleteFirecloudGroup(duosFirecloudGroupId));
    }
  }

  @Test
<<<<<<< HEAD
  public void testInsertAndRetrieveFirecloudGroup() {
    DuosFirecloudGroupModel retrieveBeforeInsert = duosDao.retrieveFirecloudGroupByDuosId(duosId);
    assertThat(retrieveBeforeInsert, nullValue());
    assertFalse(duosDao.deleteFirecloudGroup(null));
    assertFalse(duosDao.deleteFirecloudGroup(UUID.randomUUID()));

    DuosFirecloudGroupModel toInsert =
        new DuosFirecloudGroupModel()
            .duosId(duosId)
            .firecloudGroupName(firecloudGroupName)
            .firecloudGroupEmail(firecloudGroupEmail);

    duosFirecloudGroupId = duosDao.insertFirecloudGroup(toInsert);
    DuosFirecloudGroupModel retrieveByDuosId = duosDao.retrieveFirecloudGroupByDuosId(duosId);
    DuosFirecloudGroupModel retrieveById = duosDao.retrieveFirecloudGroup(duosFirecloudGroupId);

    assertThat(retrieveByDuosId, equalTo(retrieveById));

    assertThat(retrieveById, notNullValue());
    assertThat(retrieveById.getId(), equalTo(duosFirecloudGroupId));
    assertThat(retrieveById.getFirecloudGroupName(), equalTo(firecloudGroupName));
    assertThat(retrieveById.getFirecloudGroupEmail(), equalTo(firecloudGroupEmail));
    assertThat(retrieveById.getCreatedBy(), equalTo(tdrServiceAccountEmail));
    assertThat(retrieveById.getCreated(), notNullValue());
    assertThat(retrieveById.getLastSynced(), nullValue());
=======
  public void testRetrieveFirecloudGroupBeforeInsert() {
    DuosFirecloudGroupModel retrieveBeforeInsert = duosDao.retrieveFirecloudGroupByDuosId(duosId);
    assertNull(retrieveBeforeInsert);
  }

  @Test
  public void testDeleteNonExistentFirecloudGroup() {
    assertFalse(duosDao.deleteFirecloudGroup(null));
    assertFalse(duosDao.deleteFirecloudGroup(UUID.randomUUID()));
  }

  @Test
  public void testInsertThenRetrieveFirecloudGroup() {
    duosFirecloudGroupId = duosDao.insertFirecloudGroup(toInsert);

    DuosFirecloudGroupModel retrievedByDuosId = duosDao.retrieveFirecloudGroupByDuosId(duosId);
    verifyRetrievedFirecloudGroupContents(retrievedByDuosId);

    DuosFirecloudGroupModel retrievedById = duosDao.retrieveFirecloudGroup(duosFirecloudGroupId);
    verifyRetrievedFirecloudGroupContents(retrievedById);
  }

  @Test
  public void testInsertAndRetrieveFirecloudGroup() {
    DuosFirecloudGroupModel retrieved = duosDao.insertAndRetrieveFirecloudGroup(toInsert);
    duosFirecloudGroupId = retrieved.getId();

    verifyRetrievedFirecloudGroupContents(retrieved);
  }

  @Test
  public void testInsertFirecloudGroupThrowsOnDuplicateDuosId() {
    duosFirecloudGroupId = duosDao.insertFirecloudGroup(toInsert);
>>>>>>> 30cb6098

    assertThrows(
        DuplicateKeyException.class,
        () ->
            duosDao.insertFirecloudGroup(
                new DuosFirecloudGroupModel()
                    .duosId(duosId)
                    .firecloudGroupName("another-fc-group-name")
                    .firecloudGroupEmail("another-fc-group-name@dev.test.firecloud.org")));
<<<<<<< HEAD
=======
  }

  private void verifyRetrievedFirecloudGroupContents(DuosFirecloudGroupModel retrieved) {
    assertThat(retrieved, notNullValue());
    assertThat(retrieved.getId(), equalTo(duosFirecloudGroupId));
    assertThat(retrieved.getFirecloudGroupName(), equalTo(firecloudGroupName));
    assertThat(retrieved.getFirecloudGroupEmail(), equalTo(firecloudGroupEmail));
    assertThat(retrieved.getCreatedBy(), equalTo(tdrServiceAccountEmail));
    assertThat(retrieved.getCreated(), notNullValue());
    assertThat(retrieved.getLastSynced(), nullValue());
>>>>>>> 30cb6098
  }
}<|MERGE_RESOLUTION|>--- conflicted
+++ resolved
@@ -5,10 +5,7 @@
 import static org.hamcrest.Matchers.notNullValue;
 import static org.hamcrest.Matchers.nullValue;
 import static org.junit.Assert.assertFalse;
-<<<<<<< HEAD
-=======
 import static org.junit.Assert.assertNull;
->>>>>>> 30cb6098
 import static org.junit.Assert.assertThrows;
 import static org.junit.Assert.assertTrue;
 
@@ -73,33 +70,6 @@
   }
 
   @Test
-<<<<<<< HEAD
-  public void testInsertAndRetrieveFirecloudGroup() {
-    DuosFirecloudGroupModel retrieveBeforeInsert = duosDao.retrieveFirecloudGroupByDuosId(duosId);
-    assertThat(retrieveBeforeInsert, nullValue());
-    assertFalse(duosDao.deleteFirecloudGroup(null));
-    assertFalse(duosDao.deleteFirecloudGroup(UUID.randomUUID()));
-
-    DuosFirecloudGroupModel toInsert =
-        new DuosFirecloudGroupModel()
-            .duosId(duosId)
-            .firecloudGroupName(firecloudGroupName)
-            .firecloudGroupEmail(firecloudGroupEmail);
-
-    duosFirecloudGroupId = duosDao.insertFirecloudGroup(toInsert);
-    DuosFirecloudGroupModel retrieveByDuosId = duosDao.retrieveFirecloudGroupByDuosId(duosId);
-    DuosFirecloudGroupModel retrieveById = duosDao.retrieveFirecloudGroup(duosFirecloudGroupId);
-
-    assertThat(retrieveByDuosId, equalTo(retrieveById));
-
-    assertThat(retrieveById, notNullValue());
-    assertThat(retrieveById.getId(), equalTo(duosFirecloudGroupId));
-    assertThat(retrieveById.getFirecloudGroupName(), equalTo(firecloudGroupName));
-    assertThat(retrieveById.getFirecloudGroupEmail(), equalTo(firecloudGroupEmail));
-    assertThat(retrieveById.getCreatedBy(), equalTo(tdrServiceAccountEmail));
-    assertThat(retrieveById.getCreated(), notNullValue());
-    assertThat(retrieveById.getLastSynced(), nullValue());
-=======
   public void testRetrieveFirecloudGroupBeforeInsert() {
     DuosFirecloudGroupModel retrieveBeforeInsert = duosDao.retrieveFirecloudGroupByDuosId(duosId);
     assertNull(retrieveBeforeInsert);
@@ -133,7 +103,6 @@
   @Test
   public void testInsertFirecloudGroupThrowsOnDuplicateDuosId() {
     duosFirecloudGroupId = duosDao.insertFirecloudGroup(toInsert);
->>>>>>> 30cb6098
 
     assertThrows(
         DuplicateKeyException.class,
@@ -143,8 +112,6 @@
                     .duosId(duosId)
                     .firecloudGroupName("another-fc-group-name")
                     .firecloudGroupEmail("another-fc-group-name@dev.test.firecloud.org")));
-<<<<<<< HEAD
-=======
   }
 
   private void verifyRetrievedFirecloudGroupContents(DuosFirecloudGroupModel retrieved) {
@@ -155,6 +122,5 @@
     assertThat(retrieved.getCreatedBy(), equalTo(tdrServiceAccountEmail));
     assertThat(retrieved.getCreated(), notNullValue());
     assertThat(retrieved.getLastSynced(), nullValue());
->>>>>>> 30cb6098
   }
 }
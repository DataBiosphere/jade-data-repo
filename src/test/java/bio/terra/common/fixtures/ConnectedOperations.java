--- conflicted
+++ resolved
@@ -1,20 +1,13 @@
 package bio.terra.common.fixtures;
 
-<<<<<<< HEAD
 import bio.terra.app.configuration.ConnectedTestConfiguration;
-=======
-
 import bio.terra.common.TestUtils;
->>>>>>> 43446c5d
 import bio.terra.model.BillingProfileModel;
 import bio.terra.model.BillingProfileRequestModel;
 import bio.terra.model.BulkLoadArrayRequestModel;
 import bio.terra.model.BulkLoadArrayResultModel;
-<<<<<<< HEAD
 import bio.terra.model.BulkLoadRequestModel;
 import bio.terra.model.BulkLoadResultModel;
-=======
->>>>>>> 43446c5d
 import bio.terra.model.DRSChecksum;
 import bio.terra.model.DRSObject;
 import bio.terra.model.DatasetRequestModel;
@@ -31,7 +24,6 @@
 import bio.terra.model.SnapshotSummaryModel;
 import bio.terra.service.iam.IamService;
 import bio.terra.service.iam.sam.SamConfiguration;
-import com.fasterxml.jackson.databind.ObjectMapper;
 import com.google.cloud.storage.Blob;
 import com.google.cloud.storage.BlobId;
 import com.google.cloud.storage.Storage;
@@ -74,7 +66,6 @@
     private static final Logger logger = LoggerFactory.getLogger(ConnectedOperations.class);
 
     private MockMvc mvc;
-    private ObjectMapper objectMapper;
     private JsonLoader jsonLoader;
     private SamConfiguration samConfiguration;
     private Storage storage = StorageOptions.getDefaultInstance().getService();
@@ -90,12 +81,10 @@
 
     @Autowired
     public ConnectedOperations(MockMvc mvc,
-                               ObjectMapper objectMapper,
                                JsonLoader jsonLoader,
                                SamConfiguration samConfiguration,
                                ConnectedTestConfiguration testConfig) {
         this.mvc = mvc;
-        this.objectMapper = objectMapper;
         this.jsonLoader = jsonLoader;
         this.samConfiguration = samConfiguration;
         this.testConfig = testConfig;
@@ -389,7 +378,7 @@
     }
 
     public MvcResult ingestBulkFileRaw(String datasetId, BulkLoadRequestModel loadModel) throws Exception {
-        String jsonRequest = objectMapper.writeValueAsString(loadModel);
+        String jsonRequest = TestUtils.mapToJson(loadModel);
         String url = "/api/repository/v1/datasets/" + datasetId + "/files/bulk";
         return mvc.perform(post(url)
             .contentType(MediaType.APPLICATION_JSON)

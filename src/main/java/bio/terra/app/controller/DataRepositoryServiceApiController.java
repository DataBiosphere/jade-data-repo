package bio.terra.app.controller;

import bio.terra.app.configuration.ApplicationConfiguration;
import bio.terra.app.controller.exception.TooManyRequestsException;
<<<<<<< HEAD
=======
import bio.terra.app.controller.exception.ValidationException;
>>>>>>> b59ce0b3
import bio.terra.common.exception.BadRequestException;
import bio.terra.common.exception.NotFoundException;
import bio.terra.common.exception.NotImplementedException;
import bio.terra.controller.DataRepositoryServiceApi;
import bio.terra.model.DRSAccessURL;
import bio.terra.model.DRSError;
import bio.terra.model.DRSObject;
import bio.terra.model.DRSServiceInfo;
import bio.terra.service.filedata.DrsService;
import bio.terra.service.filedata.exception.InvalidDrsIdException;
import bio.terra.service.iam.AuthenticatedUserRequest;
import bio.terra.service.iam.AuthenticatedUserRequestFactory;
import bio.terra.service.iam.exception.IamForbiddenException;
import bio.terra.service.iam.exception.IamUnauthorizedException;
import com.fasterxml.jackson.databind.ObjectMapper;
import io.swagger.annotations.Api;
import java.util.Optional;
import javax.servlet.http.HttpServletRequest;
import org.slf4j.Logger;
import org.slf4j.LoggerFactory;
import org.springframework.beans.factory.annotation.Autowired;
import org.springframework.http.HttpStatus;
import org.springframework.http.ResponseEntity;
import org.springframework.stereotype.Controller;
import org.springframework.web.bind.annotation.ExceptionHandler;
import org.springframework.web.bind.annotation.PathVariable;
import org.springframework.web.bind.annotation.RequestParam;

@Controller
@Api(tags = {"DataRepositoryService"})
public class DataRepositoryServiceApiController implements DataRepositoryServiceApi {

<<<<<<< HEAD
    private Logger logger = LoggerFactory.getLogger(DataRepositoryServiceApiController.class);

    private final ObjectMapper objectMapper;
    private final HttpServletRequest request;
    private final DrsService drsService;
    private final AuthenticatedUserRequestFactory authenticatedUserRequestFactory;

    // needed for local testing w/o proxy
    private final ApplicationConfiguration appConfig;

    @Autowired
    public DataRepositoryServiceApiController(
            ObjectMapper objectMapper,
            HttpServletRequest request,
            DrsService drsService,
            ApplicationConfiguration appConfig,
            AuthenticatedUserRequestFactory authenticatedUserRequestFactory
    ) {
        this.objectMapper = objectMapper;
        this.request = request;
        this.appConfig = appConfig;
        this.drsService = drsService;
        this.authenticatedUserRequestFactory = authenticatedUserRequestFactory;
    }

    @Override
    public Optional<ObjectMapper> getObjectMapper() {
        return Optional.ofNullable(objectMapper);
    }

    @Override
    public Optional<HttpServletRequest> getRequest() {
        return Optional.ofNullable(request);
    }

    private AuthenticatedUserRequest getAuthenticatedInfo() {
        return authenticatedUserRequestFactory.from(request);
    }

    @ExceptionHandler
    public ResponseEntity<DRSError> badRequestExceptionHandler(BadRequestException ex) {
        DRSError error = new DRSError().msg(ex.getMessage()).statusCode(HttpStatus.BAD_REQUEST.value());
        return new ResponseEntity<>(error, HttpStatus.BAD_REQUEST);
    }

    @ExceptionHandler
    public ResponseEntity<DRSError> notFoundExceptionHandler(NotFoundException ex) {
        DRSError error = new DRSError().msg(ex.getMessage()).statusCode(HttpStatus.NOT_FOUND.value());
        return new ResponseEntity<>(error, HttpStatus.NOT_FOUND);
    }

    @ExceptionHandler
    public ResponseEntity<DRSError> notImplementedExceptionHandler(NotImplementedException ex) {
        DRSError error = new DRSError().msg(ex.getMessage()).statusCode(HttpStatus.NOT_IMPLEMENTED.value());
        return new ResponseEntity<>(error, HttpStatus.NOT_IMPLEMENTED);
    }

    @ExceptionHandler     // -- cautionary errors to limit overload
    public ResponseEntity<DRSError> tooManyRequestsExceptionHandler(TooManyRequestsException ex) {
        DRSError error = new DRSError().msg(ex.getMessage()).statusCode(HttpStatus.TOO_MANY_REQUESTS.value());
        return new ResponseEntity<>(error, HttpStatus.TOO_MANY_REQUESTS);
    }

    @ExceptionHandler
    public ResponseEntity<DRSError> iAmUnauthorizedExceptionHandler(IamUnauthorizedException ex) {
        DRSError error = new DRSError().msg(ex.getMessage()).statusCode(HttpStatus.UNAUTHORIZED.value());
        return new ResponseEntity<>(error, HttpStatus.UNAUTHORIZED);
    }

    @ExceptionHandler
    public ResponseEntity<DRSError> iAmForbiddenExceptionHandler(IamForbiddenException ex) {
        DRSError error = new DRSError().msg(ex.getMessage()).statusCode(HttpStatus.FORBIDDEN.value());
        return new ResponseEntity<>(error, HttpStatus.FORBIDDEN);
    }

    @ExceptionHandler
    public ResponseEntity<DRSError> invalidDrsIdException(InvalidDrsIdException ex) {
        DRSError error = new DRSError().msg(ex.getMessage()).statusCode(HttpStatus.BAD_REQUEST.value());
        return new ResponseEntity<>(error, HttpStatus.BAD_REQUEST);
    }

    @ExceptionHandler
    public ResponseEntity<DRSError> exceptionHandler(Exception ex) {
        DRSError error = new DRSError().msg(ex.getMessage()).statusCode(HttpStatus.INTERNAL_SERVER_ERROR.value());
        logger.error("Uncaught exception", ex);
        return new ResponseEntity<>(error, HttpStatus.INTERNAL_SERVER_ERROR);
    }

    @Override
    public ResponseEntity<DRSAccessURL> getAccessURL(@PathVariable("object_id") String objectId,
                                                     @PathVariable("access_id") String accessId) {
        AuthenticatedUserRequest authUser = getAuthenticatedInfo();
        DRSAccessURL accessURL = drsService.getAccessUrlForObjectId(authUser, objectId, accessId);
        return new ResponseEntity<>(accessURL, HttpStatus.OK);
    }

    @Override
    public ResponseEntity<DRSObject> getObject(
        @PathVariable("object_id") String objectId,
        @RequestParam(value = "expand", required = false, defaultValue = "false") Boolean expand) {
        // The incoming object id is a DRS object id, not a file id.
        AuthenticatedUserRequest authUser = getAuthenticatedInfo();
        DRSObject drsObject = drsService.lookupObjectByDrsId(authUser, objectId, expand);
        return new ResponseEntity<>(drsObject, HttpStatus.OK);
    }

    /*
     * WARNING: if making any changes to this method make sure to notify the #dsp-batch channel! Describe the change and
     * any consequences downstream to DRS clients.
     */
    @Override
    public ResponseEntity<DRSServiceInfo> getServiceInfo() {
        DRSServiceInfo info = new DRSServiceInfo()
=======
  private Logger logger = LoggerFactory.getLogger(DataRepositoryServiceApiController.class);

  private final ObjectMapper objectMapper;
  private final HttpServletRequest request;
  private final DrsService drsService;
  private final AuthenticatedUserRequestFactory authenticatedUserRequestFactory;

  // needed for local testing w/o proxy
  private final ApplicationConfiguration appConfig;

  @Autowired
  public DataRepositoryServiceApiController(
      ObjectMapper objectMapper,
      HttpServletRequest request,
      DrsService drsService,
      ApplicationConfiguration appConfig,
      AuthenticatedUserRequestFactory authenticatedUserRequestFactory) {
    this.objectMapper = objectMapper;
    this.request = request;
    this.appConfig = appConfig;
    this.drsService = drsService;
    this.authenticatedUserRequestFactory = authenticatedUserRequestFactory;
  }

  @Override
  public Optional<ObjectMapper> getObjectMapper() {
    return Optional.ofNullable(objectMapper);
  }

  @Override
  public Optional<HttpServletRequest> getRequest() {
    return Optional.ofNullable(request);
  }

  private AuthenticatedUserRequest getAuthenticatedInfo() {
    return authenticatedUserRequestFactory.from(request);
  }

  @ExceptionHandler
  public ResponseEntity<DRSError> badRequestExceptionHandler(BadRequestException ex) {
    DRSError error = new DRSError().msg(ex.getMessage()).statusCode(HttpStatus.BAD_REQUEST.value());
    return new ResponseEntity<>(error, HttpStatus.BAD_REQUEST);
  }

  @ExceptionHandler
  public ResponseEntity<DRSError> notFoundExceptionHandler(NotFoundException ex) {
    DRSError error = new DRSError().msg(ex.getMessage()).statusCode(HttpStatus.NOT_FOUND.value());
    return new ResponseEntity<>(error, HttpStatus.NOT_FOUND);
  }

  @ExceptionHandler
  public ResponseEntity<DRSError> notImplementedExceptionHandler(NotImplementedException ex) {
    DRSError error =
        new DRSError().msg(ex.getMessage()).statusCode(HttpStatus.NOT_IMPLEMENTED.value());
    return new ResponseEntity<>(error, HttpStatus.NOT_IMPLEMENTED);
  }

  @ExceptionHandler // -- cautionary errors to limit overload
  public ResponseEntity<DRSError> tooManyRequestsExceptionHandler(TooManyRequestsException ex) {
    DRSError error =
        new DRSError().msg(ex.getMessage()).statusCode(HttpStatus.TOO_MANY_REQUESTS.value());
    return new ResponseEntity<>(error, HttpStatus.TOO_MANY_REQUESTS);
  }

  @ExceptionHandler
  public ResponseEntity<DRSError> iAmUnauthorizedExceptionHandler(IamUnauthorizedException ex) {
    DRSError error =
        new DRSError().msg(ex.getMessage()).statusCode(HttpStatus.UNAUTHORIZED.value());
    return new ResponseEntity<>(error, HttpStatus.UNAUTHORIZED);
  }

  @ExceptionHandler
  public ResponseEntity<DRSError> iAmForbiddenExceptionHandler(IamForbiddenException ex) {
    DRSError error = new DRSError().msg(ex.getMessage()).statusCode(HttpStatus.FORBIDDEN.value());
    return new ResponseEntity<>(error, HttpStatus.FORBIDDEN);
  }

  @ExceptionHandler
  public ResponseEntity<DRSError> invalidDrsIdException(InvalidDrsIdException ex) {
    DRSError error = new DRSError().msg(ex.getMessage()).statusCode(HttpStatus.BAD_REQUEST.value());
    return new ResponseEntity<>(error, HttpStatus.BAD_REQUEST);
  }

  @ExceptionHandler
  public ResponseEntity<DRSError> exceptionHandler(Exception ex) {
    DRSError error =
        new DRSError().msg(ex.getMessage()).statusCode(HttpStatus.INTERNAL_SERVER_ERROR.value());
    logger.error("Uncaught exception", ex);
    return new ResponseEntity<>(error, HttpStatus.INTERNAL_SERVER_ERROR);
  }

  @Override
  public ResponseEntity<DRSAccessURL> getAccessURL(
      @PathVariable("object_id") String objectId, @PathVariable("access_id") String accessId) {
    // We never give out access ids, so by definition, the input is invalid.
    throw new ValidationException("Invalid access_id: '" + accessId + "'");
  }

  @Override
  public ResponseEntity<DRSObject> getObject(
      @PathVariable("object_id") String objectId,
      @RequestParam(value = "expand", required = false, defaultValue = "false") Boolean expand) {
    // The incoming object id is a DRS object id, not a file id.
    AuthenticatedUserRequest authUser = getAuthenticatedInfo();
    DRSObject drsObject = drsService.lookupObjectByDrsId(authUser, objectId, expand);
    return new ResponseEntity<>(drsObject, HttpStatus.OK);
  }

  /*
   * WARNING: if making any changes to this method make sure to notify the #dsp-batch channel! Describe the change and
   * any consequences downstream to DRS clients.
   */
  @Override
  public ResponseEntity<DRSServiceInfo> getServiceInfo() {
    DRSServiceInfo info =
        new DRSServiceInfo()
>>>>>>> b59ce0b3
            .version("0.0.1")
            .title("Terra Data Repository")
            .description("Terra Data Repository (Jade) - a Broad/Verily open source project")
            .contact("cbernard@broadinstitute.org")
            .license("Apache 2.0");
    return new ResponseEntity<>(info, HttpStatus.OK);
  }
}<|MERGE_RESOLUTION|>--- conflicted
+++ resolved
@@ -2,10 +2,6 @@
 
 import bio.terra.app.configuration.ApplicationConfiguration;
 import bio.terra.app.controller.exception.TooManyRequestsException;
-<<<<<<< HEAD
-=======
-import bio.terra.app.controller.exception.ValidationException;
->>>>>>> b59ce0b3
 import bio.terra.common.exception.BadRequestException;
 import bio.terra.common.exception.NotFoundException;
 import bio.terra.common.exception.NotImplementedException;
@@ -38,121 +34,6 @@
 @Api(tags = {"DataRepositoryService"})
 public class DataRepositoryServiceApiController implements DataRepositoryServiceApi {
 
-<<<<<<< HEAD
-    private Logger logger = LoggerFactory.getLogger(DataRepositoryServiceApiController.class);
-
-    private final ObjectMapper objectMapper;
-    private final HttpServletRequest request;
-    private final DrsService drsService;
-    private final AuthenticatedUserRequestFactory authenticatedUserRequestFactory;
-
-    // needed for local testing w/o proxy
-    private final ApplicationConfiguration appConfig;
-
-    @Autowired
-    public DataRepositoryServiceApiController(
-            ObjectMapper objectMapper,
-            HttpServletRequest request,
-            DrsService drsService,
-            ApplicationConfiguration appConfig,
-            AuthenticatedUserRequestFactory authenticatedUserRequestFactory
-    ) {
-        this.objectMapper = objectMapper;
-        this.request = request;
-        this.appConfig = appConfig;
-        this.drsService = drsService;
-        this.authenticatedUserRequestFactory = authenticatedUserRequestFactory;
-    }
-
-    @Override
-    public Optional<ObjectMapper> getObjectMapper() {
-        return Optional.ofNullable(objectMapper);
-    }
-
-    @Override
-    public Optional<HttpServletRequest> getRequest() {
-        return Optional.ofNullable(request);
-    }
-
-    private AuthenticatedUserRequest getAuthenticatedInfo() {
-        return authenticatedUserRequestFactory.from(request);
-    }
-
-    @ExceptionHandler
-    public ResponseEntity<DRSError> badRequestExceptionHandler(BadRequestException ex) {
-        DRSError error = new DRSError().msg(ex.getMessage()).statusCode(HttpStatus.BAD_REQUEST.value());
-        return new ResponseEntity<>(error, HttpStatus.BAD_REQUEST);
-    }
-
-    @ExceptionHandler
-    public ResponseEntity<DRSError> notFoundExceptionHandler(NotFoundException ex) {
-        DRSError error = new DRSError().msg(ex.getMessage()).statusCode(HttpStatus.NOT_FOUND.value());
-        return new ResponseEntity<>(error, HttpStatus.NOT_FOUND);
-    }
-
-    @ExceptionHandler
-    public ResponseEntity<DRSError> notImplementedExceptionHandler(NotImplementedException ex) {
-        DRSError error = new DRSError().msg(ex.getMessage()).statusCode(HttpStatus.NOT_IMPLEMENTED.value());
-        return new ResponseEntity<>(error, HttpStatus.NOT_IMPLEMENTED);
-    }
-
-    @ExceptionHandler     // -- cautionary errors to limit overload
-    public ResponseEntity<DRSError> tooManyRequestsExceptionHandler(TooManyRequestsException ex) {
-        DRSError error = new DRSError().msg(ex.getMessage()).statusCode(HttpStatus.TOO_MANY_REQUESTS.value());
-        return new ResponseEntity<>(error, HttpStatus.TOO_MANY_REQUESTS);
-    }
-
-    @ExceptionHandler
-    public ResponseEntity<DRSError> iAmUnauthorizedExceptionHandler(IamUnauthorizedException ex) {
-        DRSError error = new DRSError().msg(ex.getMessage()).statusCode(HttpStatus.UNAUTHORIZED.value());
-        return new ResponseEntity<>(error, HttpStatus.UNAUTHORIZED);
-    }
-
-    @ExceptionHandler
-    public ResponseEntity<DRSError> iAmForbiddenExceptionHandler(IamForbiddenException ex) {
-        DRSError error = new DRSError().msg(ex.getMessage()).statusCode(HttpStatus.FORBIDDEN.value());
-        return new ResponseEntity<>(error, HttpStatus.FORBIDDEN);
-    }
-
-    @ExceptionHandler
-    public ResponseEntity<DRSError> invalidDrsIdException(InvalidDrsIdException ex) {
-        DRSError error = new DRSError().msg(ex.getMessage()).statusCode(HttpStatus.BAD_REQUEST.value());
-        return new ResponseEntity<>(error, HttpStatus.BAD_REQUEST);
-    }
-
-    @ExceptionHandler
-    public ResponseEntity<DRSError> exceptionHandler(Exception ex) {
-        DRSError error = new DRSError().msg(ex.getMessage()).statusCode(HttpStatus.INTERNAL_SERVER_ERROR.value());
-        logger.error("Uncaught exception", ex);
-        return new ResponseEntity<>(error, HttpStatus.INTERNAL_SERVER_ERROR);
-    }
-
-    @Override
-    public ResponseEntity<DRSAccessURL> getAccessURL(@PathVariable("object_id") String objectId,
-                                                     @PathVariable("access_id") String accessId) {
-        AuthenticatedUserRequest authUser = getAuthenticatedInfo();
-        DRSAccessURL accessURL = drsService.getAccessUrlForObjectId(authUser, objectId, accessId);
-        return new ResponseEntity<>(accessURL, HttpStatus.OK);
-    }
-
-    @Override
-    public ResponseEntity<DRSObject> getObject(
-        @PathVariable("object_id") String objectId,
-        @RequestParam(value = "expand", required = false, defaultValue = "false") Boolean expand) {
-        // The incoming object id is a DRS object id, not a file id.
-        AuthenticatedUserRequest authUser = getAuthenticatedInfo();
-        DRSObject drsObject = drsService.lookupObjectByDrsId(authUser, objectId, expand);
-        return new ResponseEntity<>(drsObject, HttpStatus.OK);
-    }
-
-    /*
-     * WARNING: if making any changes to this method make sure to notify the #dsp-batch channel! Describe the change and
-     * any consequences downstream to DRS clients.
-     */
-    @Override
-    public ResponseEntity<DRSServiceInfo> getServiceInfo() {
-        DRSServiceInfo info = new DRSServiceInfo()
-=======
   private Logger logger = LoggerFactory.getLogger(DataRepositoryServiceApiController.class);
 
   private final ObjectMapper objectMapper;
@@ -247,8 +128,9 @@
   @Override
   public ResponseEntity<DRSAccessURL> getAccessURL(
       @PathVariable("object_id") String objectId, @PathVariable("access_id") String accessId) {
-    // We never give out access ids, so by definition, the input is invalid.
-    throw new ValidationException("Invalid access_id: '" + accessId + "'");
+    AuthenticatedUserRequest authUser = getAuthenticatedInfo();
+    DRSAccessURL accessURL = drsService.getAccessUrlForObjectId(authUser, objectId, accessId);
+    return new ResponseEntity<>(accessURL, HttpStatus.OK);
   }
 
   @Override
@@ -269,7 +151,6 @@
   public ResponseEntity<DRSServiceInfo> getServiceInfo() {
     DRSServiceInfo info =
         new DRSServiceInfo()
->>>>>>> b59ce0b3
             .version("0.0.1")
             .title("Terra Data Repository")
             .description("Terra Data Repository (Jade) - a Broad/Verily open source project")

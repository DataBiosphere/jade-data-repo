package bio.terra.service.snapshot;

import static bio.terra.common.PdaoConstant.PDAO_ROW_ID_COLUMN;
import static org.hamcrest.MatcherAssert.assertThat;
import static org.hamcrest.Matchers.contains;
import static org.hamcrest.Matchers.containsInAnyOrder;
import static org.hamcrest.Matchers.containsString;
import static org.hamcrest.Matchers.empty;
import static org.hamcrest.Matchers.equalTo;
import static org.hamcrest.Matchers.everyItem;
import static org.hamcrest.Matchers.hasEntry;
import static org.hamcrest.Matchers.hasSize;
import static org.hamcrest.Matchers.is;
import static org.junit.jupiter.api.Assertions.assertDoesNotThrow;
import static org.junit.jupiter.api.Assertions.assertThrows;
import static org.mockito.ArgumentMatchers.any;
import static org.mockito.ArgumentMatchers.anyInt;
import static org.mockito.ArgumentMatchers.anyString;
import static org.mockito.ArgumentMatchers.eq;
import static org.mockito.Mockito.doThrow;
import static org.mockito.Mockito.mock;
import static org.mockito.Mockito.never;
import static org.mockito.Mockito.times;
import static org.mockito.Mockito.verify;
import static org.mockito.Mockito.verifyNoInteractions;
import static org.mockito.Mockito.when;

import bio.terra.app.controller.exception.ValidationException;
import bio.terra.app.model.GoogleCloudResource;
import bio.terra.app.model.GoogleRegion;
import bio.terra.common.Column;
import bio.terra.common.MetadataEnumeration;
import bio.terra.common.SqlSortDirection;
import bio.terra.common.category.Unit;
import bio.terra.common.exception.ForbiddenException;
import bio.terra.common.fixtures.DuosFixtures;
import bio.terra.common.iam.AuthenticatedUserRequest;
import bio.terra.externalcreds.model.ValidatePassportResult;
import bio.terra.model.AccessInfoBigQueryModel;
import bio.terra.model.AccessInfoBigQueryModelTable;
import bio.terra.model.AccessInfoModel;
import bio.terra.model.AddAuthDomainResponseModel;
import bio.terra.model.CloudPlatform;
import bio.terra.model.ColumnModel;
import bio.terra.model.DatasetSummaryModel;
import bio.terra.model.DuosFirecloudGroupModel;
import bio.terra.model.ErrorModel;
import bio.terra.model.InaccessibleWorkspacePolicyModel;
import bio.terra.model.PolicyResponse;
import bio.terra.model.SamPolicyModel;
import bio.terra.model.SnapshotAccessRequestResponse;
import bio.terra.model.SnapshotAccessRequestStatus;
import bio.terra.model.SnapshotBuilderOutputTable;
import bio.terra.model.SnapshotBuilderRequest;
import bio.terra.model.SnapshotIdsAndRolesModel;
import bio.terra.model.SnapshotLinkDuosDatasetResponse;
import bio.terra.model.SnapshotModel;
import bio.terra.model.SnapshotPatchRequestModel;
import bio.terra.model.SnapshotPreviewModel;
import bio.terra.model.SnapshotRequestContentsModel;
import bio.terra.model.SnapshotRequestIdModel;
import bio.terra.model.SnapshotRequestModel;
import bio.terra.model.SnapshotRetrieveIncludeModel;
import bio.terra.model.SnapshotSourceModel;
import bio.terra.model.SnapshotSummaryModel;
import bio.terra.model.StorageResourceModel;
import bio.terra.model.TableDataType;
import bio.terra.model.TableModel;
import bio.terra.model.WorkspacePolicyModel;
import bio.terra.service.auth.iam.IamAction;
import bio.terra.service.auth.iam.IamResourceType;
import bio.terra.service.auth.iam.IamRole;
import bio.terra.service.auth.iam.IamService;
import bio.terra.service.auth.iam.exception.IamForbiddenException;
import bio.terra.service.auth.ras.EcmService;
import bio.terra.service.auth.ras.RasDbgapPermissions;
import bio.terra.service.auth.ras.exception.InvalidAuthorizationMethod;
import bio.terra.service.dataset.Dataset;
import bio.terra.service.dataset.DatasetService;
import bio.terra.service.dataset.DatasetSummary;
import bio.terra.service.dataset.GoogleStorageResource;
import bio.terra.service.duos.DuosClient;
import bio.terra.service.filedata.azure.AzureSynapsePdao;
import bio.terra.service.filedata.azure.SynapseDataResultModel;
import bio.terra.service.filedata.google.firestore.FireStoreDependencyDao;
import bio.terra.service.job.JobBuilder;
import bio.terra.service.job.JobMapKeys;
import bio.terra.service.job.JobService;
import bio.terra.service.rawls.RawlsService;
import bio.terra.service.resourcemanagement.MetadataDataAccessUtils;
import bio.terra.service.resourcemanagement.google.GoogleProjectResource;
import bio.terra.service.snapshot.SnapshotService.SnapshotAccessibleResult;
import bio.terra.service.snapshot.exception.SnapshotNotFoundException;
import bio.terra.service.snapshot.flight.authDomain.SnapshotAddDataAccessControlsFlight;
import bio.terra.service.snapshot.flight.create.SnapshotCreateFlight;
import bio.terra.service.snapshot.flight.duos.SnapshotDuosMapKeys;
import bio.terra.service.snapshot.flight.duos.SnapshotUpdateDuosDatasetFlight;
import bio.terra.service.snapshotbuilder.SnapshotBuilderSettingsDao;
import bio.terra.service.snapshotbuilder.SnapshotBuilderTestData;
import bio.terra.service.snapshotbuilder.SnapshotRequestDao;
import bio.terra.service.tabulardata.google.bigquery.BigQueryDataResultModel;
import bio.terra.service.tabulardata.google.bigquery.BigQueryPdao;
import bio.terra.service.tabulardata.google.bigquery.BigQuerySnapshotPdao;
import bio.terra.stairway.FlightMap;
import bio.terra.stairway.FlightStatus;
import java.sql.SQLException;
import java.text.ParseException;
import java.time.Instant;
import java.util.ArrayList;
import java.util.Collections;
import java.util.HashMap;
import java.util.List;
import java.util.Map;
import java.util.Set;
import java.util.UUID;
import org.junit.jupiter.api.BeforeEach;
import org.junit.jupiter.api.Tag;
import org.junit.jupiter.api.Test;
import org.junit.jupiter.api.extension.ExtendWith;
import org.junit.jupiter.api.function.Executable;
import org.mockito.ArgumentCaptor;
import org.mockito.Mock;
import org.mockito.MockedStatic;
import org.mockito.Mockito;
import org.mockito.junit.jupiter.MockitoExtension;
import org.springframework.http.HttpStatus;
import org.springframework.test.context.ActiveProfiles;
import org.springframework.web.client.HttpClientErrorException;

@ActiveProfiles({"google", "unittest"})
@ExtendWith(MockitoExtension.class)
@Tag(Unit.TAG)
class SnapshotServiceTest {
  private static final AuthenticatedUserRequest TEST_USER =
      AuthenticatedUserRequest.builder()
          .setSubjectId("DatasetUnit")
          .setEmail("dataset@unit.com")
          .setToken("token")
          .build();

  private static final String SNAPSHOT_NAME = "snapshotName";
  private static final String SNAPSHOT_DESCRIPTION = "snapshotDescription";
  private static final String DATASET_NAME = "datasetName";
  private static final String SNAPSHOT_DATA_PROJECT = "tdrdataproject";
  private static final String SNAPSHOT_TABLE_NAME = "tableA";
  private static final String SNAPSHOT_COLUMN_NAME = "columnA";
  private static final String PHS_ID = "phs123456";
  private static final String CONSENT_CODE = "c99";
  private static final String PASSPORT = "passportJwt";
  private static final String DUOS_ID = "DUOS-123456";

  @Mock private JobService jobService;
  @Mock private DatasetService datasetService;
  @Mock private MetadataDataAccessUtils metadataDataAccessUtils;
  @Mock private SnapshotDao snapshotDao;
  @Mock private SnapshotRequestDao snapshotRequestDao;
  @Mock private SnapshotTableDao snapshotTableDao;
  @Mock private IamService iamService;
  @Mock private AzureSynapsePdao azureSynapsePdao;
  @Mock private EcmService ecmService;
  @Mock private RawlsService rawlsService;
  @Mock private DuosClient duosClient;
  @Mock private SnapshotBuilderSettingsDao settingsDao;
  private final UUID snapshotId = UUID.randomUUID();
  private final UUID datasetId = UUID.randomUUID();
  private final UUID snapshotTableId = UUID.randomUUID();
  private final UUID profileId = UUID.randomUUID();
  private final Instant createdDate = Instant.now();
  private final DuosFirecloudGroupModel duosFirecloudGroup =
      DuosFixtures.createDbFirecloudGroup(DUOS_ID);

  private SnapshotService service;

  @BeforeEach
  void beforeEach() {
    service =
        new SnapshotService(
            jobService,
            datasetService,
            mock(FireStoreDependencyDao.class),
            mock(BigQuerySnapshotPdao.class),
            snapshotDao,
            snapshotRequestDao,
            snapshotTableDao,
            metadataDataAccessUtils,
            iamService,
            ecmService,
            azureSynapsePdao,
            rawlsService,
            duosClient,
            settingsDao);
  }

  @Test
  void testRetrieveSnapshot() {
    mockSnapshot();
    assertThat(
        service.retrieveSnapshotModel(snapshotId, TEST_USER),
        equalTo(
            expectedMockSnapshotModelBase()
                .source(
                    List.of(
                        new SnapshotSourceModel()
                            .dataset(
                                new DatasetSummaryModel()
                                    .id(datasetId)
                                    .name(DATASET_NAME)
                                    .createdDate(createdDate.toString())
                                    .storage(
                                        List.of(
                                            new StorageResourceModel()
                                                .region(
                                                    GoogleRegion.DEFAULT_GOOGLE_REGION.toString())
                                                .cloudResource(
                                                    GoogleCloudResource.BUCKET.toString())
                                                .cloudPlatform(CloudPlatform.GCP))))))
                .tables(
                    List.of(
                        new TableModel()
                            .name(SNAPSHOT_TABLE_NAME)
                            .primaryKey(List.of())
                            .columns(
                                List.of(
                                    new ColumnModel()
                                        .name(SNAPSHOT_COLUMN_NAME)
                                        .datatype(TableDataType.STRING)
                                        .arrayOf(true)
                                        .required(true)))))
                .relationships(Collections.emptyList())
                .profileId(profileId)
                .dataProject(SNAPSHOT_DATA_PROJECT)
                .duosFirecloudGroup(duosFirecloudGroup)));
  }

  @Test
  void testRetrieveSnapshotNoFields() {
    mockSnapshot();
    assertThat(
        service.retrieveSnapshotModel(
            snapshotId, List.of(SnapshotRetrieveIncludeModel.NONE), TEST_USER),
        equalTo(expectedMockSnapshotModelBase()));
  }

  @Test
  void testRetrieveSnapshotDefaultFields() {
    mockSnapshot();
    assertThat(
        service.retrieveSnapshotModel(
            snapshotId,
            List.of(
                SnapshotRetrieveIncludeModel.SOURCES,
                SnapshotRetrieveIncludeModel.TABLES,
                SnapshotRetrieveIncludeModel.RELATIONSHIPS,
                SnapshotRetrieveIncludeModel.PROFILE,
                SnapshotRetrieveIncludeModel.DATA_PROJECT,
                SnapshotRetrieveIncludeModel.DUOS),
            TEST_USER),
        equalTo(service.retrieveSnapshotModel(snapshotId, TEST_USER)));
  }

  @Test
  void testRetrieveSnapshotOnlyCreationInfo() {
    mockSnapshot();
    assertThat(
        service.retrieveSnapshotModel(
            snapshotId, List.of(SnapshotRetrieveIncludeModel.CREATION_INFORMATION), TEST_USER),
        equalTo(
            expectedMockSnapshotModelBase()
                .creationInformation(
                    new SnapshotRequestContentsModel()
                        .mode(SnapshotRequestContentsModel.ModeEnum.BYFULLVIEW)
                        .datasetName(DATASET_NAME))));
  }

  @Test
  void testRetrieveSnapshotOnlyAccessInfo() {
    mockSnapshot();
    AccessInfoModel accessInfoModel =
        new AccessInfoModel()
            .bigQuery(
                new AccessInfoBigQueryModel()
                    .datasetName(SNAPSHOT_NAME)
                    .datasetId(SNAPSHOT_DATA_PROJECT + ":" + SNAPSHOT_NAME)
                    .projectId(SNAPSHOT_DATA_PROJECT)
                    .link(
                        "https://console.cloud.google.com/bigquery?project="
                            + SNAPSHOT_DATA_PROJECT
                            + "&ws=!"
                            + SNAPSHOT_NAME
                            + "&d="
                            + SNAPSHOT_NAME
                            + "&p="
                            + SNAPSHOT_DATA_PROJECT
                            + "&page=dataset")
                    .tables(
                        List.of(
                            new AccessInfoBigQueryModelTable()
                                .name(SNAPSHOT_TABLE_NAME)
                                .qualifiedName(
                                    SNAPSHOT_DATA_PROJECT
                                        + "."
                                        + SNAPSHOT_NAME
                                        + "."
                                        + SNAPSHOT_TABLE_NAME)
                                .link(
                                    "https://console.cloud.google.com/bigquery?project="
                                        + SNAPSHOT_DATA_PROJECT
                                        + "&ws=!"
                                        + SNAPSHOT_NAME
                                        + "&d="
                                        + SNAPSHOT_NAME
                                        + "&p="
                                        + SNAPSHOT_DATA_PROJECT
                                        + "&page=table&t="
                                        + SNAPSHOT_TABLE_NAME)
                                .id(
                                    SNAPSHOT_DATA_PROJECT
                                        + ":"
                                        + SNAPSHOT_NAME
                                        + "."
                                        + SNAPSHOT_TABLE_NAME)
                                .sampleQuery(
                                    "SELECT * FROM `"
                                        + SNAPSHOT_DATA_PROJECT
                                        + "."
                                        + SNAPSHOT_NAME
                                        + "."
                                        + SNAPSHOT_TABLE_NAME
                                        + "`"))));
    when(metadataDataAccessUtils.accessInfoFromSnapshot(any(), any())).thenReturn(accessInfoModel);
    assertThat(
        service.retrieveSnapshotModel(
            snapshotId, List.of(SnapshotRetrieveIncludeModel.ACCESS_INFORMATION), TEST_USER),
        equalTo(expectedMockSnapshotModelBase().accessInformation(accessInfoModel)));
  }

  @Test
  void testRetrieveSnapshotOnlyDuos() {
    mockSnapshot();
    assertThat(
        service.retrieveSnapshotModel(
            snapshotId, List.of(SnapshotRetrieveIncludeModel.DUOS), TEST_USER),
        equalTo(expectedMockSnapshotModelBase().duosFirecloudGroup(duosFirecloudGroup)));
  }

  @Test
  void testRetrieveSnapshotMultiInfo() {
    mockSnapshot();
    assertThat(
        service.retrieveSnapshotModel(
            snapshotId,
            List.of(
                SnapshotRetrieveIncludeModel.PROFILE, SnapshotRetrieveIncludeModel.DATA_PROJECT),
            TEST_USER),
        equalTo(
            expectedMockSnapshotModelBase()
                .profileId(profileId)
                .dataProject(SNAPSHOT_DATA_PROJECT)));
  }

  private void mockSnapshot() {
    when(snapshotDao.retrieveSnapshot(snapshotId))
        .thenReturn(
            new Snapshot()
                .id(snapshotId)
                .name(SNAPSHOT_NAME)
                .description(SNAPSHOT_DESCRIPTION)
                .createdDate(createdDate)
                .profileId(profileId)
                .projectResource(
                    new GoogleProjectResource()
                        .profileId(profileId)
                        .googleProjectId(SNAPSHOT_DATA_PROJECT))
                .snapshotSources(
                    List.of(
                        new SnapshotSource()
                            .dataset(
                                new Dataset(
                                    new DatasetSummary()
                                        .id(datasetId)
                                        .name(DATASET_NAME)
                                        .projectResourceId(profileId)
                                        .createdDate(createdDate)
                                        .storage(
                                            List.of(
                                                new GoogleStorageResource(
                                                    datasetId,
                                                    GoogleCloudResource.BUCKET,
                                                    GoogleRegion.DEFAULT_GOOGLE_REGION)))))))
                .snapshotTables(
                    List.of(
                        new SnapshotTable()
                            .name(SNAPSHOT_TABLE_NAME)
                            .id(snapshotTableId)
                            .columns(
                                List.of(
                                    new Column()
                                        .name(SNAPSHOT_COLUMN_NAME)
                                        .type(TableDataType.STRING)
                                        .arrayOf(true)
                                        .required(true)))))
                .creationInformation(
                    new SnapshotRequestContentsModel()
                        .mode(SnapshotRequestContentsModel.ModeEnum.BYFULLVIEW)
                        .datasetName(DATASET_NAME))
                .duosFirecloudGroupId(duosFirecloudGroup.getId())
                .duosFirecloudGroup(duosFirecloudGroup));
  }

  private SnapshotModel expectedMockSnapshotModelBase() {
    return new SnapshotModel()
        .id(snapshotId)
        .name(SNAPSHOT_NAME)
        .description(SNAPSHOT_DESCRIPTION)
        .createdDate(createdDate.toString());
  }

  @Test
  void enumerateSnapshots() throws Exception {
    IamRole role = IamRole.DISCOVERER;
    Map<UUID, Set<IamRole>> resourcesAndRoles = Map.of(snapshotId, Set.of(role));
    when(iamService.listAuthorizedResources(TEST_USER, IamResourceType.DATASNAPSHOT))
        .thenReturn(resourcesAndRoles);
    when(ecmService.getRasDbgapPermissions(TEST_USER)).thenReturn(List.of());
    SnapshotSummary summary =
        new SnapshotSummary().id(snapshotId).createdDate(Instant.now()).storage(List.of());
    MetadataEnumeration<SnapshotSummary> metadataEnumeration = new MetadataEnumeration<>();
    metadataEnumeration.items(List.of(summary));
    when(snapshotDao.retrieveSnapshots(
            anyInt(),
            anyInt(),
            any(),
            any(),
            any(),
            any(),
            any(),
            eq(resourcesAndRoles.keySet()),
            any(),
            any()))
        .thenReturn(metadataEnumeration);
    var snapshots =
        service.enumerateSnapshots(TEST_USER, 0, 10, null, null, null, null, List.of(), null, null);
    assertThat(snapshots.getItems().get(0).getId(), equalTo(snapshotId));
    assertThat(snapshots.getRoleMap(), hasEntry(snapshotId.toString(), List.of(role.toString())));
  }

  @Test
  void patchSnapshotIamActions() {
    assertThat(
        "Patch without consent code update does not require passport identifier update permissions",
        service.patchSnapshotIamActions(new SnapshotPatchRequestModel()),
        containsInAnyOrder(IamAction.UPDATE_SNAPSHOT));

    assertThat(
        "Patch with consent code update to empty string requires passport identifier update permissions",
        service.patchSnapshotIamActions(new SnapshotPatchRequestModel().consentCode("")),
        containsInAnyOrder(IamAction.UPDATE_SNAPSHOT, IamAction.UPDATE_PASSPORT_IDENTIFIER));

    assertThat(
        "Patch with consent code update requires passport identifier update permissions",
        service.patchSnapshotIamActions(new SnapshotPatchRequestModel().consentCode("c99")),
        containsInAnyOrder(IamAction.UPDATE_SNAPSHOT, IamAction.UPDATE_PASSPORT_IDENTIFIER));

    assertThat(
        "Patch with description update requires UPDATE_SNAPSHOT",
        service.patchSnapshotIamActions(
            new SnapshotPatchRequestModel().description("a description")),
        containsInAnyOrder(IamAction.UPDATE_SNAPSHOT));
  }

  @Test
  void listAuthorizedSnapshotsWhenEcmReturns() throws Exception {
    UUID snapshotId = UUID.randomUUID();

    IamRole samAuthorizedRole = IamRole.STEWARD;
    Map<UUID, Set<IamRole>> samAuthorizedSnapshots = Map.of(snapshotId, Set.of(samAuthorizedRole));
    when(iamService.listAuthorizedResources(TEST_USER, IamResourceType.DATASNAPSHOT))
        .thenReturn(samAuthorizedSnapshots);

    List<RasDbgapPermissions> permissions = List.of(new RasDbgapPermissions("c99", "phs123456"));
    when(ecmService.getRasDbgapPermissions(TEST_USER)).thenReturn(permissions);
    when(snapshotDao.getAccessibleSnapshots(permissions)).thenReturn(List.of(snapshotId));

    List<ErrorModel> errors = new ArrayList<>();

    Map<UUID, Set<IamRole>> authorizedSnapshots =
        service.listAuthorizedSnapshots(TEST_USER, errors);

    assertThat(
        "Expected snapshot is authorized", authorizedSnapshots.keySet(), contains(snapshotId));
    assertThat(
        "User can access snapshot via SAM and RAS roles",
        authorizedSnapshots.get(snapshotId),
        containsInAnyOrder(samAuthorizedRole, IamRole.READER));

    assertThat("No ECM errors encountered", errors, empty());
  }

  @Test
  void listAuthorizedSnapshotsWhenEcmThrows() throws Exception {
    Map<UUID, Set<IamRole>> samAuthorizedSnapshots =
        Map.of(UUID.randomUUID(), Set.of(IamRole.STEWARD));
    HttpClientErrorException ecmException = new HttpClientErrorException(HttpStatus.I_AM_A_TEAPOT);
    when(ecmService.getRasDbgapPermissions(TEST_USER)).thenThrow(ecmException);
    when(iamService.listAuthorizedResources(TEST_USER, IamResourceType.DATASNAPSHOT))
        .thenReturn(samAuthorizedSnapshots);

    List<ErrorModel> errors = new ArrayList<>();
    assertThat(
        "ECM exception should not block snapshot enumeration",
        service.listAuthorizedSnapshots(TEST_USER, errors),
        equalTo(samAuthorizedSnapshots));

    assertThat("ECM error added to error list", errors.size(), equalTo(1));
    assertThat(
        "ECM error contents match expectations",
        errors.get(0).getMessage(),
        containsString("Error listing RAS-authorized snapshots"));
  }

  @Test
  void listRasAuthorizedSnapshots() throws Exception {
    List<RasDbgapPermissions> perms = List.of(new RasDbgapPermissions(CONSENT_CODE, PHS_ID));
    List<UUID> uuids = List.of(UUID.randomUUID(), UUID.randomUUID(), UUID.randomUUID());

    // First attempt: No linked passport.
    when(ecmService.getRasDbgapPermissions(TEST_USER)).thenReturn(List.of());
    when(snapshotDao.getAccessibleSnapshots(List.of())).thenReturn(List.of());
    assertThat(
        "No linked passport yields empty result",
        service.listRasAuthorizedSnapshots(TEST_USER).entrySet(),
        empty());

    // Second attempt: Linked passport, no matching snapshots.
    when(ecmService.getRasDbgapPermissions(TEST_USER)).thenReturn(perms);
    when(snapshotDao.getAccessibleSnapshots(perms)).thenReturn(List.of());
    assertThat(
        "Linked passport but no matching snapshots yields empty result",
        service.listRasAuthorizedSnapshots(TEST_USER).entrySet(),
        empty());

    // Third attempt: Linked passport, matching snapshots.
    when(snapshotDao.getAccessibleSnapshots(perms)).thenReturn(uuids);
    Map<UUID, Set<IamRole>> idsAndRolesActual = service.listRasAuthorizedSnapshots(TEST_USER);
    assertThat(
        "All matching snapshot UUIDs are found in map keys",
        idsAndRolesActual.keySet(),
        is(Set.copyOf(uuids)));
    assertThat(
        "Snapshot accessibility by passport attributed to reader role",
        idsAndRolesActual.values(),
        everyItem(equalTo(Set.of(IamRole.READER))));
  }

  @Test
  void combineIdsAndRoles() {
    UUID[] uuids = {UUID.randomUUID(), UUID.randomUUID(), UUID.randomUUID()};

    assertThat("No arguments yield empty map", service.combineIdsAndRoles().entrySet(), empty());

    assertThat(
        "Empty map arguments yields empty map",
        service.combineIdsAndRoles(Map.of(), Map.of()).entrySet(),
        empty());

    assertThat(
        "IamRoles are properly written or combined",
        service.combineIdsAndRoles(
            Map.of(uuids[0], Set.of(IamRole.READER)),
            Map.of(uuids[0], Set.of()),
            Map.of(uuids[1], Set.of(IamRole.READER, IamRole.SNAPSHOT_CREATOR)),
            Map.of(uuids[1], Set.of(IamRole.READER, IamRole.CUSTODIAN)),
            Map.of(uuids[2], Set.of(IamRole.READER))),
        equalTo(
            Map.of(
                uuids[0], Set.of(IamRole.READER),
                uuids[1], Set.of(IamRole.READER, IamRole.SNAPSHOT_CREATOR, IamRole.CUSTODIAN),
                uuids[2], Set.of(IamRole.READER))));
  }

  @Test
  void verifyPassportAuthNoPassports() {
    SnapshotSummaryModel snapshotSummaryModel =
        new SnapshotSummaryModel().id(snapshotId).phsId(PHS_ID).consentCode(CONSENT_CODE);
    assertThrows(
        InvalidAuthorizationMethod.class,
        () -> service.verifyPassportAuth(snapshotSummaryModel, List.of()));
    verifyNoInteractions(ecmService);
  }

  @Test
  void verifyPassportAuthNoPhsId() {
    SnapshotSummaryModel snapshotSummaryModel =
        new SnapshotSummaryModel().id(snapshotId).consentCode(CONSENT_CODE);
    assertThrows(
        InvalidAuthorizationMethod.class,
        () -> service.verifyPassportAuth(snapshotSummaryModel, List.of("passportJwt")));
    verifyNoInteractions(ecmService);
  }

  @Test
  void verifyPassportAuthNoConsentCode() {
    SnapshotSummaryModel snapshotSummaryModel =
        new SnapshotSummaryModel().id(snapshotId).phsId(PHS_ID);
    assertThrows(
        InvalidAuthorizationMethod.class,
        () -> service.verifyPassportAuth(snapshotSummaryModel, List.of("passportJwt")));
    verifyNoInteractions(ecmService);
  }

  @Test
  void validateForByRequestIdModeDifferentMode() {
    SnapshotRequestContentsModel snapshotRequestContents =
        new SnapshotRequestContentsModel().mode(SnapshotRequestContentsModel.ModeEnum.BYFULLVIEW);
    assertDoesNotThrow(() -> service.validateForByRequestIdMode(snapshotRequestContents));
  }

  @Test
  void validateForByRequestIdModeApproved() {
    UUID snapshotAccessRequestId = UUID.randomUUID();
    SnapshotRequestContentsModel snapshotRequestContentsModel =
        makeByRequestIdContentsModel(snapshotAccessRequestId);
    SnapshotAccessRequestResponse accessRequestResponse =
        new SnapshotAccessRequestResponse()
            .status(SnapshotAccessRequestStatus.APPROVED)
            .createdBy("email@a.com");
    when(snapshotRequestDao.getById(snapshotAccessRequestId)).thenReturn(accessRequestResponse);

    assertDoesNotThrow(() -> service.validateForByRequestIdMode(snapshotRequestContentsModel));
  }

  @Test
  void validateForByRequestIdModeJobFailed() {
    UUID snapshotAccessRequestId = UUID.randomUUID();
    String flightId = "flightId";
    SnapshotRequestContentsModel snapshotRequestContentsModel =
        makeByRequestIdContentsModel(snapshotAccessRequestId);
    SnapshotAccessRequestResponse accessRequestResponse =
        new SnapshotAccessRequestResponse()
            .status(SnapshotAccessRequestStatus.APPROVED)
            .createdBy("email@a.com")
            .flightid(flightId);

    when(snapshotRequestDao.getById(snapshotAccessRequestId)).thenReturn(accessRequestResponse);
    when(jobService.unauthRetrieveJobState(flightId)).thenReturn(FlightStatus.ERROR);
    assertDoesNotThrow(() -> service.validateForByRequestIdMode(snapshotRequestContentsModel));
  }

  @Test
  void validateForByRequestIdModeNotApproved() {
    UUID snapshotAccessRequestId = UUID.randomUUID();
    SnapshotRequestContentsModel snapshotRequestContentsModel =
        makeByRequestIdContentsModel(snapshotAccessRequestId);
    SnapshotAccessRequestResponse accessRequestResponse =
        new SnapshotAccessRequestResponse().status(SnapshotAccessRequestStatus.SUBMITTED);
    when(snapshotRequestDao.getById(snapshotAccessRequestId)).thenReturn(accessRequestResponse);

    assertThrows(
        ValidationException.class,
        () -> service.validateForByRequestIdMode(snapshotRequestContentsModel));
  }

  @Test
  void validateForByRequestIdModeAlreadyCreated() {
    UUID snapshotAccessRequestId = UUID.randomUUID();
    SnapshotRequestContentsModel snapshotRequestContentsModel =
        makeByRequestIdContentsModel(snapshotAccessRequestId);

    SnapshotAccessRequestResponse accessRequestResponse =
        new SnapshotAccessRequestResponse()
            .status(SnapshotAccessRequestStatus.APPROVED)
            .createdSnapshotId(UUID.randomUUID());

    when(snapshotRequestDao.getById(snapshotAccessRequestId)).thenReturn(accessRequestResponse);

    assertThrows(
        ValidationException.class,
        () -> service.validateForByRequestIdMode(snapshotRequestContentsModel));
  }

  @Test
  void validateForByRequestIdModeJobRunning() {
    UUID snapshotAccessRequestId = UUID.randomUUID();
    String flightId = "flightId";
    SnapshotRequestContentsModel snapshotRequestContentsModel =
        makeByRequestIdContentsModel(snapshotAccessRequestId);
    SnapshotAccessRequestResponse accessRequestResponse =
        new SnapshotAccessRequestResponse()
            .status(SnapshotAccessRequestStatus.APPROVED)
            .flightid(flightId);

    when(snapshotRequestDao.getById(snapshotAccessRequestId)).thenReturn(accessRequestResponse);
    // any flight status that isn't error or fatal
    when(jobService.unauthRetrieveJobState(flightId)).thenReturn(FlightStatus.READY);
    assertThrows(
        ValidationException.class,
        () -> service.validateForByRequestIdMode(snapshotRequestContentsModel));
  }

  @Test
  void validateForByRequestIdIdModeCreatedByEmail() {
    UUID snapshotAccessRequestId = UUID.randomUUID();
    SnapshotRequestContentsModel snapshotRequestContentsModel =
        makeByRequestIdContentsModel(snapshotAccessRequestId);
    SnapshotAccessRequestResponse accessRequestResponse =
        new SnapshotAccessRequestResponse()
            .status(SnapshotAccessRequestStatus.APPROVED)
            .createdBy("notanemail.com");
    when(snapshotRequestDao.getById(snapshotAccessRequestId)).thenReturn(accessRequestResponse);
    assertThrows(
        ValidationException.class,
        () -> service.validateForByRequestIdMode(snapshotRequestContentsModel));
  }

  private SnapshotRequestContentsModel makeByRequestIdContentsModel(UUID snapshotAccessRequestId) {
    SnapshotRequestContentsModel contentsModel = new SnapshotRequestContentsModel();
    contentsModel.datasetName("datasetName");
    contentsModel.mode(SnapshotRequestContentsModel.ModeEnum.BYREQUESTID);
    SnapshotRequestIdModel requestIdModel = new SnapshotRequestIdModel();
    requestIdModel.snapshotRequestId(snapshotAccessRequestId);
    contentsModel.requestIdSpec(requestIdModel);
    return contentsModel;
  }

  private void mockSnapshotSummary() {
    SnapshotSummary snapshotSummary =
        new SnapshotSummary().id(snapshotId).createdDate(createdDate).storage(List.of());
    when(snapshotDao.retrieveSummaryById(snapshotId)).thenReturn(snapshotSummary);
  }

  private void mockSnapshotSummaryWithPassportCriteria() {
    SnapshotSummary snapshotSummary =
        new SnapshotSummary()
            .id(snapshotId)
            .createdDate(createdDate)
            .storage(List.of())
            .phsId(PHS_ID)
            .consentCode(CONSENT_CODE);
    when(snapshotDao.retrieveSummaryById(snapshotId)).thenReturn(snapshotSummary);
  }

  @Test
  void retrieveUserSnapshotRolesSamReader() {
    List<String> samRoles = List.of(IamRole.ADMIN.toString(), IamRole.READER.toString());
    when(iamService.retrieveUserRoles(TEST_USER, IamResourceType.DATASNAPSHOT, snapshotId))
        .thenReturn(samRoles);

    assertThat(
        "SAM roles are returned",
        service.retrieveUserSnapshotRoles(snapshotId, TEST_USER),
        contains(samRoles.toArray()));
    verify(ecmService, never()).getRasProviderPassport(TEST_USER);
  }

  @Test
  void retrieveUserSnapshotRolesNoSamReaderNoPassport() {
    List<String> samRoles = List.of(IamRole.ADMIN.toString(), IamRole.STEWARD.toString());
    when(iamService.retrieveUserRoles(TEST_USER, IamResourceType.DATASNAPSHOT, snapshotId))
        .thenReturn(samRoles);

    mockSnapshotSummaryWithPassportCriteria();

    assertThat(
        "SAM roles are returned",
        service.retrieveUserSnapshotRoles(snapshotId, TEST_USER),
        contains(samRoles.toArray()));
    verify(ecmService, times(1)).getRasProviderPassport(TEST_USER);
  }

  @Test
  void retrieveUserSnapshotRolesPassportReader() {
    List<String> samRoles = List.of(IamRole.ADMIN.toString(), IamRole.STEWARD.toString());
    when(iamService.retrieveUserRoles(TEST_USER, IamResourceType.DATASNAPSHOT, snapshotId))
        .thenReturn(samRoles);

    mockSnapshotSummaryWithPassportCriteria();
    when(ecmService.getRasProviderPassport(TEST_USER)).thenReturn(PASSPORT);
    when(ecmService.validatePassport(any())).thenReturn(new ValidatePassportResult().valid(true));

    List<String> samRolesAndReader = new ArrayList<>(samRoles);
    samRolesAndReader.add(IamRole.READER.toString());
    assertThat(
        "SAM roles and reader are returned",
        service.retrieveUserSnapshotRoles(snapshotId, TEST_USER),
        contains(samRolesAndReader.toArray()));
    verify(ecmService, times(1)).getRasProviderPassport(TEST_USER);
  }

  @Test
  void retrieveSnapshotPolicies() {
    SamPolicyModel spm1 = mock(SamPolicyModel.class);
    SamPolicyModel spm2 = mock(SamPolicyModel.class);
    when(iamService.retrievePolicies(TEST_USER, IamResourceType.DATASNAPSHOT, snapshotId))
        .thenReturn(List.of(spm1, spm2));

    List<WorkspacePolicyModel> accessible =
        List.of(
            mock(WorkspacePolicyModel.class),
            mock(WorkspacePolicyModel.class),
            mock(WorkspacePolicyModel.class));
    List<InaccessibleWorkspacePolicyModel> inaccessible =
        List.of(
            mock(InaccessibleWorkspacePolicyModel.class),
            mock(InaccessibleWorkspacePolicyModel.class),
            mock(InaccessibleWorkspacePolicyModel.class));
    List<String> userGroups = List.of("userGroup1", "userGroup2");

    when(iamService.retrieveAuthDomain(TEST_USER, IamResourceType.DATASNAPSHOT, snapshotId))
        .thenReturn(userGroups);
    when(rawlsService.resolvePolicyEmails(spm1, TEST_USER))
        .thenReturn(
            new RawlsService.WorkspacePolicyModels(
                accessible.subList(0, 1), inaccessible.subList(0, 2)));
    when(rawlsService.resolvePolicyEmails(spm2, TEST_USER))
        .thenReturn(
            new RawlsService.WorkspacePolicyModels(
                accessible.subList(1, 3), inaccessible.subList(2, 3)));

    PolicyResponse response = service.retrieveSnapshotPolicies(snapshotId, TEST_USER);

    assertThat(
        "The auth domain for this snapshot is returned",
        response.getAuthDomain(),
        containsInAnyOrder(userGroups.toArray()));
    assertThat(
        "All accessible workspaces from SAM policy models are returned",
        response.getWorkspaces(),
        is(accessible));
    assertThat(
        "All inaccessible workspaces from SAM policy models are returned",
        response.getInaccessibleWorkspaces(),
        is(inaccessible));
  }

  @Test
  void snapshotInaccessibleByPassportWhenNoLinkedPassport() {
    mockSnapshotSummaryWithPassportCriteria();

    SnapshotAccessibleResult result = service.snapshotAccessibleByPassport(snapshotId, TEST_USER);

    assertThat(result.accessible(), is(false));
    assertThat(
        "No throwable causes for inaccessibility when no linked passport",
        result.causes(),
        empty());
    verify(ecmService, times(1)).getRasProviderPassport(TEST_USER);
    verify(ecmService, never()).validatePassport(any());
  }

  @Test
  void snapshotInaccessibleByPassportWhenPassportFetchThrows() {
    mockSnapshotSummaryWithPassportCriteria();
    HttpClientErrorException ecmEx =
        new HttpClientErrorException(
            HttpStatus.I_AM_A_TEAPOT, "ecmService.getRasProviderPassport threw");
    when(ecmService.getRasProviderPassport(TEST_USER)).thenThrow(ecmEx);

    SnapshotAccessibleResult result = service.snapshotAccessibleByPassport(snapshotId, TEST_USER);

    assertThat(result.accessible(), is(false));
    assertThat(
        "ECM exception message is a throwable cause of inaccessibility",
        result.causes(),
        contains(ecmEx.getMessage()));
    verify(ecmService, times(1)).getRasProviderPassport(TEST_USER);
    verify(ecmService, never()).validatePassport(any());
  }

  @Test
  void snapshotInaccessibleByPassportWhenPassportValidationThrows() {
    mockSnapshotSummaryWithPassportCriteria();
    when(ecmService.getRasProviderPassport(TEST_USER)).thenReturn(PASSPORT);
    HttpClientErrorException ecmEx =
        new HttpClientErrorException(HttpStatus.I_AM_A_TEAPOT, "ecmService.validatePassport threw");
    when(ecmService.validatePassport(any())).thenThrow(ecmEx);

    SnapshotAccessibleResult result = service.snapshotAccessibleByPassport(snapshotId, TEST_USER);

    assertThat(result.accessible(), is(false));
    assertThat(
        "ECM exception message is a throwable cause of inaccessibility",
        result.causes(),
        contains(ecmEx.getMessage()));
    verify(ecmService, times(1)).getRasProviderPassport(TEST_USER);
    verify(ecmService, times(1)).validatePassport(any());
  }

  @Test
  void snapshotInaccessibleByPassportWhenPassportInvalid() {
    mockSnapshotSummaryWithPassportCriteria();
    when(ecmService.getRasProviderPassport(TEST_USER)).thenReturn(PASSPORT);
    when(ecmService.validatePassport(any())).thenReturn(new ValidatePassportResult().valid(false));

    SnapshotAccessibleResult result = service.snapshotAccessibleByPassport(snapshotId, TEST_USER);

    assertThat(result.accessible(), is(false));
    assertThat(
        "Passport invalid message is a throwable cause of inaccessibility",
        result.causes(),
        contains(service.passportInvalidForSnapshotErrorMsg(TEST_USER.getEmail())));
    verify(ecmService, times(1)).getRasProviderPassport(TEST_USER);
    verify(ecmService, times(1)).validatePassport(any());
  }

  @Test
  void snapshotAccessibleByPassportWhenPassportValid() {
    mockSnapshotSummaryWithPassportCriteria();
    when(ecmService.getRasProviderPassport(TEST_USER)).thenReturn(PASSPORT);
    when(ecmService.validatePassport(any())).thenReturn(new ValidatePassportResult().valid(true));

    SnapshotAccessibleResult result = service.snapshotAccessibleByPassport(snapshotId, TEST_USER);

    assertThat(result.accessible(), is(true));
    assertThat(result.causes(), empty());
    verify(ecmService, times(1)).getRasProviderPassport(TEST_USER);
    verify(ecmService, times(1)).validatePassport(any());
  }

  @Test
  void verifySnapshotListableBySam() {
    mockSnapshotSummary();
    service.verifySnapshotListable(snapshotId, TEST_USER);

    verify(iamService)
        .verifyAuthorization(TEST_USER, IamResourceType.DATASNAPSHOT, snapshotId.toString());
    verify(ecmService, never()).getRasProviderPassport(TEST_USER);
    verify(ecmService, never()).validatePassport(any());
  }

  @Test
  void verifySnapshotReadableBySam() {
    mockSnapshotSummary();
    service.verifySnapshotReadable(snapshotId, TEST_USER);

    verify(iamService)
        .verifyAuthorization(
            TEST_USER, IamResourceType.DATASNAPSHOT, snapshotId.toString(), IamAction.READ_DATA);
    verify(ecmService, never()).getRasProviderPassport(TEST_USER);
    verify(ecmService, never()).validatePassport(any());
  }

  @Test
  void verifySnapshotUnlistableBySamAndAccessibleByPassport() {
    IamForbiddenException samEx = new IamForbiddenException("Snapshot unlistable via SAM");
    doThrow(samEx)
        .when(iamService)
        .verifyAuthorization(TEST_USER, IamResourceType.DATASNAPSHOT, snapshotId.toString());

    verifySnapshotInaccessibleBySamAndAccessibleByPassport(
        () -> service.verifySnapshotListable(snapshotId, TEST_USER));

    verify(iamService)
        .verifyAuthorization(TEST_USER, IamResourceType.DATASNAPSHOT, snapshotId.toString());
  }

  @Test
  void verifySnapshotUnreadableBySamAndAccessibleByPassport() {
    IamForbiddenException samEx = new IamForbiddenException("Snapshot unreadable via SAM");
    doThrow(samEx)
        .when(iamService)
        .verifyAuthorization(
            TEST_USER, IamResourceType.DATASNAPSHOT, snapshotId.toString(), IamAction.READ_DATA);

    verifySnapshotInaccessibleBySamAndAccessibleByPassport(
        () -> service.verifySnapshotReadable(snapshotId, TEST_USER));

    verify(iamService)
        .verifyAuthorization(
            TEST_USER, IamResourceType.DATASNAPSHOT, snapshotId.toString(), IamAction.READ_DATA);
  }

  /**
   * Assumes that iamService has been mocked to indicate that the snapshot is inaccessible via Sam.
   */
  private void verifySnapshotInaccessibleBySamAndAccessibleByPassport(
      Runnable verifySnapshotAccessible) {
    mockSnapshotSummaryWithPassportCriteria();
    when(ecmService.getRasProviderPassport(TEST_USER)).thenReturn(PASSPORT);

    when(ecmService.validatePassport(any())).thenReturn(new ValidatePassportResult().valid(true));

    verifySnapshotAccessible.run();

    verify(ecmService).getRasProviderPassport(TEST_USER);
    verify(ecmService).validatePassport(any());
  }

  @Test
  void verifySnapshotUnlistableBySamAndInaccessibleByPassport() {
    IamForbiddenException samEx = new IamForbiddenException("Snapshot unlistable via SAM");
    doThrow(samEx)
        .when(iamService)
        .verifyAuthorization(TEST_USER, IamResourceType.DATASNAPSHOT, snapshotId.toString());

    verifySnapshotInaccessibleBySamAndPassport(
        samEx, () -> service.verifySnapshotListable(snapshotId, TEST_USER));

    verify(iamService)
        .verifyAuthorization(TEST_USER, IamResourceType.DATASNAPSHOT, snapshotId.toString());
  }

  @Test
  void verifySnapshotUnreadableBySamAndInaccessibleByPassport() {
    IamForbiddenException samEx = new IamForbiddenException("Snapshot unreadable via SAM");
    doThrow(samEx)
        .when(iamService)
        .verifyAuthorization(
            TEST_USER, IamResourceType.DATASNAPSHOT, snapshotId.toString(), IamAction.READ_DATA);

    verifySnapshotInaccessibleBySamAndPassport(
        samEx, () -> service.verifySnapshotReadable(snapshotId, TEST_USER));

    verify(iamService)
        .verifyAuthorization(
            TEST_USER, IamResourceType.DATASNAPSHOT, snapshotId.toString(), IamAction.READ_DATA);
  }

  /**
   * Assumes that iamService has been mocked to indicate that the snapshot is inaccessible via Sam.
   */
  private void verifySnapshotInaccessibleBySamAndPassport(
      IamForbiddenException samEx, Executable verifySnapshotAccessible) {
    mockSnapshotSummaryWithPassportCriteria();
    when(ecmService.getRasProviderPassport(TEST_USER)).thenReturn(PASSPORT);

    // No SAM access and an invalid passport = inaccessible snapshot
    when(ecmService.validatePassport(any())).thenReturn(new ValidatePassportResult().valid(false));

    ForbiddenException thrown = assertThrows(ForbiddenException.class, verifySnapshotAccessible);
    assertThat(
        "SAM and ECM exception messages returned when ECM passport is invalid",
        thrown.getCauses(),
        contains(
            samEx.getMessage(), service.passportInvalidForSnapshotErrorMsg(TEST_USER.getEmail())));

    verify(ecmService).getRasProviderPassport(TEST_USER);
    verify(ecmService).validatePassport(any());
  }

  private SnapshotRequestModel getDuosSnapshotRequestModel(String duosId) {
    String sourceDatasetName = "TestSourceDataset";
    Dataset sourceDataset = new Dataset().name(sourceDatasetName);
    when(datasetService.retrieveByName(sourceDatasetName)).thenReturn(sourceDataset);
    return new SnapshotRequestModel()
        .name("TestSnapshot")
        .profileId(UUID.randomUUID())
        .duosId(duosId)
        .contents(List.of(new SnapshotRequestContentsModel().datasetName(sourceDatasetName)));
  }

  @Test
  void testCreateSnapshotWithoutDuosDataset() {
    SnapshotRequestModel request = getDuosSnapshotRequestModel(null);
    JobBuilder jobBuilder = mock(JobBuilder.class);
    when(jobService.newJob(anyString(), eq(SnapshotCreateFlight.class), eq(request), eq(TEST_USER)))
        .thenReturn(jobBuilder);
    when(jobBuilder.addParameter(any(), any())).thenReturn(jobBuilder);
    String jobId = String.valueOf(UUID.randomUUID());
    when(jobBuilder.submit()).thenReturn(jobId);

    String result =
        service.createSnapshot(
            request, service.getSourceDatasetFromSnapshotRequest(request), TEST_USER);
    assertThat("Job is submitted and id returned", result, equalTo(jobId));
    verify(duosClient, never()).getDataset(DUOS_ID, TEST_USER);
    verify(jobBuilder).submit();
  }

  @Test
  void testCreateSnapshotWithDuosDataset() {
    SnapshotRequestModel request = getDuosSnapshotRequestModel(DUOS_ID);
    JobBuilder jobBuilder = mock(JobBuilder.class);
    String jobId = mockJobService(request, jobBuilder);

    String result =
        service.createSnapshot(
            request, service.getSourceDatasetFromSnapshotRequest(request), TEST_USER);
    assertThat("Job is submitted and id returned", result, equalTo(jobId));
    verify(duosClient).getDataset(DUOS_ID, TEST_USER);
    verify(jobBuilder).submit();
  }

  private String mockJobService(SnapshotRequestModel request, JobBuilder jobBuilder) {
    when(jobService.newJob(anyString(), eq(SnapshotCreateFlight.class), eq(request), eq(TEST_USER)))
        .thenReturn(jobBuilder);
    when(jobBuilder.addParameter(any(), any())).thenReturn(jobBuilder);
    String jobId = String.valueOf(UUID.randomUUID());
    when(jobBuilder.submit()).thenReturn(jobId);
    return jobId;
  }

  @Test
  void testCreateSnapshotThrowsWhenDuosClientThrows() {
    SnapshotRequestModel request = getDuosSnapshotRequestModel(DUOS_ID);
    HttpClientErrorException expectedEx = new HttpClientErrorException(HttpStatus.I_AM_A_TEAPOT);
    Dataset dataset = service.getSourceDatasetFromSnapshotRequest(request);
    when(duosClient.getDataset(DUOS_ID, TEST_USER)).thenThrow(expectedEx);
    assertThrows(
        HttpClientErrorException.class, () -> service.createSnapshot(request, dataset, TEST_USER));
    JobBuilder jobBuilder = mock(JobBuilder.class);
    verifyNoInteractions(jobBuilder);
  }

  @Test
  void testCreateSnapshotWithByRequestId() {
    UUID snapshotAccessRequestId = UUID.randomUUID();
    SnapshotRequestContentsModel contentsModel =
        makeByRequestIdContentsModel(snapshotAccessRequestId);
    SnapshotRequestModel request = new SnapshotRequestModel().contents(List.of(contentsModel));
    request.profileId(UUID.randomUUID());
    JobBuilder jobBuilder = mock(JobBuilder.class);
    String jobId = mockJobService(request, jobBuilder);
    SnapshotAccessRequestResponse snapshotAccessRequestResponse =
        new SnapshotAccessRequestResponse()
            .status(SnapshotAccessRequestStatus.APPROVED)
<<<<<<< HEAD
            .id(snapshotAccessRequestId)
            .sourceSnapshotId(UUID.randomUUID());
=======
            .createdBy("email@a.com")
            .id(snapshotAccessRequestId);
>>>>>>> 85ee9db9
    when(snapshotRequestDao.getById(snapshotAccessRequestId))
        .thenReturn(snapshotAccessRequestResponse);
    when(snapshotDao.retrieveSnapshot(snapshotAccessRequestResponse.getSourceSnapshotId()))
        .thenReturn(
            new Snapshot()
                .snapshotSources(
                    List.of(new SnapshotSource().dataset(new Dataset().id(UUID.randomUUID())))));
    String result =
        service.createSnapshot(
            request, service.getSourceDatasetFromSnapshotRequest(request), TEST_USER);
    assertThat("Job is submitted and id returned", result, equalTo(jobId));
  }

  private void mockSnapshotWithDuosDataset() {
    Snapshot snapshot =
        new Snapshot()
            .id(snapshotId)
            .duosFirecloudGroupId(duosFirecloudGroup.getId())
            .duosFirecloudGroup(duosFirecloudGroup);
    when(snapshotDao.retrieveSnapshot(snapshotId)).thenReturn(snapshot);
  }

  @Test
  void testUpdateSnapshotDuosDataset() {
    mockSnapshotWithDuosDataset();

    JobBuilder jobBuilder = mock(JobBuilder.class);
    SnapshotLinkDuosDatasetResponse jobResponse =
        new SnapshotLinkDuosDatasetResponse().unlinked(duosFirecloudGroup);
    when(jobBuilder.addParameter(any(), any())).thenReturn(jobBuilder);
    when(jobBuilder.submitAndWait(SnapshotLinkDuosDatasetResponse.class)).thenReturn(jobResponse);

    when(jobService.newJob(
            anyString(), eq(SnapshotUpdateDuosDatasetFlight.class), eq(null), eq(TEST_USER)))
        .thenReturn(jobBuilder);

    SnapshotLinkDuosDatasetResponse result =
        service.updateSnapshotDuosDataset(snapshotId, TEST_USER, DUOS_ID);
    assertThat("Job is submitted and response returned", result, equalTo(jobResponse));

    // Verify that we checked that a DUOS dataset exists for the DUOS ID
    verify(duosClient).getDataset(DUOS_ID, TEST_USER);
    // Verify critical parameters passed to job
    verify(jobBuilder).addParameter(JobMapKeys.SNAPSHOT_ID.getKeyName(), snapshotId);
    verify(jobBuilder).addParameter(SnapshotDuosMapKeys.DUOS_ID, DUOS_ID);
    verify(jobBuilder).addParameter(SnapshotDuosMapKeys.FIRECLOUD_GROUP_PREV, duosFirecloudGroup);
  }

  @Test
  void testUpdateSnapshotDuosDatasetUnset() {
    mockSnapshotWithDuosDataset();

    JobBuilder jobBuilder = mock(JobBuilder.class);
    SnapshotLinkDuosDatasetResponse jobResponse =
        new SnapshotLinkDuosDatasetResponse().unlinked(duosFirecloudGroup);
    when(jobBuilder.addParameter(any(), any())).thenReturn(jobBuilder);
    when(jobBuilder.submitAndWait(SnapshotLinkDuosDatasetResponse.class)).thenReturn(jobResponse);

    when(jobService.newJob(
            anyString(), eq(SnapshotUpdateDuosDatasetFlight.class), eq(null), eq(TEST_USER)))
        .thenReturn(jobBuilder);

    SnapshotLinkDuosDatasetResponse result =
        service.updateSnapshotDuosDataset(snapshotId, TEST_USER, null);
    assertThat("Job is submitted and response returned", result, equalTo(jobResponse));

    // Verify that we do not try to check for DUOS dataset existence given an unspecified DUOS ID
    verify(duosClient, never()).getDataset(any(), eq(TEST_USER));
    // Verify critical parameters passed to job
    verify(jobBuilder).addParameter(JobMapKeys.SNAPSHOT_ID.getKeyName(), snapshotId);
    verify(jobBuilder).addParameter(SnapshotDuosMapKeys.DUOS_ID, null);
    verify(jobBuilder).addParameter(SnapshotDuosMapKeys.FIRECLOUD_GROUP_PREV, duosFirecloudGroup);
  }

  @Test
  void testUpdateSnapshotDuosDatasetThrowsWhenSnapshotDoesNotExist() {
    SnapshotNotFoundException expectedEx = new SnapshotNotFoundException("Snapshot not found");
    when(snapshotDao.retrieveSnapshot(snapshotId)).thenThrow(expectedEx);

    SnapshotNotFoundException thrown =
        assertThrows(
            SnapshotNotFoundException.class,
            () -> service.updateSnapshotDuosDataset(snapshotId, TEST_USER, DUOS_ID));
    assertThat("Snapshot retrieval exception thrown", thrown, equalTo(expectedEx));

    // Verify that we do not try to check for DUOS dataset existence if snapshot does not exist
    verify(duosClient, never()).getDataset(DUOS_ID, TEST_USER);
    // Job is not created or submitted if snapshot does not exist
    verifyNoInteractions(jobService);
  }

  @Test
  void testUpdateSnapshotDuosDatasetThrowsWhenDuosClientThrows() {
    mockSnapshotWithDuosDataset();

    HttpClientErrorException expectedEx = new HttpClientErrorException(HttpStatus.I_AM_A_TEAPOT);
    when(duosClient.getDataset(DUOS_ID, TEST_USER)).thenThrow(expectedEx);

    HttpClientErrorException thrown =
        assertThrows(
            HttpClientErrorException.class,
            () -> service.updateSnapshotDuosDataset(snapshotId, TEST_USER, DUOS_ID));
    assertThat("DUOS client exception thrown", thrown, equalTo(expectedEx));
  }

  @Test
  void getSnapshotIdsAndRoles() throws ParseException {
    // Arranging Sam-accessible snapshots (could contain snapshots registered in a different TDR)
    UUID accessibleNonTdrSnapshotId = UUID.randomUUID();
    IamRole role = IamRole.DISCOVERER;
    Map<UUID, Set<IamRole>> resourcesAndRoles =
        Map.of(snapshotId, Set.of(role), accessibleNonTdrSnapshotId, Set.of(role));
    when(iamService.listAuthorizedResources(TEST_USER, IamResourceType.DATASNAPSHOT))
        .thenReturn(resourcesAndRoles);

    // Arranging RAS-accessible snapshots (ECM could throw)
    HttpClientErrorException ecmException = new HttpClientErrorException(HttpStatus.I_AM_A_TEAPOT);
    when(ecmService.getRasDbgapPermissions(TEST_USER))
        .thenThrow(ecmException)
        .thenReturn(List.of());

    // Arranging TDR snapshots (could contain inaccessible snapshots)
    UUID inaccessibleTdrSnapshotId = UUID.randomUUID();
    when(snapshotDao.getSnapshotIds()).thenReturn(List.of(snapshotId, inaccessibleTdrSnapshotId));

    // First invocation: error which may yield a partial role map
    SnapshotIdsAndRolesModel result = service.getSnapshotIdsAndRoles(TEST_USER);
    verify(iamService).listAuthorizedResources(TEST_USER, IamResourceType.DATASNAPSHOT);
    verify(ecmService).getRasDbgapPermissions(TEST_USER);
    verify(snapshotDao).getSnapshotIds();

    List<ErrorModel> errors = result.getErrors();
    Map<String, List<String>> roleMap = result.getRoleMap();
    assertThat("ECM error added to error list", errors, hasSize(1));
    assertThat(
        "ECM error contents match expectations",
        errors.get(0).getMessage(),
        containsString("Error listing RAS-authorized snapshots"));
    assertThat(
        "Role map only contains accessible snapshot present in TDR",
        roleMap.containsKey(snapshotId.toString()));
    assertThat(
        "Snapshot ID maps to its roles",
        roleMap.get(snapshotId.toString()),
        contains(role.toString()));

    // Second invocation: no errors encountered when constructing role map
    result = service.getSnapshotIdsAndRoles(TEST_USER);
    verify(iamService, times(2)).listAuthorizedResources(TEST_USER, IamResourceType.DATASNAPSHOT);
    verify(ecmService, times(2)).getRasDbgapPermissions(TEST_USER);
    verify(snapshotDao, times(2)).getSnapshotIds();

    errors = result.getErrors();
    roleMap = result.getRoleMap();
    assertThat("No errors encountered when constructing role map", errors, empty());
    assertThat(
        "Role map only contains accessible snapshot present in TDR",
        roleMap.containsKey(snapshotId.toString()));
    assertThat(
        "Snapshot ID maps to its roles",
        roleMap.get(snapshotId.toString()),
        contains(role.toString()));
  }

  @Test
  void testRetrievePreviewGCPNoRows() {
    mockSnapshotForPreview(CloudPlatform.GCP, 0);
    testSnapshotPreviewRowCountsGCP(0, 0);
  }

  @Test
  void testRetrievePreviewGCPNoFilteredRows() {
    mockSnapshotForPreview(CloudPlatform.GCP, 10);
    testSnapshotPreviewRowCountsGCP(10, 0);
  }

  @Test
  void testRetrievePreviewGCP() {
    mockSnapshotForPreview(CloudPlatform.GCP, 10);
    testSnapshotPreviewRowCountsGCP(10, 4);
  }

  @Test
  void testRetrievePreviewAzurePNoRows() throws SQLException {
    mockSnapshotForPreview(CloudPlatform.AZURE, 0);
    testSnapshotPreviewRowCountsAzure(0, 0);
  }

  @Test
  void testRetrievePreviewAzureNoFilteredRows() throws SQLException {
    mockSnapshotForPreview(CloudPlatform.AZURE, 10);
    testSnapshotPreviewRowCountsAzure(10, 0);
  }

  @Test
  void testRetrievePreviewAzure() throws SQLException {
    mockSnapshotForPreview(CloudPlatform.AZURE, 10);
    testSnapshotPreviewRowCountsAzure(10, 4);
  }

  @Test
  void testPatchSnapshotAuthDomain() {
    List<String> userGroups = List.of("testGroup");
    var flightClass = SnapshotAddDataAccessControlsFlight.class;
    JobBuilder jobBuilder = new JobBuilder(null, flightClass, null, TEST_USER, jobService);
    AddAuthDomainResponseModel jobResponse =
        new AddAuthDomainResponseModel().authDomain(userGroups);
    when(jobService.newJob(anyString(), eq(flightClass), eq(userGroups), eq(TEST_USER)))
        .thenReturn(jobBuilder);
    ArgumentCaptor<FlightMap> flightMapCaptor = ArgumentCaptor.forClass(FlightMap.class);
    when(jobService.submitAndWait(
            eq(flightClass), flightMapCaptor.capture(), eq(AddAuthDomainResponseModel.class)))
        .thenReturn(jobResponse);

    AddAuthDomainResponseModel result =
        service.addSnapshotDataAccessControls(TEST_USER, snapshotId, userGroups);
    assertThat("Job is submitted and response returned", result, equalTo(jobResponse));
    assertThat(
        flightMapCaptor.getValue().get(JobMapKeys.SNAPSHOT_ID.getKeyName(), String.class),
        equalTo(snapshotId.toString()));
  }

  @Test
  void makeSnapshotFromSnapshotRequestByRequestId() {
    UUID snapshotAccessRequestId = UUID.randomUUID();
    SnapshotRequestModel snapshotRequestModel = new SnapshotRequestModel();
    snapshotRequestModel.name("name");
    SnapshotRequestContentsModel contentsModel = new SnapshotRequestContentsModel();
    contentsModel.datasetName("datasetName");
    contentsModel.mode(SnapshotRequestContentsModel.ModeEnum.BYREQUESTID);
    SnapshotRequestIdModel requestIdModel = new SnapshotRequestIdModel();
    requestIdModel.snapshotRequestId(snapshotAccessRequestId);
    contentsModel.requestIdSpec(requestIdModel);
    snapshotRequestModel.contents(List.of(contentsModel));

    Dataset dataset = SnapshotBuilderTestData.DATASET;
    dataset.name("datasetName");
    UUID sourceSnapshotId = UUID.randomUUID();
    when(snapshotRequestDao.getById(snapshotAccessRequestId))
        .thenReturn(
            new SnapshotAccessRequestResponse()
                .sourceSnapshotId(sourceSnapshotId)
                .snapshotSpecification(
                    new SnapshotBuilderRequest()
                        .addOutputTablesItem(new SnapshotBuilderOutputTable().name("Drug"))
                        .addOutputTablesItem(new SnapshotBuilderOutputTable().name("Condition"))));
    when(settingsDao.getBySnapshotId(sourceSnapshotId))
        .thenReturn(SnapshotBuilderTestData.SETTINGS);

    Snapshot actual = service.makeSnapshotFromSnapshotRequest(snapshotRequestModel, dataset);
    SnapshotSource snapshotSource = new SnapshotSource().dataset(dataset);

    assertThat(actual.getTables(), hasSize(4));
    assertThat(actual.getName(), is(snapshotRequestModel.getName()));
    assertThat(actual.getDescription(), is(snapshotRequestModel.getDescription()));
    assertThat(actual.getRelationships(), hasSize(10));
    assertThat(actual.getFirstSnapshotSource().getDataset(), is(snapshotSource.getDataset()));
    assertThat(actual.getCreationInformation(), is(contentsModel));
    assertThat(
        actual.getFirstSnapshotSource().getAssetSpecification().getAssetTables().stream()
            .map(t -> t.getTable().getName())
            .toList(),
        containsInAnyOrder("person", "drug_exposure", "condition_occurrence", "concept"));
    assertThat(
        actual.getFirstSnapshotSource().getAssetSpecification().getAssetRelationships().stream()
            .map(t -> t.getDatasetRelationship().getName())
            .toList(),
        containsInAnyOrder(
            "fpk_person_drug",
            "fpk_person_condition",
            "fpk_drug_type_concept",
            "fpk_drug_concept",
            "fpk_drug_route_concept",
            "fpk_drug_concept_s",
            "fpk_condition_concept",
            "fpk_condition_type_concept",
            "fpk_condition_status_concept",
            "fpk_condition_concept_s"));
  }

  @Test
  void getSourceDatasetFromSnapshotRequestHandlesByRequestId() {
    UUID snapshotAccessRequestId = UUID.randomUUID();
    SnapshotRequestIdModel requestIdModel =
        new SnapshotRequestIdModel().snapshotRequestId(snapshotAccessRequestId);
    SnapshotRequestContentsModel contentsModel =
        new SnapshotRequestContentsModel()
            .datasetName(DATASET_NAME)
            .mode(SnapshotRequestContentsModel.ModeEnum.BYREQUESTID)
            .requestIdSpec(requestIdModel);
    SnapshotRequestModel snapshotRequestModel =
        new SnapshotRequestModel().contents(List.of(contentsModel));

    SnapshotAccessRequestResponse snapshotAccessRequest =
        new SnapshotAccessRequestResponse().sourceSnapshotId(snapshotId);
    Dataset dataset = new Dataset().id(datasetId).name(DATASET_NAME);
    Snapshot snapshot =
        new Snapshot().snapshotSources(List.of(new SnapshotSource().dataset(dataset)));

    when(snapshotRequestDao.getById(snapshotAccessRequestId)).thenReturn(snapshotAccessRequest);
    when(snapshotDao.retrieveSnapshot(snapshotId)).thenReturn(snapshot);

    Dataset sourceDataset = service.getSourceDatasetFromSnapshotRequest(snapshotRequestModel);

    assertThat(sourceDataset, is(dataset));
  }

  @Test
  void getSourceDatasetFromSnapshotRequestHandlesNonByRequestId() {
    SnapshotRequestContentsModel contentsModel =
        new SnapshotRequestContentsModel()
            .datasetName(DATASET_NAME)
            .mode(SnapshotRequestContentsModel.ModeEnum.BYFULLVIEW);
    SnapshotRequestModel snapshotRequestModel =
        new SnapshotRequestModel().contents(List.of(contentsModel));
    Dataset dataset = new Dataset().id(datasetId);
    when(datasetService.retrieveByName(DATASET_NAME)).thenReturn(dataset);

    Dataset sourceDataset = service.getSourceDatasetFromSnapshotRequest(snapshotRequestModel);

    assertThat(sourceDataset, is(dataset));
  }

  @Test
  void getSnapshotNameForNonRequest() {
    SnapshotRequestContentsModel contentsModel =
        new SnapshotRequestContentsModel().mode(SnapshotRequestContentsModel.ModeEnum.BYFULLVIEW);
    String name = "a-e$2";
    SnapshotRequestModel snapshotRequestModel =
        new SnapshotRequestModel().name(name).contents(List.of(contentsModel));

    assertThat(service.getSnapshotName(snapshotRequestModel), is(name));
  }

  @Test
  void getSnapshotNameForByRequest() {
    String uuidAsString = "2c297e7c-b303-4243-af6a-76cd9d3b0ca8";
    UUID uuid = UUID.fromString(uuidAsString);
    SnapshotRequestContentsModel contentsModel =
        new SnapshotRequestContentsModel()
            .mode(SnapshotRequestContentsModel.ModeEnum.BYREQUESTID)
            .requestIdSpec(new SnapshotRequestIdModel().snapshotRequestId(uuid));
    String name = " a-e$2-";
    String expectedName = "a_2c297e7c_b303_4243_af6a_76cd9d3b0ca8";
    SnapshotRequestModel snapshotRequestModel =
        new SnapshotRequestModel().name(name).contents(List.of(contentsModel));

    when(snapshotRequestDao.getById(uuid))
        .thenReturn(new SnapshotAccessRequestResponse().snapshotName(" a$%").id(uuid));

    assertThat(service.getSnapshotName(snapshotRequestModel), is(expectedName));
  }

  @Test
  void pullTables() {
    UUID snapshotAccessRequestId = UUID.randomUUID();
    UUID sourceSnapshotId = UUID.randomUUID();

    var accessRequestResponse =
        SnapshotBuilderTestData.createSnapshotAccessRequestResponse(sourceSnapshotId);
    accessRequestResponse.id(snapshotAccessRequestId);
    when(settingsDao.getBySnapshotId(sourceSnapshotId))
        .thenReturn(SnapshotBuilderTestData.SETTINGS);
    var firstTable = service.pullTables(accessRequestResponse).get(0);
    assertThat(firstTable.getDatasetTableName(), is("drug_exposure"));
    // Must preserve relationship order
    assertThat(firstTable.getPrimaryTableRelationship(), equalTo("fpk_person_drug"));
    assertThat(
        firstTable.getSecondaryTableRelationships(),
        contains(
            "fpk_drug_concept",
            "fpk_drug_type_concept",
            "fpk_drug_route_concept",
            "fpk_drug_concept_s"));
  }

  @Test
  void buildAssetFromSnapshotAccessRequest() {
    UUID snapshotAccessRequestId = UUID.randomUUID();

    Dataset sourceDataset = SnapshotBuilderTestData.DATASET;
    sourceDataset.name("dataset_name");
    sourceDataset.id(datasetId);
    sourceDataset.defaultProfileId(profileId);
    var accessRequestResponse =
        SnapshotBuilderTestData.createSnapshotAccessRequestResponse(snapshotId);
    accessRequestResponse.id(snapshotAccessRequestId);
    when(settingsDao.getBySnapshotId(snapshotId)).thenReturn(SnapshotBuilderTestData.SETTINGS);

    var actualAssetSpec =
        service.buildAssetFromSnapshotAccessRequest(sourceDataset, accessRequestResponse);
    assertThat(actualAssetSpec.getName(), containsString("snapshot-by-request-asset"));
    assertThat(actualAssetSpec.getRootTable().getTable().getName(), is("person"));
    assertThat(actualAssetSpec.getRootColumn().getDatasetColumn().getName(), is("person_id"));
    assertThat(
        actualAssetSpec.getAssetRelationships().stream()
            .map(r -> r.getDatasetRelationship().getName())
            .toList(),
        contains(
            "fpk_person_drug",
            "fpk_person_condition",
            "fpk_drug_concept",
            "fpk_drug_type_concept",
            "fpk_drug_route_concept",
            "fpk_drug_concept_s",
            "fpk_condition_concept",
            "fpk_condition_type_concept",
            "fpk_condition_status_concept",
            "fpk_condition_concept_s"));
    assertThat(
        actualAssetSpec.getAssetTables().stream().map(at -> at.getTable().getName()).toList(),
        contains("person", "drug_exposure", "condition_occurrence", "concept"));
  }

  private void testPreview(int totalRowCount, int filteredRowCount) {
    SnapshotPreviewModel snapshotPreviewModel =
        service.retrievePreview(
            TEST_USER,
            snapshotId,
            SNAPSHOT_TABLE_NAME,
            10,
            0,
            PDAO_ROW_ID_COLUMN,
            SqlSortDirection.ASC,
            "");
    assertThat(
        "Correct total row count", snapshotPreviewModel.getTotalRowCount(), equalTo(totalRowCount));
    assertThat(
        "Correct filtered row count",
        snapshotPreviewModel.getFilteredRowCount(),
        equalTo(filteredRowCount));
  }

  private void testSnapshotPreviewRowCountsAzure(int totalRowCount, int filteredRowCount)
      throws SQLException {
    List<SynapseDataResultModel> values = new ArrayList<>();
    if (filteredRowCount > 0) {
      values.add(
          new SynapseDataResultModel()
              .filteredCount(filteredRowCount)
              .totalCount(totalRowCount)
              .rowResult(new HashMap<>()));
    }
    when(azureSynapsePdao.getOrCreateExternalDataSourceForResource(any(), any(), any()))
        .thenReturn("");
    when(azureSynapsePdao.getTableData(
            any(), any(), any(), any(), anyInt(), anyInt(), any(), any(), any(), any()))
        .thenReturn(values);
    testPreview(totalRowCount, filteredRowCount);
  }

  private void testSnapshotPreviewRowCountsGCP(int totalRowCount, int filteredRowCount) {
    List<BigQueryDataResultModel> values = new ArrayList<>();
    if (filteredRowCount > 0) {
      values.add(
          new BigQueryDataResultModel()
              .filteredCount(filteredRowCount)
              .totalCount(totalRowCount)
              .rowResult(new HashMap<>()));
    }
    try (MockedStatic<BigQueryPdao> utilities = Mockito.mockStatic(BigQueryPdao.class)) {
      utilities
          .when(
              () ->
                  BigQueryPdao.getTable(
                      any(), any(), any(), anyInt(), anyInt(), any(), any(), any()))
          .thenReturn(values);
      testPreview(totalRowCount, filteredRowCount);
    }
  }

  private void mockSnapshotForPreview(CloudPlatform cloudPlatform, int totalRowCount) {
    List<Column> columns =
        List.of(
            new Column()
                .name(SNAPSHOT_COLUMN_NAME)
                .type(TableDataType.STRING)
                .arrayOf(true)
                .required(true));
    when(snapshotDao.retrieveSnapshot(any()))
        .thenReturn(
            new Snapshot()
                .name(SNAPSHOT_NAME)
                .snapshotTables(
                    List.of(
                        new SnapshotTable()
                            .name(SNAPSHOT_TABLE_NAME)
                            .id(snapshotTableId)
                            .columns(columns)
                            .rowCount(totalRowCount)))
                .snapshotSources(
                    List.of(
                        new SnapshotSource()
                            .dataset(
                                new Dataset(new DatasetSummary().cloudPlatform(cloudPlatform))))));
    if (cloudPlatform == CloudPlatform.GCP) {
      when(snapshotTableDao.retrieveColumns(any())).thenReturn(columns);
    }
  }
}<|MERGE_RESOLUTION|>--- conflicted
+++ resolved
@@ -1113,13 +1113,9 @@
     SnapshotAccessRequestResponse snapshotAccessRequestResponse =
         new SnapshotAccessRequestResponse()
             .status(SnapshotAccessRequestStatus.APPROVED)
-<<<<<<< HEAD
+            .createdBy("email@a.com")
             .id(snapshotAccessRequestId)
             .sourceSnapshotId(UUID.randomUUID());
-=======
-            .createdBy("email@a.com")
-            .id(snapshotAccessRequestId);
->>>>>>> 85ee9db9
     when(snapshotRequestDao.getById(snapshotAccessRequestId))
         .thenReturn(snapshotAccessRequestResponse);
     when(snapshotDao.retrieveSnapshot(snapshotAccessRequestResponse.getSourceSnapshotId()))
@@ -1127,6 +1123,7 @@
             new Snapshot()
                 .snapshotSources(
                     List.of(new SnapshotSource().dataset(new Dataset().id(UUID.randomUUID())))));
+
     String result =
         service.createSnapshot(
             request, service.getSourceDatasetFromSnapshotRequest(request), TEST_USER);

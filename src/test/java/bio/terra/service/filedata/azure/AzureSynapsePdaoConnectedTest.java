package bio.terra.service.filedata.azure;

import static bio.terra.common.PdaoConstant.PDAO_ROW_ID_COLUMN;
import static bio.terra.common.PdaoConstant.PDAO_ROW_ID_TABLE;
import static org.hamcrest.MatcherAssert.assertThat;
import static org.hamcrest.Matchers.contains;
import static org.hamcrest.Matchers.equalTo;
import static org.junit.Assert.assertNotNull;
import static org.junit.Assert.assertNull;

import bio.terra.common.EmbeddedDatabaseTest;
import bio.terra.common.SynapseUtils;
import bio.terra.common.category.Connected;
import bio.terra.common.fixtures.ConnectedOperations;
import bio.terra.common.fixtures.JsonLoader;
import bio.terra.common.iam.AuthenticatedUserRequest;
import bio.terra.model.BillingProfileModel;
import bio.terra.model.IngestRequestModel;
import bio.terra.model.IngestRequestModel.FormatEnum;
import bio.terra.model.SqlSortDirection;
import bio.terra.service.auth.iam.IamProviderInterface;
import bio.terra.service.dataset.DatasetService;
import bio.terra.service.dataset.DatasetTable;
import bio.terra.service.dataset.flight.ingest.IngestUtils;
import bio.terra.service.filedata.DrsId;
import bio.terra.service.filedata.DrsIdService;
import bio.terra.service.filedata.azure.blobstore.AzureBlobStorePdao;
import bio.terra.service.resourcemanagement.azure.AzureStorageAccountResource;
import bio.terra.service.snapshot.Snapshot;
import bio.terra.service.snapshot.SnapshotDao;
import bio.terra.service.snapshot.SnapshotTable;
import com.azure.storage.blob.BlobUrlParts;
import java.sql.Date;
import java.sql.Time;
import java.sql.Timestamp;
import java.util.List;
import java.util.Map;
import java.util.Map.Entry;
import java.util.Optional;
import java.util.UUID;
import java.util.stream.Collectors;
import java.util.stream.Stream;
import org.junit.After;
import org.junit.Before;
import org.junit.Test;
import org.junit.experimental.categories.Category;
import org.junit.runner.RunWith;
import org.springframework.beans.factory.annotation.Autowired;
import org.springframework.boot.test.autoconfigure.web.servlet.AutoConfigureMockMvc;
import org.springframework.boot.test.context.SpringBootTest;
import org.springframework.boot.test.mock.mockito.MockBean;
import org.springframework.test.context.ActiveProfiles;
import org.springframework.test.context.junit4.SpringRunner;

@RunWith(SpringRunner.class)
@SpringBootTest
@AutoConfigureMockMvc
@ActiveProfiles({"google", "connectedtest"})
@Category(Connected.class)
@EmbeddedDatabaseTest
public class AzureSynapsePdaoConnectedTest {
  private String randomFlightId;
  private BlobUrlParts snapshotSignUrlBlob;
  private String snapshotQueryCredentialName;
  private String snapshotQueryDataSourceName;

  private static final AuthenticatedUserRequest TEST_USER =
      AuthenticatedUserRequest.builder()
          .setSubjectId("DatasetUnit")
          .setEmail("dataset@unit.com")
          .setToken("token")
          .build();

  // Represents the data that lives in Azure storage account
  private static final List<Map<String, Optional<Object>>> SAMPLE_DATA =
      List.of(
          Stream.of(
                  Map.entry("boolCol", true),
                  Map.entry("dateCol", Date.valueOf("2021-08-01")),
                  Map.entry("dateTimeCol", Timestamp.valueOf("2021-08-01 23:59:59.999999")),
                  Map.entry("dirRefCol", UUID.fromString("7a1e4648-fb95-11eb-9a03-0242ac130003")),
                  Map.entry("file", UUID.fromString("816ca5ca-fb95-11eb-9a03-0242ac130003")),
                  Map.entry("float64Col", 1.79E+308D),
                  Map.entry("floatCol", -1.18E-38F),
                  Map.entry("intCol", 2147483647),
                  Map.entry("int64Col", 9223372036854775806L),
                  Map.entry("numericCol", 12345.12000F),
                  Map.entry("first_name", "Bob"),
                  Map.entry("textCol", "Dao"),
                  Map.entry("timeCol", Time.valueOf("01:01:00")),
                  Map.entry("timestampCol", Timestamp.valueOf("2021-08-01 23:59:59.999999")),
                  Map.entry("arrayCol", List.of("lion", "tiger")))
              .collect(Collectors.toMap(Entry::getKey, e -> Optional.of(e.getValue()))),
          Stream.of(
                  Map.entry("boolCol", false),
                  Map.entry("dateCol", Date.valueOf("2021-01-01")),
                  Map.entry("dateTimeCol", Timestamp.valueOf("2021-08-01 23:59:59.999999")),
                  Map.entry("dirRefCol", UUID.fromString("856d0926-fb95-11eb-9a03-0242ac130003")),
                  Map.entry("file", UUID.fromString("89875e76-fb95-11eb-9a03-0242ac130003")),
                  Map.entry("float64Col", -1.79E+308D),
                  Map.entry("floatCol", 3.40E+38F),
                  Map.entry("intCol", -2147483647),
                  Map.entry("int64Col", -9223372036L),
                  Map.entry("numericCol", 12345.12000F),
                  Map.entry("first_name", "Sally"),
                  Map.entry("textCol", "Jones"),
                  Map.entry("timeCol", Time.valueOf("01:01:00")),
                  Map.entry("timestampCol", Timestamp.valueOf("2021-08-01 23:59:59.999999")),
                  Map.entry("arrayCol", List.of("horse", "dog")))
              .collect(Collectors.toMap(Entry::getKey, e -> Optional.of(e.getValue()))));
  private static final List<Map<String, Optional<Object>>> SAMPLE_DATA_CSV =
      SAMPLE_DATA.stream()
          // Copy the records so that changing them in this list doesn't affect the original
          .map(r -> r.entrySet().stream().collect(Collectors.toMap(Entry::getKey, Entry::getValue)))
          // We can't load array data with CSVs
          .peek(r -> r.put("arrayCol", Optional.empty()))
          .toList();

  private String snapshotDataSourceName;
  private String sourceDatasetDataSourceName;
  private static final UUID snapshotId = UUID.randomUUID();

  private AzureStorageAccountResource datasetStorageAccountResource;
  private BillingProfileModel billingProfile;

  @Autowired AzureSynapsePdao azureSynapsePdao;
  @Autowired AzureBlobStorePdao azureBlobStorePdao;
  @Autowired ConnectedOperations connectedOperations;
  @Autowired DatasetService datasetService;
  @MockBean private IamProviderInterface samService;
  @Autowired SynapseUtils synapseUtils;
  @Autowired SnapshotDao snapshotDao;
  @Autowired JsonLoader jsonLoader;
<<<<<<< HEAD
=======
  @Autowired private ConnectedTestConfiguration testConfig;
>>>>>>> fe653d84

  @Before
  public void setup() throws Exception {
    synapseUtils.synapseTestSetup();
    connectedOperations.stubOutSamCalls(samService);

    // retrieve things setup in SynapseUtils
    datasetStorageAccountResource = synapseUtils.retrieveDatasetStorageAccountResource();
    billingProfile = synapseUtils.retrieveBillingProfileModel();
    randomFlightId = synapseUtils.retrieveRandomFlightId();
    sourceDatasetDataSourceName = synapseUtils.retrieveSourceDatasetDataSourceName();
    snapshotDataSourceName = synapseUtils.retrieveSnapshotDataSourceName();
    snapshotSignUrlBlob = synapseUtils.retrieveSnapshotSignUrlBlob();
  }

  @After
  public void cleanup() throws Exception {
<<<<<<< HEAD
    synapseUtils.synapseTestSetup();
=======
    synapseUtils.synapseTestCleanup();
>>>>>>> fe653d84
    connectedOperations.teardown();
  }

  @Test
  public void testSynapseQueryCSV() throws Exception {
    IngestRequestModel ingestRequestModel =
        new IngestRequestModel().format(FormatEnum.CSV).csvSkipLeadingRows(2);
    testSynapseQuery(
<<<<<<< HEAD
        ingestRequestModel, "azure-simple-dataset-ingest-request.csv", SAMPLE_DATA_CSV);
=======
        ingestRequestModel, "azure-simple-dataset-ingest-request.csv", SAMPLE_DATA_CSV, false);
>>>>>>> fe653d84
  }

  @Test
  public void testSynapseQueryNonStandardCSV() throws Exception {
    IngestRequestModel nonStandardIngestRequestModel =
        new IngestRequestModel()
            .format(FormatEnum.CSV)
            .csvSkipLeadingRows(2)
            .csvFieldDelimiter("!")
            .csvQuote("*");
    // Add exclamation points to the end of the expected text fields
    var testData =
        SAMPLE_DATA_CSV.stream()
            .map(
                r ->
                    r.entrySet().stream().collect(Collectors.toMap(Entry::getKey, Entry::getValue)))
            .peek(r -> r.put("textCol", r.get("textCol").map(v -> v + "!")))
            .toList();
    testSynapseQuery(
        nonStandardIngestRequestModel,
        "azure-simple-dataset-ingest-request-non-standard.csv",
<<<<<<< HEAD
        testData);
=======
        testData,
        false);
>>>>>>> fe653d84

    List<String> textCols =
        synapseUtils.readParquetFileStringColumn(
            IngestUtils.getParquetFilePath("all_data_types", randomFlightId),
            IngestUtils.getTargetDataSourceName(randomFlightId),
            "textCol",
            true);
    synapseUtils.addDataSource(IngestUtils.getTargetDataSourceName(randomFlightId));
    assertThat(
        "The text columns should be properly quoted", textCols, equalTo(List.of("Dao!", "Jones!")));
  }

  @Test
  public void testSynapseQueryJSON() throws Exception {
    IngestRequestModel ingestRequestModel = new IngestRequestModel().format(FormatEnum.JSON);
<<<<<<< HEAD
    testSynapseQuery(ingestRequestModel, "azure-ingest-request.json", SAMPLE_DATA);
=======
    testSynapseQuery(ingestRequestModel, "azure-ingest-request.json", SAMPLE_DATA, false);
  }

  @Test
  public void testSynapseQueryJSONWithGlobalFileIds() throws Exception {
    IngestRequestModel ingestRequestModel = new IngestRequestModel().format(FormatEnum.JSON);
    testSynapseQuery(ingestRequestModel, "azure-ingest-request.json", SAMPLE_DATA, true);
>>>>>>> fe653d84
  }

  private void testSynapseQuery(
      IngestRequestModel ingestRequestModel,
      String ingestFileLocation,
      List<Map<String, Optional<Object>>> expectedData,
      boolean isGlobalFileIds)
      throws Exception {
    // ---- part 1 - ingest metadata into parquet files associated with dataset
    DatasetTable destinationTable =
        synapseUtils.ingestIntoAllDataTypesTable(
            ingestRequestModel,
            ingestFileLocation,
            randomFlightId,
            datasetStorageAccountResource,
            billingProfile);

    // --- part 2 - create snapshot by full view of the ingested data
    Snapshot snapshot = new Snapshot().id(snapshotId);
    SnapshotTable snapshotTable = new SnapshotTable();
    snapshotTable.columns(destinationTable.getColumns());
    snapshotTable.id(destinationTable.getId());
    snapshotTable.name(destinationTable.getName());
    snapshot.snapshotTables(List.of(snapshotTable));

    // CreateSnapshotParquetFilesAzureStep
    // CreateSnapshotParquetFilesAzureStep part 1 - Create snapshot parquet files via external table
    Map<String, Long> tableRowCounts =
        azureSynapsePdao.createSnapshotParquetFiles(
            snapshot.getTables(),
            snapshotId,
            sourceDatasetDataSourceName,
            snapshotDataSourceName,
<<<<<<< HEAD
            randomFlightId);
=======
            randomFlightId,
            isGlobalFileIds);
>>>>>>> fe653d84
    // Test that parquet files are correctly generated
    String snapshotParquetFileName =
        IngestUtils.getSnapshotParquetFilePathForQuery(snapshotId, destinationTable.getName());
    List<String> snapshotFirstNames =
        synapseUtils.readParquetFileStringColumn(
            snapshotParquetFileName, snapshotDataSourceName, "first_name", true);
    assertThat(
        "List of names in snapshot should equal the dataset names",
        snapshotFirstNames,
        equalTo(List.of("Bob", "Sally")));
    assertThat(
        "Table row count should equal 2 for destination table",
        tableRowCounts.get(destinationTable.getName()),
        equalTo(2L));

    // CreateSnapshotParquetFilesAzureStep part 2
    // Create snapshot row ids parquet file via external table
    azureSynapsePdao.createSnapshotRowIdsParquetFile(
        snapshot.getTables(), snapshotId, snapshotDataSourceName, tableRowCounts);
    // Test that parquet files are correctly generated
    String snapshotRowIdsParquetFileName =
        IngestUtils.getSnapshotParquetFilePathForQuery(snapshotId, PDAO_ROW_ID_TABLE);
    List<String> snapshotRowIds =
        synapseUtils.readParquetFileStringColumn(
            snapshotRowIdsParquetFileName, snapshotDataSourceName, PDAO_ROW_ID_COLUMN, true);
    assertThat("Snapshot contains expected number or rows", snapshotRowIds.size(), equalTo(2));

    // CreateSnapshotCountTableRowsAzureStep
    snapshotDao.updateSnapshotTableRowCounts(snapshot, tableRowCounts);
    // Updated snapshot w/ rowId
    snapshotTable.rowCount(snapshotRowIds.size());
    snapshot.snapshotTables(List.of(snapshotTable));

    List<String> refIds = azureSynapsePdao.getRefIdsForSnapshot(snapshot);
    assertThat("4 fileRefs Returned.", refIds.size(), equalTo(4));

<<<<<<< HEAD
=======
    // Make sure all are valid UUIDs
    refIds.forEach(UUID::fromString);

>>>>>>> fe653d84
    // do a basic query of the data
    snapshotQueryCredentialName =
        AzureSynapsePdao.getCredentialName(snapshot, TEST_USER.getEmail());
    snapshotQueryDataSourceName =
        AzureSynapsePdao.getDataSourceName(snapshot, TEST_USER.getEmail());
    azureSynapsePdao.getOrCreateExternalDataSource(
        snapshotSignUrlBlob, snapshotQueryCredentialName, snapshotQueryDataSourceName);
    List<Map<String, Optional<Object>>> tableData =
        prepQueryResultForComparison(
            azureSynapsePdao.getSnapshotTableData(
                TEST_USER,
                snapshot,
                snapshotTable.getName(),
                10,
                0,
                "first_name",
                SqlSortDirection.ASC,
                ""),
            isGlobalFileIds);
    assertThat(
        "table query contains correct data in the right order (ascending by first name)",
        tableData,
        contains(expectedData.get(0), expectedData.get(1)));

    // now swap the order
    tableData =
        prepQueryResultForComparison(
            azureSynapsePdao.getSnapshotTableData(
                TEST_USER,
                snapshot,
                snapshotTable.getName(),
                10,
                0,
                "first_name",
                SqlSortDirection.DESC,
                ""),
            isGlobalFileIds);
    assertThat(
        "table query contains correct data in the right order (descending by first name)",
        tableData,
        contains(expectedData.get(1), expectedData.get(0)));

    // now read a single value
    tableData =
        prepQueryResultForComparison(
            azureSynapsePdao.getSnapshotTableData(
                TEST_USER,
                snapshot,
                snapshotTable.getName(),
                10,
                0,
                "first_name",
                SqlSortDirection.ASC,
                "upper(first_name)='SALLY'"),
            isGlobalFileIds);
    assertThat(
        "table query contains only a single record", tableData, contains(expectedData.get(1)));

    //  clean out synapse
    // we'll do this in the test cleanup method, but it will be a step in the normal flight

  }

<<<<<<< HEAD
  private Optional<Object> extractFileId(Optional<Object> drsUri) {
    return drsUri.map(d -> UUID.fromString(DrsIdService.fromUri(d.toString()).getFsObjectId()));
=======
  private Optional<Object> extractFileId(Optional<Object> drsUri, boolean isGlobalFileIds) {
    return drsUri.map(
        d -> {
          DrsId drsId = DrsIdService.fromUri(d.toString());
          if (isGlobalFileIds) {
            assertThat("drs id is a v2 drs id", drsId.getVersion(), equalTo("v2"));
            assertNull("drs id has no snapshot", drsId.getSnapshotId());
            assertNotNull("drs id has no snapshot", drsId.getFsObjectId());
          } else {
            assertThat("drs id is a v1 drs id", drsId.getVersion(), equalTo("v1"));
            assertNotNull("drs id has no snapshot", drsId.getSnapshotId());
            assertNotNull("drs id has no snapshot", drsId.getFsObjectId());
          }
          return UUID.fromString(drsId.getFsObjectId());
        });
>>>>>>> fe653d84
  }

  private List<Map<String, Optional<Object>>> prepQueryResultForComparison(
      List<Map<String, Optional<Object>>> tableData, Boolean isGlobalFileIds) {
    return tableData.stream()
        // Remove datarepo_row_id since it's random
        .peek(r -> r.remove(PDAO_ROW_ID_COLUMN))
        // Replace the DRS id with its file ID for easier comparison
        .peek(r -> r.put("file", extractFileId(r.get("file"), isGlobalFileIds)))
        .peek(r -> r.put("dirRefCol", extractFileId(r.get("dirRefCol"), isGlobalFileIds)))
        .toList();
  }
}<|MERGE_RESOLUTION|>--- conflicted
+++ resolved
@@ -131,10 +131,7 @@
   @Autowired SynapseUtils synapseUtils;
   @Autowired SnapshotDao snapshotDao;
   @Autowired JsonLoader jsonLoader;
-<<<<<<< HEAD
-=======
   @Autowired private ConnectedTestConfiguration testConfig;
->>>>>>> fe653d84
 
   @Before
   public void setup() throws Exception {
@@ -152,11 +149,7 @@
 
   @After
   public void cleanup() throws Exception {
-<<<<<<< HEAD
-    synapseUtils.synapseTestSetup();
-=======
     synapseUtils.synapseTestCleanup();
->>>>>>> fe653d84
     connectedOperations.teardown();
   }
 
@@ -165,11 +158,7 @@
     IngestRequestModel ingestRequestModel =
         new IngestRequestModel().format(FormatEnum.CSV).csvSkipLeadingRows(2);
     testSynapseQuery(
-<<<<<<< HEAD
-        ingestRequestModel, "azure-simple-dataset-ingest-request.csv", SAMPLE_DATA_CSV);
-=======
         ingestRequestModel, "azure-simple-dataset-ingest-request.csv", SAMPLE_DATA_CSV, false);
->>>>>>> fe653d84
   }
 
   @Test
@@ -191,12 +180,8 @@
     testSynapseQuery(
         nonStandardIngestRequestModel,
         "azure-simple-dataset-ingest-request-non-standard.csv",
-<<<<<<< HEAD
-        testData);
-=======
         testData,
         false);
->>>>>>> fe653d84
 
     List<String> textCols =
         synapseUtils.readParquetFileStringColumn(
@@ -212,9 +197,6 @@
   @Test
   public void testSynapseQueryJSON() throws Exception {
     IngestRequestModel ingestRequestModel = new IngestRequestModel().format(FormatEnum.JSON);
-<<<<<<< HEAD
-    testSynapseQuery(ingestRequestModel, "azure-ingest-request.json", SAMPLE_DATA);
-=======
     testSynapseQuery(ingestRequestModel, "azure-ingest-request.json", SAMPLE_DATA, false);
   }
 
@@ -222,7 +204,6 @@
   public void testSynapseQueryJSONWithGlobalFileIds() throws Exception {
     IngestRequestModel ingestRequestModel = new IngestRequestModel().format(FormatEnum.JSON);
     testSynapseQuery(ingestRequestModel, "azure-ingest-request.json", SAMPLE_DATA, true);
->>>>>>> fe653d84
   }
 
   private void testSynapseQuery(
@@ -256,12 +237,8 @@
             snapshotId,
             sourceDatasetDataSourceName,
             snapshotDataSourceName,
-<<<<<<< HEAD
-            randomFlightId);
-=======
             randomFlightId,
             isGlobalFileIds);
->>>>>>> fe653d84
     // Test that parquet files are correctly generated
     String snapshotParquetFileName =
         IngestUtils.getSnapshotParquetFilePathForQuery(snapshotId, destinationTable.getName());
@@ -298,12 +275,9 @@
     List<String> refIds = azureSynapsePdao.getRefIdsForSnapshot(snapshot);
     assertThat("4 fileRefs Returned.", refIds.size(), equalTo(4));
 
-<<<<<<< HEAD
-=======
     // Make sure all are valid UUIDs
     refIds.forEach(UUID::fromString);
 
->>>>>>> fe653d84
     // do a basic query of the data
     snapshotQueryCredentialName =
         AzureSynapsePdao.getCredentialName(snapshot, TEST_USER.getEmail());
@@ -367,10 +341,6 @@
 
   }
 
-<<<<<<< HEAD
-  private Optional<Object> extractFileId(Optional<Object> drsUri) {
-    return drsUri.map(d -> UUID.fromString(DrsIdService.fromUri(d.toString()).getFsObjectId()));
-=======
   private Optional<Object> extractFileId(Optional<Object> drsUri, boolean isGlobalFileIds) {
     return drsUri.map(
         d -> {
@@ -386,7 +356,6 @@
           }
           return UUID.fromString(drsId.getFsObjectId());
         });
->>>>>>> fe653d84
   }
 
   private List<Map<String, Optional<Object>>> prepQueryResultForComparison(

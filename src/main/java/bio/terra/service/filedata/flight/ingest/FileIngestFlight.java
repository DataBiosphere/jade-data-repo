--- conflicted
+++ resolved
@@ -84,15 +84,9 @@
         //    time of the actual file in GCS. That ensures that the file info we return on REST API (and DRS) lookups
         //    matches what users will see when they examine the GCS object. When the file entry is (atomically)
         //    created in the file firestore collection, the file becomes visible for REST API lookups.
-<<<<<<< HEAD
         // 8. Unlock the load tag
         // 9. Unlock the dataset
-        addStep(new LockDatasetStep(datasetDao, datasetId, true));
-=======
-        // 7. Unlock the load tag
-        // 8. Unlock the dataset
         addStep(new LockDatasetStep(datasetDao, datasetId, true), lockDatasetRetry);
->>>>>>> 07bb5dc8
         addStep(new LoadLockStep(loadService));
         addStep(new IngestFileIdStep(configService));
         addStep(new IngestFileDirectoryStep(fileDao, fireStoreUtils, dataset), fileSystemRetry);

--- conflicted
+++ resolved
@@ -61,22 +61,11 @@
 
     // If we need to copy, make (or get) the scratch bucket
     addStep(
-<<<<<<< HEAD
-        new ControlFileCopyNeededOptionalStep(
-            new CreateBucketForBigQueryScratchStep(resourceService, datasetService)),
-        getDefaultRandomBackoffRetryRule(appConfig.getMaxStairwayThreads()));
-
-    // If we need to copy, copy to the scratch bucket
-    addStep(
-        new ControlFileCopyNeededOptionalStep(
-            new DataDeletionCopyFilesToBigQueryScratchBucketStep(datasetService, gcsPdao)));
-=======
         new CreateBucketForBigQueryScratchStep(resourceService, datasetService),
         getDefaultRandomBackoffRetryRule(appConfig.getMaxStairwayThreads()));
 
     // If we need to copy, copy to the scratch bucket
     addStep(new DataDeletionCopyFilesToBigQueryScratchBucketStep(datasetService, gcsPdao));
->>>>>>> 65df20b1
 
     // validate tables exist, check access to files, and create external temp tables
     addStep(new CreateExternalTablesStep(bigQueryPdao, datasetService));

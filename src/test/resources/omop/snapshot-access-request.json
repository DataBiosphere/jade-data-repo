--- conflicted
+++ resolved
@@ -2,16 +2,12 @@
   "sourceSnapshotId": "00000000-0000-0000-0000-000000000000",
   "name": "simple_snapshot_access_request",
   "researchPurposeStatement": "purpose",
-<<<<<<< HEAD
-  "snapshotBuilderRequest": {"cohorts": [{"name": "test", "criteriaGroups": [{"meetAll": false, "criteria": [], "mustMeet": true}]}], "valueSets": [{"name": "Condition", "values": []}], "conceptSets": [{"name": "Condition", "concept": {"id": 19, "code": null, "name": "Condition", "hasChildren": false}, "featureValueGroupName": "Condition"}]}
-=======
   "snapshotBuilderRequest": {
     "cohorts": [
       {
         "name": "test",
         "criteriaGroups": [
           {
-            "name": "Group 1",
             "meetAll": false,
             "criteria": [ ],
             "mustMeet": true
@@ -29,5 +25,4 @@
       }
     ]
   }
->>>>>>> 6bc52de4
 }
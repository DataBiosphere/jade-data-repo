package bio.terra.service.snapshotbuilder.utils;

import static bio.terra.service.snapshotbuilder.utils.SearchConceptsQueryBuilder.createDomainClause;
import static bio.terra.service.snapshotbuilder.utils.SearchConceptsQueryBuilder.createSearchConceptClause;
import static org.hamcrest.CoreMatchers.equalTo;
import static org.hamcrest.MatcherAssert.assertThat;
import static org.hamcrest.Matchers.equalToCompressingWhiteSpace;

import bio.terra.common.CloudPlatformWrapper;
import bio.terra.common.category.Unit;
import bio.terra.model.CloudPlatform;
import bio.terra.service.snapshotbuilder.query.TablePointer;
import bio.terra.service.snapshotbuilder.query.TableVariable;
import org.junit.jupiter.api.Tag;
import org.junit.jupiter.api.extension.ExtendWith;
import org.junit.jupiter.params.ParameterizedTest;
import org.junit.jupiter.params.provider.EnumSource;
import org.mockito.junit.jupiter.MockitoExtension;

@ExtendWith(MockitoExtension.class)
@Tag(Unit.TAG)
class SearchConceptsQueryBuilderTest {

  @ParameterizedTest
  @EnumSource(CloudPlatform.class)
  void buildSearchConceptsQuery(CloudPlatform platform) {
    CloudPlatformWrapper platformWrapper = CloudPlatformWrapper.of(platform);
    String actual =
        SearchConceptsQueryBuilder.buildSearchConceptsQuery(
            "condition", "cancer", s -> s, CloudPlatformWrapper.of(platform));
<<<<<<< HEAD
    if (platformWrapper.isGcp()) {
      assertThat(
          "generated SQL is correct",
          actual,
          equalToCompressingWhiteSpace(
              "SELECT c.concept_name, c.concept_id FROM concept AS c "
                  + "WHERE (c.domain_id = 'condition' "
                  + "AND (CONTAINS_SUBSTR(c.concept_name, 'cancer') "
                  + "OR CONTAINS_SUBSTR(c.concept_code, 'cancer'))) "
                  + "LIMIT 100"));
    }
    if (platformWrapper.isAzure()) {
      assertThat(
          "generated SQL is correct",
          actual,
          equalToCompressingWhiteSpace(
              "SELECT c.concept_name, c.concept_id FROM concept AS c "
                  + "WHERE (c.domain_id = 'condition' "
                  + "AND (CHARINDEX('cancer', c.concept_name) > 0 "
                  + "OR CHARINDEX('cancer', c.concept_code) > 0)) "
                  + "LIMIT 100"));
=======
    String expected =
        "SELECT c.concept_name, c.concept_id FROM concept AS c "
            + "WHERE (c.domain_id = 'condition' "
            + "AND (CONTAINS_SUBSTR(c.concept_name, 'cancer') "
            + "OR CONTAINS_SUBSTR(c.concept_code, 'cancer')))";
    if (platformWrapper.isGcp()) {
      assertThat(
          "generated SQL for GCP is correct",
          actual,
          equalToCompressingWhiteSpace(expected + " LIMIT 100"));
    } else if (platformWrapper.isAzure()) {
      assertThat(
          "generated SQL for Azure is correct",
          actual,
          equalToCompressingWhiteSpace("TOP 100 " + expected));
>>>>>>> 11b039be
    }
  }

  @ParameterizedTest
  @EnumSource(CloudPlatform.class)
  void buildSearchConceptsQueryEmpty(CloudPlatform platform) {
    assertThat(
        "generated SQL for empty search string is correct",
        SearchConceptsQueryBuilder.buildSearchConceptsQuery(
            "Condition", "", s -> s, CloudPlatformWrapper.of(platform)),
        equalToCompressingWhiteSpace(
            "SELECT c.concept_name, c.concept_id FROM concept AS c "
                + "WHERE c.domain_id = 'Condition' "
                + "LIMIT 100"));
  }

  @ParameterizedTest
  @EnumSource(CloudPlatform.class)
  void testCreateSearchConceptClause(CloudPlatform platform) {
    CloudPlatformWrapper platformWrapper = CloudPlatformWrapper.of(platform);
    TablePointer conceptTablePointer = TablePointer.fromTableName("concept", s -> s);
    TableVariable conceptTableVariable = TableVariable.forPrimary(conceptTablePointer);
    String actual =
        createSearchConceptClause(
                conceptTablePointer,
                conceptTableVariable,
                "cancer",
                "concept_name",
                CloudPlatformWrapper.of(platform))
            .renderSQL(CloudPlatformWrapper.of(platform));
    if (platformWrapper.isAzure()) {
      assertThat(
          "generated sql is as expected",
          actual,
          // table name is added when the Query is created
          equalTo("CHARINDEX('cancer', null.concept_name) > 0"));
    }
    if (platformWrapper.isGcp()) {
      assertThat(
          "generated sql is as expected",
          actual,
          // table name is added when the Query is created
          equalTo("CONTAINS_SUBSTR(null.concept_name, 'cancer')"));
    }
  }

  @ParameterizedTest
  @EnumSource(CloudPlatform.class)
  void testCreateDomainClause(CloudPlatform platform) {
    TablePointer conceptTablePointer = TablePointer.fromTableName("concept", s -> s);
    TableVariable conceptTableVariable = TableVariable.forPrimary(conceptTablePointer);

    assertThat(
        "generated sql is as expected",
        createDomainClause(conceptTablePointer, conceptTableVariable, "cancer")
            .renderSQL(CloudPlatformWrapper.of(platform)),
        // table name is added when the Query is created
        equalTo("null.domain_id = 'cancer'"));
  }
}<|MERGE_RESOLUTION|>--- conflicted
+++ resolved
@@ -28,7 +28,6 @@
     String actual =
         SearchConceptsQueryBuilder.buildSearchConceptsQuery(
             "condition", "cancer", s -> s, CloudPlatformWrapper.of(platform));
-<<<<<<< HEAD
     if (platformWrapper.isGcp()) {
       assertThat(
           "generated SQL is correct",
@@ -45,28 +44,10 @@
           "generated SQL is correct",
           actual,
           equalToCompressingWhiteSpace(
-              "SELECT c.concept_name, c.concept_id FROM concept AS c "
+              "TOP 100 SELECT c.concept_name, c.concept_id FROM concept AS c "
                   + "WHERE (c.domain_id = 'condition' "
                   + "AND (CHARINDEX('cancer', c.concept_name) > 0 "
-                  + "OR CHARINDEX('cancer', c.concept_code) > 0)) "
-                  + "LIMIT 100"));
-=======
-    String expected =
-        "SELECT c.concept_name, c.concept_id FROM concept AS c "
-            + "WHERE (c.domain_id = 'condition' "
-            + "AND (CONTAINS_SUBSTR(c.concept_name, 'cancer') "
-            + "OR CONTAINS_SUBSTR(c.concept_code, 'cancer')))";
-    if (platformWrapper.isGcp()) {
-      assertThat(
-          "generated SQL for GCP is correct",
-          actual,
-          equalToCompressingWhiteSpace(expected + " LIMIT 100"));
-    } else if (platformWrapper.isAzure()) {
-      assertThat(
-          "generated SQL for Azure is correct",
-          actual,
-          equalToCompressingWhiteSpace("TOP 100 " + expected));
->>>>>>> 11b039be
+                  + "OR CHARINDEX('cancer', c.concept_code) > 0))"));
     }
   }
 

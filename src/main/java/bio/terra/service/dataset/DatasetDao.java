package bio.terra.service.dataset;

import bio.terra.app.configuration.DataRepoJdbcConfiguration;
import bio.terra.common.DaoKeyHolder;
import bio.terra.common.DaoUtils;
import bio.terra.service.dataset.exception.DatasetLockException;
import bio.terra.service.dataset.exception.DatasetNotFoundException;
import bio.terra.service.snapshot.exception.CorruptMetadataException;
import bio.terra.common.MetadataEnumeration;
import org.apache.commons.lang3.StringUtils;
import org.slf4j.Logger;
import org.slf4j.LoggerFactory;
import org.springframework.beans.factory.annotation.Autowired;
import org.springframework.dao.DuplicateKeyException;
import org.springframework.dao.EmptyResultDataAccessException;
import org.springframework.jdbc.core.RowMapper;
import org.springframework.jdbc.core.namedparam.MapSqlParameterSource;
import org.springframework.jdbc.core.namedparam.NamedParameterJdbcTemplate;
import org.springframework.stereotype.Repository;
import org.springframework.transaction.annotation.Isolation;
import org.springframework.transaction.annotation.Propagation;
import org.springframework.transaction.annotation.Transactional;

import java.io.IOException;
import java.sql.Array;
import java.sql.Connection;
import java.sql.ResultSet;
import java.sql.SQLException;
import java.util.ArrayList;
import java.util.List;
import java.util.UUID;

@Repository
public class DatasetDao {

    private final NamedParameterJdbcTemplate jdbcTemplate;
    private final Connection connection;
    private final DatasetTableDao tableDao;
    private final RelationshipDao relationshipDao;
    private final AssetDao assetDao;

    private static Logger logger = LoggerFactory.getLogger(DatasetDao.class);

    @Autowired
    public DatasetDao(DataRepoJdbcConfiguration jdbcConfiguration,
                    DatasetTableDao tableDao,
                    RelationshipDao relationshipDao,
                    AssetDao assetDao) throws SQLException {
        jdbcTemplate = new NamedParameterJdbcTemplate(jdbcConfiguration.getDataSource());
        connection = jdbcConfiguration.getDataSource().getConnection();
        this.tableDao = tableDao;
        this.relationshipDao = relationshipDao;
        this.assetDao = assetDao;
    }

    /**
     * Lock the dataset object before doing something with it (e.g. delete, bulk file load).
     * This method returns successfully when there is a dataset object locked by this flight, and throws an exception
     * in all other cases. So, multiple locks can succeed with no errors. Logic flow of the method:
     *     1. Update the dataset record to give this flight the lock.
     *     2. Throw an exception if no records were updated.
     * @param datasetName name of the dataset to lock, this is a unique column
     * @param flightId flight id that wants to lock the dataset
     * @throws DatasetLockException if the dataset is locked by another flight or does not exist
     */
    @Transactional(propagation =  Propagation.REQUIRED, isolation = Isolation.SERIALIZABLE)
    public void lock(String datasetName, String flightId) {
        if (flightId == null) {
            throw new DatasetLockException("Locking flight id cannot be null");
        }

        // update the dataset entry and lock it by setting the flight id
        String sql = "UPDATE dataset SET flightid = :flightid " +
            "WHERE name = :name AND (flightid IS NULL OR flightid = :flightid)";
        MapSqlParameterSource params = new MapSqlParameterSource()
            .addValue("name", datasetName)
            .addValue("flightid", flightId);
        int numRowsUpdated = jdbcTemplate.update(sql, params);

        // if no rows were updated, then throw an exception
        if (numRowsUpdated == 0) {
            logger.debug("numRowsUpdated=" + numRowsUpdated);
            throw new DatasetLockException("Failed to lock the dataset");
        }
    }

    /**
     * Unlock the dataset object when finished doing something with it (e.g. delete, bulk file load).
     * If the dataset is not locked by this flight, then the method is a no-op. It does not throw an exception in this
     * case. So, multiple unlocks can succeed with no errors. The method does return a boolean indicating whether any
     * rows were updated or not. So, callers can decide to throw an error if the unlock was a no-op.
     * @param datasetName name of the dataset to unlock, this is a unique column
     * @param flightId flight id that wants to unlock the dataset
     * @return true if a dataset was unlocked, false otherwise
     */
    @Transactional(propagation =  Propagation.REQUIRED, isolation = Isolation.SERIALIZABLE)
    public boolean unlock(String datasetName, String flightId) {
        // update the dataset entry to remove the flightid IF it is currently set to this flightid
        String sql = "UPDATE dataset SET flightid = NULL " +
            "WHERE name = :name AND flightid = :flightid";
        MapSqlParameterSource params = new MapSqlParameterSource()
            .addValue("name", datasetName)
            .addValue("flightid", flightId);
        int numRowsUpdated = jdbcTemplate.update(sql, params);
        logger.debug("numRowsUpdated=" + numRowsUpdated);
        return (numRowsUpdated == 1);
    }

    /**
     * Create a new dataset object and lock it. An exception is thrown if the dataset already exists.
     * The correct order to call the DatasetDao methods when creating a dataset is: createAndLock, unlock.
     * @param dataset the dataset object to create
     * @return the id of the new dataset
     * @throws SQLException
     * @throws DuplicateKeyException if a row already exists with this dataset name
     */
    @Transactional(propagation = Propagation.REQUIRED, isolation = Isolation.SERIALIZABLE)
<<<<<<< HEAD
    public UUID createAndLock(Dataset dataset, String flightId) throws SQLException {
        logger.debug("createAndLock dataset " + dataset.getName());

=======
    public UUID createAndLock(Dataset dataset, String flightId) throws IOException, SQLException {
>>>>>>> 1dede908
        String sql = "INSERT INTO dataset (name, default_profile_id, flightid, description, additional_profile_ids) " +
            "VALUES (:name, :default_profile_id, :flightid, :description, :additional_profile_ids) ";
        Array additionalProfileIds = DaoUtils.createSqlUUIDArray(connection, dataset.getAdditionalProfileIds());
        MapSqlParameterSource params = new MapSqlParameterSource()
            .addValue("name", dataset.getName())
            .addValue("default_profile_id", dataset.getDefaultProfileId())
            .addValue("flightid", flightId)
            .addValue("description", dataset.getDescription())
            .addValue("additional_profile_ids", additionalProfileIds);
        DaoKeyHolder keyHolder = new DaoKeyHolder();
        jdbcTemplate.update(sql, params, keyHolder);

        UUID datasetId = keyHolder.getId();
        dataset.id(datasetId);
        dataset.createdDate(keyHolder.getCreatedDate());

        tableDao.createTables(dataset.getId(), dataset.getTables());
        relationshipDao.createDatasetRelationships(dataset);
        assetDao.createAssets(dataset);

        return datasetId;
    }

    @Transactional
    public boolean delete(UUID id) {
        int rowsAffected = jdbcTemplate.update("DELETE FROM dataset WHERE id = :id",
                new MapSqlParameterSource().addValue("id", id));
        return rowsAffected > 0;
    }

    @Transactional(propagation = Propagation.REQUIRED, isolation = Isolation.SERIALIZABLE)
    public boolean deleteByNameAndFlight(String datasetName, String flightId) {
        String sql = "DELETE FROM dataset WHERE name = :name AND flightid = :flightid";
        MapSqlParameterSource params = new MapSqlParameterSource()
            .addValue("name", datasetName)
            .addValue("flightid", flightId);
        int rowsAffected = jdbcTemplate.update(sql, params);

        // TODO: shouldn't we also be deleting from the auxiliary daos for this dataset (table, relationship, asset)?

        return rowsAffected > 0;
    }

    public Dataset retrieve(UUID id) {
        DatasetSummary summary = retrieveSummaryById(id);
        return retrieveWorker(summary);
    }

    public Dataset retrieveByName(String name) {
        DatasetSummary summary = retrieveSummaryByName(name);
        return retrieveWorker(summary);
    }

    private Dataset retrieveWorker(DatasetSummary summary) {
        Dataset dataset = null;
        try {
            if (summary != null) {
                dataset = new Dataset(summary);
                dataset.tables(tableDao.retrieveTables(dataset.getId()));
                relationshipDao.retrieve(dataset);
                assetDao.retrieve(dataset);
            }
            return dataset;
        } catch (EmptyResultDataAccessException ex) {
            throw new CorruptMetadataException("Inconsistent data", ex);
        }
    }

    public DatasetSummary retrieveSummaryById(UUID id) {
        try {
            String sql = "SELECT " +
                "id, name, description, default_profile_id, additional_profile_ids, created_date, flightid " +
                "FROM dataset WHERE id = :id";
            MapSqlParameterSource params = new MapSqlParameterSource().addValue("id", id);
            return jdbcTemplate.queryForObject(sql, params, new DatasetSummaryMapper());
        } catch (EmptyResultDataAccessException ex) {
            throw new DatasetNotFoundException("Dataset not found for id " + id.toString());
        }
    }

    public DatasetSummary retrieveSummaryByName(String name) {
        try {
            String sql = "SELECT " +
                "id, name, description, default_profile_id, additional_profile_ids, created_date, flightid " +
                "FROM dataset WHERE name = :name";
            MapSqlParameterSource params = new MapSqlParameterSource().addValue("name", name);
            return jdbcTemplate.queryForObject(sql, params, new DatasetSummaryMapper());
        } catch (EmptyResultDataAccessException ex) {
            throw new DatasetNotFoundException("Dataset not found for name " + name);
        }
    }

    // does not return sub-objects with datasets
    public MetadataEnumeration<DatasetSummary> enumerate(
        int offset,
        int limit,
        String sort,
        String direction,
        String filter,
        List<UUID> accessibleDatasetIds
    ) {
        MapSqlParameterSource params = new MapSqlParameterSource();
        List<String> whereClauses = new ArrayList<>();
        DaoUtils.addAuthzIdsClause(accessibleDatasetIds, params, whereClauses);

        // get total count of objects
        String countSql = "SELECT count(id) AS total FROM dataset WHERE " +
            StringUtils.join(whereClauses, " AND ");
        Integer total = jdbcTemplate.queryForObject(countSql, params, Integer.class);

        // add the filter to the clause to get the actual items
        DaoUtils.addFilterClause(filter, params, whereClauses);
        String whereSql = "";
        if (!whereClauses.isEmpty()) {
            whereSql = " WHERE " + StringUtils.join(whereClauses, " AND ");
        }
        String sql = "SELECT " +
            "id, name, description, default_profile_id, additional_profile_ids, created_date, flightid " +
            "FROM dataset " + whereSql +
            DaoUtils.orderByClause(sort, direction) + " OFFSET :offset LIMIT :limit";
        params.addValue("offset", offset).addValue("limit", limit);
        List<DatasetSummary> summaries = jdbcTemplate.query(sql, params, new DatasetSummaryMapper());

        return new MetadataEnumeration<DatasetSummary>()
            .items(summaries)
            .total(total == null ? -1 : total);
    }

    private static class DatasetSummaryMapper implements RowMapper<DatasetSummary> {
        public DatasetSummary mapRow(ResultSet rs, int rowNum) throws SQLException {
            return new DatasetSummary()
                    .id(rs.getObject("id", UUID.class))
                    .name(rs.getString("name"))
                    .description(rs.getString("description"))
                    .defaultProfileId(rs.getObject("default_profile_id", UUID.class))
                    .additionalProfileIds(DaoUtils.getUUIDList(rs, "additional_profile_ids"))
                    .createdDate(rs.getTimestamp("created_date").toInstant())
                    .flightId(rs.getString("flightid"));
        }
    }
}<|MERGE_RESOLUTION|>--- conflicted
+++ resolved
@@ -112,16 +112,12 @@
      * @param dataset the dataset object to create
      * @return the id of the new dataset
      * @throws SQLException
+     * @throws IOException
      * @throws DuplicateKeyException if a row already exists with this dataset name
      */
     @Transactional(propagation = Propagation.REQUIRED, isolation = Isolation.SERIALIZABLE)
-<<<<<<< HEAD
-    public UUID createAndLock(Dataset dataset, String flightId) throws SQLException {
+    public UUID createAndLock(Dataset dataset, String flightId) throws IOException, SQLException {
         logger.debug("createAndLock dataset " + dataset.getName());
-
-=======
-    public UUID createAndLock(Dataset dataset, String flightId) throws IOException, SQLException {
->>>>>>> 1dede908
         String sql = "INSERT INTO dataset (name, default_profile_id, flightid, description, additional_profile_ids) " +
             "VALUES (:name, :default_profile_id, :flightid, :description, :additional_profile_ids) ";
         Array additionalProfileIds = DaoUtils.createSqlUUIDArray(connection, dataset.getAdditionalProfileIds());

--- conflicted
+++ resolved
@@ -72,15 +72,10 @@
     BooleanAndOrFilterVariable whereClause =
         new BooleanAndOrFilterVariable(BooleanAndOrFilterVariable.LogicalOperator.AND, allFilters);
 
-<<<<<<< HEAD
     // SELECT concept_name, concept_id, COUNT(DISTINCT person_id)
     // FROM concept JOIN condition_occurrence ON condition_occurrence.concept_id = concept.concept_id
     // WHERE concept.name CONTAINS {{name}} GROUP BY condition_occurrence.concept_id
-=======
-    // select nameField, idField from conceptTable WHERE
-    // domainClause AND (searchNameClause OR searchCodeClause)
-    // TODO: DC-845 Implement pagination, remove hardcoded limit
->>>>>>> d77ed7c3
+
     Query query =
         new Query(
             List.of(nameField, idField, personIdField),

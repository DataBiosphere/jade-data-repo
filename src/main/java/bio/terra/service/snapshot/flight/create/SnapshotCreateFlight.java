package bio.terra.service.snapshot.flight.create;

import static bio.terra.common.FlightUtils.getDefaultExponentialBackoffRetryRule;

import bio.terra.app.logging.PerformanceLogger;
import bio.terra.common.CloudPlatformWrapper;
import bio.terra.common.GetResourceBufferProjectStep;
import bio.terra.common.exception.FeatureNotImplementedException;
import bio.terra.common.iam.AuthenticatedUserRequest;
import bio.terra.model.SnapshotRequestModel;
import bio.terra.service.configuration.ConfigurationService;
import bio.terra.service.dataset.Dataset;
import bio.terra.service.dataset.DatasetService;
import bio.terra.service.filedata.azure.AzureSynapsePdao;
import bio.terra.service.filedata.azure.blobstore.AzureBlobStorePdao;
import bio.terra.service.filedata.azure.tables.TableDao;
import bio.terra.service.filedata.azure.tables.TableDependencyDao;
import bio.terra.service.filedata.google.firestore.FireStoreDao;
import bio.terra.service.filedata.google.firestore.FireStoreDependencyDao;
import bio.terra.service.filedata.google.gcs.GcsPdao;
import bio.terra.service.iam.IamService;
import bio.terra.service.job.JobMapKeys;
import bio.terra.service.profile.ProfileService;
import bio.terra.service.profile.flight.AuthorizeBillingProfileUseStep;
import bio.terra.service.profile.flight.VerifyBillingAccountAccessStep;
import bio.terra.service.profile.google.GoogleBillingService;
import bio.terra.service.resourcemanagement.BufferService;
import bio.terra.service.resourcemanagement.ResourceService;
import bio.terra.service.resourcemanagement.azure.AzureAuthService;
import bio.terra.service.snapshot.SnapshotDao;
import bio.terra.service.snapshot.SnapshotService;
import bio.terra.service.snapshot.exception.InvalidSnapshotException;
import bio.terra.service.snapshot.flight.UnlockSnapshotStep;
import bio.terra.service.tabulardata.google.BigQueryPdao;
import bio.terra.stairway.Flight;
import bio.terra.stairway.FlightMap;
import bio.terra.stairway.RetryRule;
import java.util.List;
import java.util.UUID;
import org.springframework.context.ApplicationContext;

public class SnapshotCreateFlight extends Flight {

  public SnapshotCreateFlight(FlightMap inputParameters, Object applicationContext) {
    super(inputParameters, applicationContext);

    // get the required objects to pass into the steps
    ApplicationContext appContext = (ApplicationContext) applicationContext;
    BufferService bufferService = appContext.getBean(BufferService.class);
    SnapshotDao snapshotDao = appContext.getBean(SnapshotDao.class);
    SnapshotService snapshotService = appContext.getBean(SnapshotService.class);
    BigQueryPdao bigQueryPdao = appContext.getBean(BigQueryPdao.class);
    FireStoreDependencyDao dependencyDao = appContext.getBean(FireStoreDependencyDao.class);
    FireStoreDao fileDao = appContext.getBean(FireStoreDao.class);
    IamService iamClient = appContext.getBean(IamService.class);
    GcsPdao gcsPdao = appContext.getBean(GcsPdao.class);
    DatasetService datasetService = appContext.getBean(DatasetService.class);
    ConfigurationService configService = appContext.getBean(ConfigurationService.class);
    ResourceService resourceService = appContext.getBean(ResourceService.class);
    PerformanceLogger performanceLogger = appContext.getBean(PerformanceLogger.class);
    ProfileService profileService = appContext.getBean(ProfileService.class);
    AzureSynapsePdao azureSynapsePdao = appContext.getBean(AzureSynapsePdao.class);
    AzureBlobStorePdao azureBlobStorePdao = appContext.getBean(AzureBlobStorePdao.class);
    TableDao tableDao = appContext.getBean(TableDao.class);
    AzureAuthService azureAuthService = appContext.getBean(AzureAuthService.class);
    TableDependencyDao tableDependencyDao = appContext.getBean(TableDependencyDao.class);
    GoogleBillingService googleBillingService = appContext.getBean(GoogleBillingService.class);

    SnapshotRequestModel snapshotReq =
        inputParameters.get(JobMapKeys.REQUEST.getKeyName(), SnapshotRequestModel.class);
    String snapshotName = snapshotReq.getName();

    AuthenticatedUserRequest userReq =
        inputParameters.get(JobMapKeys.AUTH_USER_INFO.getKeyName(), AuthenticatedUserRequest.class);

    // TODO note that with multi-dataset snapshots this will need to change
    List<Dataset> sourceDatasets =
        snapshotService.getSourceDatasetsFromSnapshotRequest(snapshotReq);
    Dataset sourceDataset = sourceDatasets.get(0);
    UUID datasetId = sourceDataset.getId();
    String datasetName = sourceDataset.getName();

    var platform =
        CloudPlatformWrapper.of(sourceDataset.getDatasetSummary().getStorageCloudPlatform());

    // Make sure this user is authorized to use the billing profile in SAM
    addStep(
        new AuthorizeBillingProfileUseStep(profileService, snapshotReq.getProfileId(), userReq));

    // mint a snapshot id and put it in the working map
    addStep(new CreateSnapshotIdStep(snapshotReq));

    if (platform.isGcp()) {
      addStep(new VerifyBillingAccountAccessStep(googleBillingService));

      // Get a new google project from RBS and store it in the working map
      addStep(new GetResourceBufferProjectStep(bufferService));

      // Get or initialize the project where the snapshot resources will be created
      addStep(
          new CreateSnapshotInitializeProjectStep(resourceService, sourceDatasets, snapshotName),
          getDefaultExponentialBackoffRetryRule());
    }

    // create the snapshot metadata object in postgres and lock it
    addStep(
        new CreateSnapshotMetadataStep(snapshotDao, snapshotService, snapshotReq),
        getDefaultExponentialBackoffRetryRule());

    if (platform.isAzure()) {
      addStep(
          new CreateSnapshotCreateAzureStorageAccountStep(
              resourceService, sourceDataset, snapshotReq));
    }

    // Make the big query dataset with views and populate row id filtering tables.
    // Depending on the type of snapshot, the primary data step will differ:
    // TODO: this assumes single-dataset snapshots, will need to add a loop for multiple
    switch (snapshotReq.getContents().get(0).getMode()) {
      case BYASSET:
        if (platform.isGcp()) {
          addStep(
              new CreateSnapshotValidateAssetStep(datasetService, snapshotService, snapshotReq));
          addStep(
              new CreateSnapshotPrimaryDataAssetStep(
                  bigQueryPdao, snapshotDao, snapshotService, snapshotReq));
          break;
        } else {
          throw new FeatureNotImplementedException(
              "By Asset Snapshots are not yet supported in Azure datasets.");
        }
      case BYFULLVIEW:
        if (platform.isGcp()) {
          addStep(
              new CreateSnapshotPrimaryDataFullViewGcpStep(
                  bigQueryPdao, datasetService, snapshotDao, snapshotService, snapshotReq));
        } else if (platform.isAzure()) {
          addStep(
              new CreateSnapshotSourceDatasetDataSourceAzureStep(
                  azureSynapsePdao, azureBlobStorePdao, userReq));
          addStep(
              new CreateSnapshotTargetDataSourceAzureStep(
                  azureSynapsePdao, azureBlobStorePdao, userReq));
          addStep(new CreateSnapshotParquetFilesAzureStep(azureSynapsePdao, snapshotService));
          addStep(
              new CreateSnapshotCountTableRowsAzureStep(
                  azureSynapsePdao, snapshotDao, snapshotReq));
        }
        break;
      case BYQUERY:
        if (platform.isGcp()) {
          addStep(new CreateSnapshotValidateQueryStep(datasetService, snapshotReq));
          addStep(
              new CreateSnapshotPrimaryDataQueryStep(
                  bigQueryPdao,
                  datasetService,
                  snapshotService,
                  snapshotDao,
                  snapshotReq,
                  userReq));
          break;
        } else {
          throw new FeatureNotImplementedException(
              "By Query Snapshots are not yet supported in Azure datasets.");
        }

      case BYROWID:
        if (platform.isGcp()) {
          addStep(
              new CreateSnapshotPrimaryDataRowIdsStep(
                  bigQueryPdao, snapshotDao, snapshotService, snapshotReq));
          break;
        } else if (platform.isAzure()) {
          addStep(
              new CreateSnapshotSourceDatasetDataSourceAzureStep(
                  azureSynapsePdao, azureBlobStorePdao, userReq));
          addStep(
              new CreateSnapshotTargetDataSourceAzureStep(
                  azureSynapsePdao, azureBlobStorePdao, userReq));
          addStep(
              new CreateSnapshotByRowIdParquetFilesAzureStep(
                  azureSynapsePdao, snapshotService, snapshotReq));
<<<<<<< HEAD
=======
          addStep(
              new CreateSnapshotCountTableRowsAzureStep(
                  azureSynapsePdao, snapshotDao, snapshotReq));
>>>>>>> 140acf90
        }
        break;
      default:
        throw new InvalidSnapshotException("Snapshot does not have required mode information");
    }

    if (platform.isGcp()) {
      // compute the row counts for each of the snapshot tables and store in metadata
      addStep(new CountSnapshotTableRowsStep(bigQueryPdao, snapshotDao, snapshotReq));
    }

    // Create the IAM resource and readers for the snapshot
    // The IAM code contains retries, so we don't make a retry rule here.
    addStep(new SnapshotAuthzIamStep(iamClient, snapshotService, snapshotReq, userReq));

    if (platform.isGcp()) {
      // Make the firestore file system for the snapshot
      addStep(
          new CreateSnapshotFireStoreDataStep(
              bigQueryPdao,
              snapshotService,
              dependencyDao,
              datasetService,
              snapshotReq,
              fileDao,
              performanceLogger));

      // Calculate checksums and sizes for all directories in the snapshot
      addStep(new CreateSnapshotFireStoreComputeStep(snapshotService, snapshotReq, fileDao));

      // Google says that ACL change propagation happens in a few seconds, but can take 5-7 minutes.
      // The max
      // operation timeout is generous.
      RetryRule pdaoAclRetryRule = getDefaultExponentialBackoffRetryRule();

      // Apply the IAM readers to the BQ dataset
      addStep(
          new SnapshotAuthzTabularAclStep(bigQueryPdao, snapshotService, configService),
          pdaoAclRetryRule);

      // Apply the IAM readers to the GCS files
      addStep(
          new SnapshotAuthzFileAclStep(
              dependencyDao, snapshotService, gcsPdao, datasetService, configService),
          pdaoAclRetryRule);

      addStep(new SnapshotAuthzBqJobUserStep(snapshotService, resourceService, snapshotName));
    } else if (platform.isAzure()) {
      addStep(
          new CreateSnapshotStorageTableDataStep(
              tableDao,
              azureAuthService,
              azureSynapsePdao,
              snapshotService,
              datasetId,
              datasetName));

      addStep(
          new CreateSnapshotStorageTableDependenciesStep(
              tableDependencyDao, azureAuthService, azureSynapsePdao, snapshotService, datasetId));
      // Calculate checksums and sizes for all directories in the snapshot
      addStep(
          new CreateSnapshotStorageTableComputeStep(
              tableDao, snapshotReq, snapshotService, azureAuthService));
      // cannot clean up azure synapse tables until after gathered refIds in
      // CreateSnapshotStorageTableDataStep
      addStep(new CreateSnapshotCleanSynapseAzureStep(azureSynapsePdao, snapshotService));
    }

    // unlock the snapshot metadata row
    addStep(new UnlockSnapshotStep(snapshotDao, null));
  }
}<|MERGE_RESOLUTION|>--- conflicted
+++ resolved
@@ -180,12 +180,9 @@
           addStep(
               new CreateSnapshotByRowIdParquetFilesAzureStep(
                   azureSynapsePdao, snapshotService, snapshotReq));
-<<<<<<< HEAD
-=======
           addStep(
               new CreateSnapshotCountTableRowsAzureStep(
                   azureSynapsePdao, snapshotDao, snapshotReq));
->>>>>>> 140acf90
         }
         break;
       default:

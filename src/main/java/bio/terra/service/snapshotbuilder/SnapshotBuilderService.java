--- conflicted
+++ resolved
@@ -1,15 +1,12 @@
 package bio.terra.service.snapshotbuilder;
 
-<<<<<<< HEAD
-import bio.terra.common.iam.AuthenticatedUserRequest;
-import bio.terra.grammar.google.BigQueryVisitor;
-import bio.terra.model.DatasetModel;
-=======
 import bio.terra.common.CloudPlatformWrapper;
 import bio.terra.common.iam.AuthenticatedUserRequest;
 import bio.terra.model.EnumerateSnapshotAccessRequest;
 import bio.terra.model.EnumerateSnapshotAccessRequestItem;
->>>>>>> 4babc09c
+import bio.terra.common.iam.AuthenticatedUserRequest;
+import bio.terra.grammar.google.BigQueryVisitor;
+import bio.terra.model.DatasetModel;
 import bio.terra.model.SnapshotAccessRequest;
 import bio.terra.model.SnapshotAccessRequestResponse;
 import bio.terra.model.SnapshotBuilderCohort;
@@ -17,7 +14,16 @@
 import bio.terra.model.SnapshotBuilderCountResponse;
 import bio.terra.model.SnapshotBuilderCountResponseResult;
 import bio.terra.model.SnapshotBuilderGetConceptsResponse;
-<<<<<<< HEAD
+import bio.terra.service.dataset.Dataset;
+import bio.terra.service.dataset.DatasetService;
+import bio.terra.service.dataset.flight.ingest.IngestUtils;
+import bio.terra.service.filedata.azure.AzureSynapsePdao;
+import bio.terra.service.snapshotbuilder.utils.AggregateBQQueryResultsUtils;
+import bio.terra.service.snapshotbuilder.utils.AggregateSynapseQueryResultsUtils;
+import bio.terra.service.tabulardata.google.bigquery.BigQueryDatasetPdao;
+import bio.terra.service.tabulardata.google.bigquery.BigQueryPdao;
+import com.google.cloud.bigquery.TableResult;
+import java.sql.ResultSet;
 import bio.terra.service.dataset.DatasetService;
 import bio.terra.service.snapshotbuilder.query.FieldPointer;
 import bio.terra.service.snapshotbuilder.query.FieldVariable;
@@ -31,43 +37,18 @@
 import com.google.cloud.bigquery.TableResult;
 import java.util.ArrayList;
 import java.util.Collections;
-=======
-import bio.terra.service.dataset.Dataset;
-import bio.terra.service.dataset.DatasetService;
-import bio.terra.service.dataset.flight.ingest.IngestUtils;
-import bio.terra.service.filedata.azure.AzureSynapsePdao;
-import bio.terra.service.snapshotbuilder.utils.AggregateBQQueryResultsUtils;
-import bio.terra.service.snapshotbuilder.utils.AggregateSynapseQueryResultsUtils;
-import bio.terra.service.tabulardata.google.bigquery.BigQueryDatasetPdao;
-import bio.terra.service.tabulardata.google.bigquery.BigQueryPdao;
-import com.google.cloud.bigquery.TableResult;
-import java.sql.ResultSet;
->>>>>>> 4babc09c
 import java.util.List;
 import java.util.Map;
 import java.util.UUID;
-<<<<<<< HEAD
-import org.slf4j.Logger;
-import org.slf4j.LoggerFactory;
-=======
 import java.util.function.Function;
 import org.apache.commons.lang3.NotImplementedException;
->>>>>>> 4babc09c
 import org.springframework.stereotype.Component;
 
 @Component
 public class SnapshotBuilderService {
-  private static final Logger logger = LoggerFactory.getLogger(SnapshotBuilderService.class);
 
   private final SnapshotRequestDao snapshotRequestDao;
   private final DatasetService datasetService;
-<<<<<<< HEAD
-
-  public SnapshotBuilderService(
-      SnapshotRequestDao snapshotRequestDao, DatasetService datasetService) {
-    this.snapshotRequestDao = snapshotRequestDao;
-    this.datasetService = datasetService;
-=======
   private final BigQueryDatasetPdao bigQueryDatasetPdao;
 
   private final AzureSynapsePdao azureSynapsePdao;
@@ -81,7 +62,6 @@
     this.datasetService = datasetService;
     this.bigQueryDatasetPdao = bigQueryDatasetPdao;
     this.azureSynapsePdao = azureSynapsePdao;
->>>>>>> 4babc09c
   }
 
   public SnapshotAccessRequestResponse createSnapshotRequest(
@@ -89,10 +69,11 @@
     return snapshotRequestDao.create(id, snapshotAccessRequest, email);
   }
 
-<<<<<<< HEAD
-  public SnapshotBuilderGetConceptsResponse getConceptChildren(
-      UUID datasetId, Integer conceptId, AuthenticatedUserRequest userRequest) {
-    // Build the query
+  // TODO - replace manual query with query builder
+  // The query builder will handle switching between cloud platforms, so we won't
+  // have this duplicated logic in the final solution.
+  private String buildConceptChildrenQuery(
+      Dataset dataset, int conceptId, AuthenticatedUserRequest userRequest) {
     TablePointer conceptTablePointer = TablePointer.fromTableName("concept");
     TableVariable conceptTableVariable = TableVariable.forPrimary(conceptTablePointer);
     FieldPointer nameFieldPointer = new FieldPointer(conceptTablePointer, "concept_name");
@@ -119,49 +100,6 @@
             subQueryFilterVariable);
     String sql = query.renderSQL();
 
-    // Translate query to BigQuery SQL
-    bio.terra.grammar.Query grammarQuery = bio.terra.grammar.Query.parse(sql);
-    DatasetModel dataset = datasetService.retrieveDatasetModel(datasetId, userRequest);
-    Map<String, DatasetModel> datasetMap = Collections.singletonMap(dataset.getName(), dataset);
-    BigQueryVisitor bqVisitor = new BigQueryVisitor(datasetMap);
-    String bqSQL = grammarQuery.translateSql(bqVisitor);
-    logger.info(bqSQL);
-
-    // Execute query
-    //    RowMapper<SnapshotBuilderConcept> rowMapper =
-    //        (rs, rowNum) ->
-    //            new SnapshotBuilderConcept()
-    //                    .id(rs.getInt("concept_id"))
-    //                    .name(rs.getString("concept_name"))
-    //                    .hasChildren(true)
-    //                    .count(100);
-
-    TableResult tableResult;
-    List<SnapshotBuilderConcept> conceptList = new ArrayList<>();
-    try {
-      tableResult = datasetService.query(bqSQL, datasetId);
-      for (FieldValueList fieldValues : tableResult.iterateAll()) {
-        conceptList.add(mapToConcept(fieldValues));
-      }
-    } catch (InterruptedException ex) {
-      throw new RuntimeException(ex);
-    }
-
-    return new SnapshotBuilderGetConceptsResponse().result(conceptList);
-  }
-
-  private SnapshotBuilderConcept mapToConcept(FieldValueList value) {
-    return new SnapshotBuilderConcept()
-        .id(Integer.valueOf(value.get("concept_id").getStringValue()))
-        .name(value.get("concept_name").getStringValue())
-        .hasChildren(true)
-        .count(100);
-=======
-  // TODO - replace manual query with query builder
-  // The query builder will handle switching between cloud platforms, so we won't
-  // have this duplicated logic in the final solution.
-  private String buildConceptChildrenQuery(
-      Dataset dataset, int conceptId, AuthenticatedUserRequest userRequest) {
     var cloudPlatformWrapper = CloudPlatformWrapper.of(dataset.getCloudPlatform());
     if (cloudPlatformWrapper.isGcp()) {
       var bqTablePrefix =
@@ -234,7 +172,6 @@
             AggregateBQQueryResultsUtils::aggregateConceptResults,
             AggregateSynapseQueryResultsUtils::aggregateConceptResult);
     return new SnapshotBuilderGetConceptsResponse().result(concepts);
->>>>>>> 4babc09c
   }
 
   private int getRollupCount(UUID datasetId, List<SnapshotBuilderCohort> cohorts) {

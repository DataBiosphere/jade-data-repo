package bio.terra.integration;

import bio.terra.category.Integration;
import bio.terra.controller.AuthenticatedUserRequest;
import bio.terra.integration.auth.AuthService;
import bio.terra.integration.configuration.TestConfiguration;
import bio.terra.model.DRSObject;
import bio.terra.model.DatasetModel;
import bio.terra.model.DatasetSummaryModel;
import bio.terra.model.EnumerateDatasetModel;
import bio.terra.model.FSObjectModel;
import bio.terra.model.IngestResponseModel;
import bio.terra.model.SnapshotModel;
import bio.terra.model.SnapshotSummaryModel;
import bio.terra.service.SamClientService;
import com.google.auth.oauth2.AccessToken;
import com.google.auth.oauth2.GoogleCredentials;
import com.google.cloud.ReadChannel;
import com.google.cloud.WriteChannel;
import com.google.cloud.bigquery.BigQuery;
import com.google.cloud.storage.BlobId;
import com.google.cloud.storage.BlobInfo;
import com.google.cloud.storage.Storage;
import com.google.cloud.storage.StorageOptions;
import org.junit.Before;
import org.junit.Test;
import org.junit.experimental.categories.Category;
import org.junit.runner.RunWith;
import org.slf4j.Logger;
import org.slf4j.LoggerFactory;
import org.springframework.beans.factory.annotation.Autowired;
import org.springframework.boot.test.autoconfigure.web.servlet.AutoConfigureMockMvc;
import org.springframework.boot.test.context.SpringBootTest;
import org.springframework.http.HttpStatus;
import org.springframework.test.context.ActiveProfiles;
import org.springframework.test.context.junit4.SpringRunner;

import java.nio.ByteBuffer;
import java.nio.charset.StandardCharsets;
import java.util.Optional;
import java.util.UUID;

import static org.hamcrest.Matchers.equalTo;
import static org.junit.Assert.assertFalse;
import static org.junit.Assert.assertThat;
import static org.junit.Assert.assertTrue;
import static org.junit.Assert.fail;

@RunWith(SpringRunner.class)
@SpringBootTest
@AutoConfigureMockMvc
@ActiveProfiles({"google", "integrationtest"})
@Category(Integration.class)
public class AccessTest extends UsersBase {
    private static final Logger logger = LoggerFactory.getLogger(AccessTest.class);

    @Autowired private DataRepoFixtures dataRepoFixtures;
    @Autowired private AuthService authService;
    @Autowired private SamClientService samClientService;
    @Autowired private TestConfiguration testConfiguration;

    private String discovererToken;
    private String readerToken;
    private String custodianToken;
    private DatasetSummaryModel datasetSummaryModel;
    private String datasetId;
    private String profileId;

    @Before
    public void setup() throws Exception {
        super.setup();
        discovererToken = authService.getDirectAccessAuthToken(discoverer().getEmail());
        readerToken = authService.getDirectAccessAuthToken(reader().getEmail());
        custodianToken = authService.getDirectAccessAuthToken(custodian().getEmail());
        datasetSummaryModel = dataRepoFixtures.createDataset(steward(), "ingest-test-dataset.json");
        datasetId = datasetSummaryModel.getId();
        profileId = dataRepoFixtures.createBillingProfile(steward()).getId();
    }

    private Storage getStorage(String token) {
        GoogleCredentials googleCredentials = GoogleCredentials.create(new AccessToken(token, null));
        return GcsFixtures.getStorage(googleCredentials);
    }

    @Test
    public void checkShared() throws  Exception {
        dataRepoFixtures.ingestJsonData(
            steward(), datasetId, "participant", "ingest-test/ingest-test-participant.json");

        dataRepoFixtures.ingestJsonData(
            steward(), datasetId, "sample", "ingest-test/ingest-test-sample.json");

        DatasetModel dataset = dataRepoFixtures.getDataset(steward(), datasetId);
        String datasetBqSnapshotName = "datarepo_" + dataset.getName();

        BigQuery custodianBigQuery = BigQueryFixtures.getBigQuery(dataset.getDataProject(), custodianToken);
        try {
            BigQueryFixtures.datasetExists(custodianBigQuery, dataset.getDataProject(), datasetBqSnapshotName);
            fail("custodian shouldn't be able to access bq dataset before it is shared with them");
        } catch (IllegalStateException e) {
            assertThat("checking message for pdao exception error",
                e.getMessage(),
                equalTo("existence check failed for " + datasetBqSnapshotName));
        }

        dataRepoFixtures.addDatasetPolicyMember(
            steward(),
            datasetId,
            SamClientService.DataRepoRole.CUSTODIAN,
            custodian().getEmail());
        DataRepoResponse<EnumerateDatasetModel> enumDatasets = dataRepoFixtures.enumerateDatasetsRaw(custodian());
        assertThat("Custodian is authorized to enumerate datasets",
            enumDatasets.getStatusCode(),
            equalTo(HttpStatus.OK));

        boolean custodianHasAccess =
            BigQueryFixtures.hasAccess(custodianBigQuery, dataset.getDataProject(), datasetBqSnapshotName);

        assertThat("custodian can access the bq snapshot after it has been shared",
            custodianHasAccess,
            equalTo(true));

        SnapshotSummaryModel snapshotSummaryModel =
            dataRepoFixtures.createSnapshot(custodian(), datasetSummaryModel, "ingest-test-snapshot.json");

        SnapshotModel snapshotModel = dataRepoFixtures.getSnapshot(custodian(), snapshotSummaryModel.getId());
        BigQuery bigQuery = BigQueryFixtures.getBigQuery(snapshotModel.getDataProject(), readerToken);
        try {
            BigQueryFixtures.datasetExists(bigQuery, snapshotModel.getDataProject(), snapshotModel.getName());
            fail("reader shouldn't be able to access bq dataset before it is shared with them");
        } catch (IllegalStateException e) {
            assertThat("checking message for exception error",
                 e.getMessage(),
                 equalTo("existence check failed for ".concat(snapshotSummaryModel.getName())));
        }

        dataRepoFixtures.addSnapshotPolicyMember(
            custodian(),
            snapshotSummaryModel.getId(),
            SamClientService.DataRepoRole.READER,
            reader().getEmail());

        AuthenticatedUserRequest authenticatedReaderRequest =
            new AuthenticatedUserRequest().email(reader().getEmail()).token(Optional.of(readerToken));
        assertThat("correctly added reader", samClientService.isAuthorized(
            authenticatedReaderRequest,
            SamClientService.ResourceType.DATASNAPSHOT,
            snapshotSummaryModel.getId(),
            SamClientService.DataRepoAction.READ_DATA), equalTo(true));

        boolean readerHasAccess =
            BigQueryFixtures.hasAccess(bigQuery, snapshotModel.getDataProject(), snapshotModel.getName());
        assertThat("reader can access the snapshot after it has been shared",
            readerHasAccess,
            equalTo(true));
    }

    @Test
    public void fileAclTest() throws Exception {
        datasetSummaryModel = dataRepoFixtures.createDataset(steward(), "file-acl-test-dataset.json");
        dataRepoFixtures.addDatasetPolicyMember(
            steward(), datasetSummaryModel.getId(), SamClientService.DataRepoRole.CUSTODIAN, custodian().getEmail());

        // Step 1. Ingest a file into the dataset
        String gsPath = "gs://" + testConfiguration.getIngestbucket();
        FSObjectModel fsObjectModel = dataRepoFixtures.ingestFile(
            steward(),
            datasetSummaryModel.getId(),
            profileId,
            gsPath + "/files/File%20Design%20Notes.pdf",
            "/foo/bar");

        // Step 2. Ingest one row into the study 'file' table with a reference to that ingested file
        String json = String.format("{\"file_id\":\"foo\",\"file_ref\":\"%s\"}", fsObjectModel.getObjectId());
        String targetPath = "scratch/file" + UUID.randomUUID().toString() + ".json";
        BlobInfo targetBlobInfo = BlobInfo
            .newBuilder(BlobId.of(testConfiguration.getIngestbucket(), targetPath))
            .build();

        Storage storage = StorageOptions.getDefaultInstance().getService();
        try (WriteChannel writer = storage.writer(targetBlobInfo)) {
            writer.write(ByteBuffer.wrap(json.getBytes(StandardCharsets.UTF_8)));
        }

        IngestResponseModel ingestResponseModel = dataRepoFixtures.ingestJsonData(
            steward(),
            datasetSummaryModel.getId(),
            "file",
            targetPath);

        assertThat("1 Row was ingested", ingestResponseModel.getRowCount(), equalTo(1L));

        // Step 3. Create a snapshot exposing the one row and grant read access to our reader.
        SnapshotSummaryModel snapshotSummaryModel = dataRepoFixtures.createSnapshot(
            custodian(),
            datasetSummaryModel,
            "file-acl-test-snapshot.json");

        SnapshotModel snapshotModel = dataRepoFixtures.getSnapshot(custodian(), snapshotSummaryModel.getId());

        dataRepoFixtures.addSnapshotPolicyMember(
            custodian(),
            snapshotModel.getId(),
            SamClientService.DataRepoRole.READER,
            reader().getEmail());

        AuthenticatedUserRequest authenticatedReaderRequest =
            new AuthenticatedUserRequest().email(reader().getEmail()).token(Optional.of(readerToken));
        assertThat("correctly added reader", samClientService.isAuthorized(
            authenticatedReaderRequest,
            SamClientService.ResourceType.DATASNAPSHOT,
            snapshotModel.getId(),
            SamClientService.DataRepoAction.READ_DATA), equalTo(true));

        // Step 4. Wait for SAM to sync the access change out to GCP.
        //
        // We make a BigQuery context for the reader in the test project. The reader doesn't have access
        // to run queries in the dataset project.
        BigQuery bigQueryReader = BigQueryFixtures.getBigQuery(testConfiguration.getGoogleProjectId(), readerToken);
        BigQueryFixtures.hasAccess(bigQueryReader, snapshotModel.getDataProject(), snapshotModel.getName());

        // Step 5. Read and validate the DRS URI from the file ref column in the 'file' table.
        String drsObjectId = BigQueryFixtures.queryForDrsId(bigQueryReader,
            snapshotModel,
            "file",
            "file_ref");

        // Step 6. Use DRS API to lookup the file by DRS ID (pulled out of the URI).
        DRSObject drsObject = dataRepoFixtures.drsGetObject(reader(), drsObjectId);
<<<<<<< HEAD
        List<DRSAccessMethod> accessMethods = drsObject.getAccessMethods();
        assertThat("access method is not null and length 1", accessMethods.size(), equalTo(1));

        // Step 7. Pull out the gs path try to read the file as reader and discoverer
        DRSAccessURL accessUrl = accessMethods.get(0).getAccessUrl();
=======
        String gsuri = TestUtils.validateDrsAccessMethods(drsObject.getAccessMethods());
>>>>>>> 2978c0f0

        // Step 7. Try to read the file of the gs path as reader and discoverer
        String[] strings = gsuri.split("/", 4);

        String bucketName = strings[2];
        String blobName = strings[3];
        BlobId blobId = BlobId.of(bucketName, blobName);

        Storage readerStorage = getStorage(readerToken);
        assertTrue("Reader can read some bytes of the file", canReadBlob(readerStorage, blobId));

        Storage discovererStorage = getStorage(discovererToken);
        assertFalse("Discoverer can not read the file", canReadBlob(discovererStorage, blobId));
    }

    private boolean canReadBlob(Storage storage, BlobId blobId) {
        try (ReadChannel reader = storage.reader(blobId)) {
            ByteBuffer bytes = ByteBuffer.allocate(64 * 1024);
            int bytesRead = reader.read(bytes);
            return (bytesRead > 0);
        } catch (Exception e) {
            e.printStackTrace(System.out);
            return false;
        }
    }

}<|MERGE_RESOLUTION|>--- conflicted
+++ resolved
@@ -227,15 +227,7 @@
 
         // Step 6. Use DRS API to lookup the file by DRS ID (pulled out of the URI).
         DRSObject drsObject = dataRepoFixtures.drsGetObject(reader(), drsObjectId);
-<<<<<<< HEAD
-        List<DRSAccessMethod> accessMethods = drsObject.getAccessMethods();
-        assertThat("access method is not null and length 1", accessMethods.size(), equalTo(1));
-
-        // Step 7. Pull out the gs path try to read the file as reader and discoverer
-        DRSAccessURL accessUrl = accessMethods.get(0).getAccessUrl();
-=======
         String gsuri = TestUtils.validateDrsAccessMethods(drsObject.getAccessMethods());
->>>>>>> 2978c0f0
 
         // Step 7. Try to read the file of the gs path as reader and discoverer
         String[] strings = gsuri.split("/", 4);

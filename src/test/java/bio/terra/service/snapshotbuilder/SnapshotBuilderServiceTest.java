--- conflicted
+++ resolved
@@ -321,19 +321,10 @@
     when(snapshotBuilderSettingsDao.getBySnapshotId(snapshot.getId())).thenReturn(settings);
     Query query = mock(Query.class);
     var criteriaQueryBuilderMock = mock(CriteriaQueryBuilder.class);
-
     when(snapshotService.retrieve(snapshot.getId())).thenReturn(snapshot);
-<<<<<<< HEAD
     when(queryBuilderFactory.criteriaQueryBuilder(settings)).thenReturn(criteriaQueryBuilderMock);
-    var criteriaGroups = List.of(List.of(new SnapshotBuilderCriteriaGroup()));
-    when(criteriaQueryBuilderMock.generateRollupCountsQueryForCriteriaGroupsList(criteriaGroups))
-        .thenReturn(query);
-=======
-    when(queryBuilderFactory.criteriaQueryBuilder("person", settings))
-        .thenReturn(criteriaQueryBuilderMock);
     var cohorts = List.of(new SnapshotBuilderCohort());
     when(criteriaQueryBuilderMock.generateRollupCountsQueryForCohorts(cohorts)).thenReturn(query);
->>>>>>> 24c7392f
     String sql = "sql";
     // Use a captor to verify that the context was created using the dataset's cloud platform.
     var contextArgument = ArgumentCaptor.forClass(SqlRenderContext.class);
@@ -374,7 +365,7 @@
 
     Query query = mock(Query.class);
     var criteriaQueryBuilderMock = mock(CriteriaQueryBuilder.class);
-    when(queryBuilderFactory.criteriaQueryBuilder("person", SnapshotBuilderTestData.SETTINGS))
+    when(queryBuilderFactory.criteriaQueryBuilder(SnapshotBuilderTestData.SETTINGS))
         .thenReturn(criteriaQueryBuilderMock);
     when(criteriaQueryBuilderMock.generateRowIdQueryForCohorts(
             accessRequest.getSnapshotSpecification().getCohorts()))
@@ -435,7 +426,7 @@
   }
 
   @Test
-  void testRejectRequest() {
+  void testRejectSnapshotAccessRequest() {
     UUID id = UUID.randomUUID();
     snapshotBuilderService.rejectRequest(id);
     verify(snapshotRequestDao).update(id, SnapshotAccessRequestStatus.REJECTED);

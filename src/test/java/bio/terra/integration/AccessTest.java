package bio.terra.integration;

import bio.terra.category.Integration;
import bio.terra.controller.AuthenticatedUserRequest;
import bio.terra.integration.auth.AuthService;
import bio.terra.integration.configuration.TestConfiguration;
import bio.terra.model.DRSAccessMethod;
import bio.terra.model.DRSAccessURL;
import bio.terra.model.DRSObject;
import bio.terra.model.SnapshotModel;
import bio.terra.model.SnapshotSummaryModel;
import bio.terra.model.EnumerateDatasetModel;
import bio.terra.model.FSObjectModel;
import bio.terra.model.IngestResponseModel;
import bio.terra.model.DatasetModel;
import bio.terra.model.DatasetSummaryModel;
import bio.terra.pdao.gcs.GcsProject;
import bio.terra.service.SamClientService;
import com.google.auth.oauth2.AccessToken;
import com.google.auth.oauth2.GoogleCredentials;
import com.google.cloud.ReadChannel;
import com.google.cloud.WriteChannel;
import com.google.cloud.bigquery.BigQuery;
import com.google.cloud.storage.BlobId;
import com.google.cloud.storage.BlobInfo;
import com.google.cloud.storage.Storage;
import com.google.cloud.storage.StorageOptions;
import org.junit.Before;
import org.junit.Test;
import org.junit.experimental.categories.Category;
import org.junit.runner.RunWith;
import org.slf4j.Logger;
import org.slf4j.LoggerFactory;
import org.springframework.beans.factory.annotation.Autowired;
import org.springframework.boot.test.autoconfigure.web.servlet.AutoConfigureMockMvc;
import org.springframework.boot.test.context.SpringBootTest;
import org.springframework.http.HttpStatus;
import org.springframework.test.context.ActiveProfiles;
import org.springframework.test.context.junit4.SpringRunner;

import java.nio.ByteBuffer;
import java.nio.charset.StandardCharsets;
import java.util.List;
import java.util.UUID;
import java.util.regex.Pattern;

import static org.hamcrest.Matchers.equalTo;
import static org.hamcrest.Matchers.startsWith;
import static org.junit.Assert.assertFalse;
import static org.junit.Assert.assertThat;
import static org.junit.Assert.assertTrue;
import static org.junit.Assert.fail;

@RunWith(SpringRunner.class)
@SpringBootTest
@AutoConfigureMockMvc
@ActiveProfiles({"google", "integrationtest"})
@Category(Integration.class)
public class AccessTest extends UsersBase {
    private static final Logger logger = LoggerFactory.getLogger(AccessTest.class);

    @Autowired private DataRepoFixtures dataRepoFixtures;
    @Autowired private AuthService authService;
    @Autowired private SamClientService samClientService;
    @Autowired private TestConfiguration testConfiguration;

    private static final int samTimeout = 300;
    private static final Pattern drsIdRegex = Pattern.compile("([^/]+)$");

    private String discovererToken;
    private String readerToken;
    private String custodianToken;
    private DatasetSummaryModel datasetSummaryModel;
    private String datasetId;
    private static final int samTimeoutSeconds = 60 * 10;

    @Before
    public void setup() throws Exception {
        super.setup();
        discovererToken = authService.getDirectAccessAuthToken(discoverer().getEmail());
        readerToken = authService.getDirectAccessAuthToken(reader().getEmail());
        custodianToken = authService.getDirectAccessAuthToken(custodian().getEmail());
        datasetSummaryModel = dataRepoFixtures.createDataset(steward(), "ingest-test-dataset.json");
        datasetId = datasetSummaryModel.getId();
    }

    private Storage getStorage(String token) {
        GoogleCredentials googleCredentials = GoogleCredentials.create(new AccessToken(token, null));
        StorageOptions storageOptions = StorageOptions.newBuilder()
            .setCredentials(googleCredentials)
            .build();
        return storageOptions.getService();
    }

    private GcsProject getGcsProject(String projectId, String token) {
        GoogleCredentials googleCredentials = GoogleCredentials.create(new AccessToken(token, null));
        return new GcsProject(projectId, googleCredentials);
    }

    @Test
    public void checkShared() throws  Exception {
        dataRepoFixtures.ingestJsonData(
            steward(), datasetId, "participant", "ingest-test/ingest-test-participant.json");

        dataRepoFixtures.ingestJsonData(
            steward(), datasetId, "sample", "ingest-test/ingest-test-sample.json");

        DatasetModel dataset = dataRepoFixtures.getDataset(steward(), datasetId);
        String datasetBqSnapshotName = "datarepo_" + dataset.getName();

<<<<<<< HEAD
        BigQuery custodianBigQuery = BigQueryFixtures.getBigQuery(study.getDataProject(), custodianToken);
=======
        BigQuery custodianBigQuery = getBigQuery(dataset.getDataProject(), custodianToken);
>>>>>>> e082780b
        try {
            BigQueryFixtures.datasetExists(custodianBigQuery, dataset.getDataProject(), datasetBqSnapshotName);
            fail("custodian shouldn't be able to access bq dataset before it is shared with them");
        } catch (IllegalStateException e) {
            assertThat("checking message for pdao exception error",
                e.getMessage(),
                equalTo("existence check failed for " + datasetBqSnapshotName));
        }

        dataRepoFixtures.addDatasetPolicyMember(
            steward(),
            datasetId,
            SamClientService.DataRepoRole.CUSTODIAN,
            custodian().getEmail());
        DataRepoResponse<EnumerateDatasetModel> enumDatasets = dataRepoFixtures.enumerateDatasetsRaw(custodian());
        assertThat("Custodian is authorized to enumerate datasets",
            enumDatasets.getStatusCode(),
            equalTo(HttpStatus.OK));

        boolean custodianHasAccess = TestUtils.eventualExpect(5, samTimeoutSeconds, true, () -> {
            try {
                boolean bqDatasetExists = BigQueryFixtures.datasetExists(
                    custodianBigQuery,
                    dataset.getDataProject(),
                    datasetBqSnapshotName);
                assertThat("study bq dataset exists and is accessible", bqDatasetExists, equalTo(true));
                return true;
            } catch (IllegalStateException e) {
                assertThat(
                    "access is denied until SAM syncs the custodian policy with Google",
                    e.getCause().getMessage(),
                    startsWith("Access Denied:"));
                return false;
            }
        });

        assertThat("custodian can access the bq snapshot after it has been shared",
            custodianHasAccess,
            equalTo(true));

        SnapshotSummaryModel snapshotSummaryModel =
            dataRepoFixtures.createSnapshot(custodian(), datasetSummaryModel, "ingest-test-snapshot.json");

<<<<<<< HEAD
        DatasetModel datasetModel = dataRepoFixtures.getDataset(custodian(), datasetSummaryModel.getId());
        BigQuery bigQuery = BigQueryFixtures.getBigQuery(datasetModel.getDataProject(), readerToken);
=======
        SnapshotModel snapshotModel = dataRepoFixtures.getSnapshot(custodian(), snapshotSummaryModel.getId());
        BigQuery bigQuery = getBigQuery(snapshotModel.getDataProject(), readerToken);
>>>>>>> e082780b
        try {
            BigQueryFixtures.datasetExists(bigQuery, snapshotModel.getDataProject(), snapshotModel.getName());
            fail("reader shouldn't be able to access bq dataset before it is shared with them");
        } catch (IllegalStateException e) {
            assertThat("checking message for exception error",
                 e.getMessage(),
                 equalTo("existence check failed for ".concat(snapshotSummaryModel.getName())));
        }

        dataRepoFixtures.addSnapshotPolicyMember(
            custodian(),
            snapshotSummaryModel.getId(),
            SamClientService.DataRepoRole.READER,
            reader().getEmail());

        AuthenticatedUserRequest authenticatedReaderRequest =
            new AuthenticatedUserRequest(reader().getEmail(), readerToken);
        assertThat("correctly added reader", samClientService.isAuthorized(
            authenticatedReaderRequest,
            SamClientService.ResourceType.DATASNAPSHOT,
            snapshotSummaryModel.getId(),
            SamClientService.DataRepoAction.READ_DATA), equalTo(true));

        boolean readerHasAccess = TestUtils.eventualExpect(5, samTimeoutSeconds, true, () -> {
            try {
                boolean snapshotExists = BigQueryFixtures.datasetExists(bigQuery,
                    snapshotModel.getDataProject(),
                    snapshotSummaryModel.getName());
                assertTrue("snapshot exists and is accessible", snapshotExists);
                return true;
            } catch (IllegalStateException e) {
                assertThat(
                    "access is denied until SAM syncs the reader policy with Google",
                    e.getCause().getMessage(),
                    startsWith("Access Denied:"));
                return false;
            }
        });

        assertThat("reader can access the snapshot after it has been shared",
            readerHasAccess,
            equalTo(true));
    }

    @Test
    public void fileAclTest() throws Exception {
        datasetSummaryModel = dataRepoFixtures.createDataset(steward(), "file-acl-test-dataset.json");
        dataRepoFixtures.addDatasetPolicyMember(
            steward(), datasetSummaryModel.getId(), SamClientService.DataRepoRole.CUSTODIAN, custodian().getEmail());
        DatasetModel datasetModel = dataRepoFixtures.getDataset(steward(), datasetSummaryModel.getId());

        // Step 1. Ingest a file into the study
        String gsPath = "gs://" + testConfiguration.getIngestbucket();
        FSObjectModel fsObjectModel = dataRepoFixtures.ingestFile(
            steward(),
            datasetSummaryModel.getId(),
            gsPath + "/files/File%20Design%20Notes.pdf",
            "/foo/bar");

        // Step 2. Ingest one row into the study 'file' table with a reference to that ingested file
        String json = String.format("{\"file_id\":\"foo\",\"file_ref\":\"%s\"}", fsObjectModel.getObjectId());
        String targetPath = "scratch/file" + UUID.randomUUID().toString() + ".json";
        BlobInfo targetBlobInfo = BlobInfo
            .newBuilder(BlobId.of(testConfiguration.getIngestbucket(), targetPath))
            .build();

        Storage storage = StorageOptions.getDefaultInstance().getService();
        try (WriteChannel writer = storage.writer(targetBlobInfo)) {
            writer.write(ByteBuffer.wrap(json.getBytes(StandardCharsets.UTF_8)));
        }

        IngestResponseModel ingestResponseModel = dataRepoFixtures.ingestJsonData(
            steward(),
            datasetSummaryModel.getId(),
            "file",
            targetPath);

        assertThat("1 Row was ingested", ingestResponseModel.getRowCount(), equalTo(1L));

        // Step 3. Create a snapshot exposing the one row and grant read access to our reader.
        SnapshotSummaryModel snapshotSummaryModel = dataRepoFixtures.createSnapshot(
            custodian(),
            datasetSummaryModel,
            "file-acl-test-snapshot.json");

<<<<<<< HEAD
        DatasetModel datasetModel = dataRepoFixtures.getDataset(custodian(), datasetSummaryModel.getId());

        dataRepoFixtures.addDatasetPolicyMember(
            custodian(),
            datasetModel.getId(),
=======
        dataRepoFixtures.addSnapshotPolicyMember(
            custodian(),
            snapshotSummaryModel.getId(),
>>>>>>> e082780b
            SamClientService.DataRepoRole.READER,
            reader().getEmail());

        AuthenticatedUserRequest authenticatedReaderRequest =
            new AuthenticatedUserRequest(reader().getEmail(), readerToken);
        assertThat("correctly added reader", samClientService.isAuthorized(
            authenticatedReaderRequest,
<<<<<<< HEAD
            SamClientService.ResourceType.DATASET,
            datasetModel.getId(),
=======
            SamClientService.ResourceType.DATASNAPSHOT,
            snapshotSummaryModel.getId(),
>>>>>>> e082780b
            SamClientService.DataRepoAction.READ_DATA), equalTo(true));

        // Step 4. Wait for SAM to sync the access change out to GCP.
        //
        // We make a BigQuery context for the reader in the test project. The reader doesn't have access
        // to run queries in the dataset project.
        BigQuery bigQueryReader = BigQueryFixtures.getBigQuery(testConfiguration.getGoogleProjectId(), readerToken);

        TestUtils.eventualExpect(5, samTimeout, true, () -> {
            try {
                boolean snapshotExists = BigQueryFixtures.datasetExists(
                    bigQueryReader,
<<<<<<< HEAD
                    studyModel.getDataProject(),
                    datasetModel.getName());
=======
                    datasetModel.getDataProject(),
                    snapshotSummaryModel.getName());
>>>>>>> e082780b

                assertThat("Snapshot wasn't created right", snapshotExists, equalTo(true));
                return true;
            } catch (IllegalStateException e) {
                assertThat(
                    "checking message for exception error",
                    e.getCause().getMessage(),
                    startsWith("Access Denied:"));
                return false;
            }
        });

        // Step 5. Read and validate the DRS URI from the file ref column in the 'file' table.
<<<<<<< HEAD
        String drsObjectId = BigQueryFixtures.queryForDrsId(bigQueryReader,
            datasetModel,
            "file",
            "file_ref");
=======
        String sql = String.format("SELECT file_ref FROM `%s.%s.file`",
            datasetModel.getDataProject(), snapshotSummaryModel.getName());

        TableResult ids = BigQueryFixtures.query(sql, bigQueryReader);

        String drsId = null;
        for (FieldValueList fieldValueList : ids.iterateAll()) {
            drsId = fieldValueList.get(0).getStringValue();
        }

        assertThat("drs id was found", drsId, notNullValue());
        Matcher matcher = drsIdRegex.matcher(drsId);

        assertThat("matcher found a match in the drs id", matcher.find(), equalTo(true));
        drsId = matcher.group();
>>>>>>> e082780b

        // Step 6. Use DRS API to lookup the file by DRS ID (pulled out of the URI).
        DRSObject drsObject = dataRepoFixtures.drsGetObject(reader(), drsObjectId);
        List<DRSAccessMethod> accessMethods = drsObject.getAccessMethods();
        assertThat("access method is not null and length 1", accessMethods.size(), equalTo(1));

        // Step 7. Pull our the gs path try to read the file as reader and discoverer
        DRSAccessURL accessUrl = accessMethods.get(0).getAccessUrl();

        String[] strings = accessUrl.getUrl().split("/", 4);

        String bucketName = strings[2];
        String blobName = strings[3];
        BlobId blobId = BlobId.of(bucketName, blobName);

        Storage readerStorage = getStorage(readerToken);
        assertTrue("Reader can read some bytes of the file", canReadBlob(readerStorage, blobId));

        Storage discovererStorage = getStorage(discovererToken);
        assertFalse("Discoverer can not read the file", canReadBlob(discovererStorage, blobId));
    }

    private boolean canReadBlob(Storage storage, BlobId blobId) {
        try (ReadChannel reader = storage.reader(blobId)) {
            ByteBuffer bytes = ByteBuffer.allocate(64 * 1024);
            int bytesRead = reader.read(bytes);
            return (bytesRead > 0);
        } catch (Exception e) {
            e.printStackTrace(System.out);
            return false;
        }
    }

}<|MERGE_RESOLUTION|>--- conflicted
+++ resolved
@@ -108,11 +108,7 @@
         DatasetModel dataset = dataRepoFixtures.getDataset(steward(), datasetId);
         String datasetBqSnapshotName = "datarepo_" + dataset.getName();
 
-<<<<<<< HEAD
-        BigQuery custodianBigQuery = BigQueryFixtures.getBigQuery(study.getDataProject(), custodianToken);
-=======
-        BigQuery custodianBigQuery = getBigQuery(dataset.getDataProject(), custodianToken);
->>>>>>> e082780b
+        BigQuery custodianBigQuery = BigQueryFixtures.getBigQuery(dataset.getDataProject(), custodianToken);
         try {
             BigQueryFixtures.datasetExists(custodianBigQuery, dataset.getDataProject(), datasetBqSnapshotName);
             fail("custodian shouldn't be able to access bq dataset before it is shared with them");
@@ -156,13 +152,8 @@
         SnapshotSummaryModel snapshotSummaryModel =
             dataRepoFixtures.createSnapshot(custodian(), datasetSummaryModel, "ingest-test-snapshot.json");
 
-<<<<<<< HEAD
-        DatasetModel datasetModel = dataRepoFixtures.getDataset(custodian(), datasetSummaryModel.getId());
-        BigQuery bigQuery = BigQueryFixtures.getBigQuery(datasetModel.getDataProject(), readerToken);
-=======
-        SnapshotModel snapshotModel = dataRepoFixtures.getSnapshot(custodian(), snapshotSummaryModel.getId());
-        BigQuery bigQuery = getBigQuery(snapshotModel.getDataProject(), readerToken);
->>>>>>> e082780b
+        DatasetModel snapshotModel = dataRepoFixtures.getDataset(custodian(), datasetSummaryModel.getId());
+        BigQuery bigQuery = BigQueryFixtures.getBigQuery(snapshotModel.getDataProject(), readerToken);
         try {
             BigQueryFixtures.datasetExists(bigQuery, snapshotModel.getDataProject(), snapshotModel.getName());
             fail("reader shouldn't be able to access bq dataset before it is shared with them");
@@ -248,17 +239,11 @@
             datasetSummaryModel,
             "file-acl-test-snapshot.json");
 
-<<<<<<< HEAD
-        DatasetModel datasetModel = dataRepoFixtures.getDataset(custodian(), datasetSummaryModel.getId());
-
-        dataRepoFixtures.addDatasetPolicyMember(
-            custodian(),
-            datasetModel.getId(),
-=======
+        SnapshotModel snapshotModel = dataRepoFixtures.getSnapshot(custodian(), snapshotSummaryModel.getId());
+
         dataRepoFixtures.addSnapshotPolicyMember(
             custodian(),
-            snapshotSummaryModel.getId(),
->>>>>>> e082780b
+            snapshotModel.getId(),
             SamClientService.DataRepoRole.READER,
             reader().getEmail());
 
@@ -266,13 +251,8 @@
             new AuthenticatedUserRequest(reader().getEmail(), readerToken);
         assertThat("correctly added reader", samClientService.isAuthorized(
             authenticatedReaderRequest,
-<<<<<<< HEAD
-            SamClientService.ResourceType.DATASET,
-            datasetModel.getId(),
-=======
             SamClientService.ResourceType.DATASNAPSHOT,
-            snapshotSummaryModel.getId(),
->>>>>>> e082780b
+            snapshotModel.getId(),
             SamClientService.DataRepoAction.READ_DATA), equalTo(true));
 
         // Step 4. Wait for SAM to sync the access change out to GCP.
@@ -285,13 +265,8 @@
             try {
                 boolean snapshotExists = BigQueryFixtures.datasetExists(
                     bigQueryReader,
-<<<<<<< HEAD
-                    studyModel.getDataProject(),
-                    datasetModel.getName());
-=======
                     datasetModel.getDataProject(),
-                    snapshotSummaryModel.getName());
->>>>>>> e082780b
+                    snapshotModel.getName());
 
                 assertThat("Snapshot wasn't created right", snapshotExists, equalTo(true));
                 return true;
@@ -305,28 +280,10 @@
         });
 
         // Step 5. Read and validate the DRS URI from the file ref column in the 'file' table.
-<<<<<<< HEAD
         String drsObjectId = BigQueryFixtures.queryForDrsId(bigQueryReader,
-            datasetModel,
+            snapshotModel,
             "file",
             "file_ref");
-=======
-        String sql = String.format("SELECT file_ref FROM `%s.%s.file`",
-            datasetModel.getDataProject(), snapshotSummaryModel.getName());
-
-        TableResult ids = BigQueryFixtures.query(sql, bigQueryReader);
-
-        String drsId = null;
-        for (FieldValueList fieldValueList : ids.iterateAll()) {
-            drsId = fieldValueList.get(0).getStringValue();
-        }
-
-        assertThat("drs id was found", drsId, notNullValue());
-        Matcher matcher = drsIdRegex.matcher(drsId);
-
-        assertThat("matcher found a match in the drs id", matcher.find(), equalTo(true));
-        drsId = matcher.group();
->>>>>>> e082780b
 
         // Step 6. Use DRS API to lookup the file by DRS ID (pulled out of the URI).
         DRSObject drsObject = dataRepoFixtures.drsGetObject(reader(), drsObjectId);

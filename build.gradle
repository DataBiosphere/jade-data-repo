--- conflicted
+++ resolved
@@ -12,52 +12,6 @@
  */
 
 buildscript {
-<<<<<<< HEAD
-  ext {
-    springBootVersion = '2.3.4.RELEASE'
-  }
-  repositories {
-    mavenCentral()
-  }
-  dependencies {
-    classpath('io.swagger:swagger-codegen:2.4.11')
-  }
-}
-
-plugins {
-  id "com.google.cloud.tools.jib" version "1.6.1"
-  id 'org.liquibase.gradle' version '2.0.1'
-  id 'antlr'
-  id 'com.github.spotbugs' version '4.5.1'
-  id "org.hidetake.swagger.generator" version "2.18.2"
-  id "org.springframework.boot" version "2.3.4.RELEASE"
-  id "idea"
-  id "java"
-  id "io.spring.dependency-management" version "1.0.10.RELEASE"
-//  id "jacoco"
-  id "checkstyle"
-  id "com.srcclr.gradle" version "3.1.0"
-}
-
-allprojects {
-  group 'bio.terra'
-  version '1.0.148-SNAPSHOT'
-  ext {
-    resourceDir = "${rootDir}/src/main/resources/api"
-  }
-
-  // specifying versions for dependencies, not adding the dependencies themselves (yet)
-  apply plugin: "io.spring.dependency-management"
-  dependencyManagement {
-    imports {
-      mavenBom org.springframework.boot.gradle.plugin.SpringBootPlugin.BOM_COORDINATES
-    }
-    dependencies {
-      dependency group: "io.swagger.core.v3", name: "swagger-annotations", version: "2.1.5"
-      dependency group: "io.swagger.codegen.v3", name: "swagger-codegen-cli", version: "3.0.22"
-    }
-  }
-=======
     ext {
         springBootVersion = '2.3.4.RELEASE'
     }
@@ -103,95 +57,63 @@
             dependency group: "io.swagger.codegen.v3", name: "swagger-codegen-cli", version: "3.0.22"
         }
     }
->>>>>>> 7f8e3464
 }
 
 // skip subproject tasks by default when building jade-data-repo
 subprojects.each { s ->
-  s.tasks.all {
-    task -> task.enabled = (System.getenv("ENABLE_SUBPROJECT_TASKS") != null)
-  }
+    s.tasks.all {
+        task -> task.enabled = (System.getenv("ENABLE_SUBPROJECT_TASKS") != null)
+    }
 }
 
 sourceCompatibility = 1.8
 
 if (hasProperty('buildScan')) {
-  buildScan {
-    termsOfServiceUrl = 'https://gradle.com/terms-of-service'
-    termsOfServiceAgree = 'yes'
-    def project = ""; def cluster = ""; def nschunk = "";
-    if (System.getenv("NAMESPACEINUSE")) {
-      project = "broad-jade-integration"
-      cluster = "integration-master"
-      def ns = System.getenv("NAMESPACEINUSE")
-      nschunk = "%0Aresource.labels.namespace_name%3D%22${ns}%22%0Alabels.k8s-pod%2Fcomponent%3D%22${ns}-jade-datarepo-api%22"
-    } else {
-      project = System.getenv("GOOGLE_CLOUD_PROJECT")
-      cluster = "jade-master-us-central1"
-      nschunk = ""
-    }
-    def startTest = new Date().format("yyyy-MM-dd'T'HH:mm:ss'Z'", TimeZone.getTimeZone("UTC"))
-    buildFinished { ->
-      def endTest = new Date().format("yyyy-MM-dd'T'HH:mm:ss'Z'", TimeZone.getTimeZone("UTC"))
-      link "Jump to StackDriver Logs 🔗 ", "https://console.cloud.google.com/logs/viewer?interval=CUSTOM&project=${project}&folder&organizationId&minLogLevel=0&expandAll=false&customFacets=&limitCustomFacetWidth=true&scrollTimestamp=${startTest}&dateRangeStart=${startTest}&dateRangeEnd=${endTest}&advancedFilter=resource.type%3D%22k8s_container%22%0Aresource.labels.project_id%3D%22${project}%22%0Aresource.labels.location%3D%22us-central1%22%0Aresource.labels.cluster_name%3D%22${cluster}%22${nschunk}"
-    }
-  }
+    buildScan {
+        termsOfServiceUrl = 'https://gradle.com/terms-of-service'
+        termsOfServiceAgree = 'yes'
+        def project = ""; def cluster = ""; def nschunk = "";
+        if (System.getenv("NAMESPACEINUSE")) {
+            project = "broad-jade-integration"
+            cluster = "integration-master"
+            def ns = System.getenv("NAMESPACEINUSE")
+            nschunk = "%0Aresource.labels.namespace_name%3D%22${ns}%22%0Alabels.k8s-pod%2Fcomponent%3D%22${ns}-jade-datarepo-api%22"
+        } else {
+            project = System.getenv("GOOGLE_CLOUD_PROJECT")
+            cluster = "jade-master-us-central1"
+            nschunk = ""
+        }
+        def startTest = new Date().format("yyyy-MM-dd'T'HH:mm:ss'Z'", TimeZone.getTimeZone("UTC"))
+        buildFinished { ->
+            def endTest = new Date().format("yyyy-MM-dd'T'HH:mm:ss'Z'", TimeZone.getTimeZone("UTC"))
+            link "Jump to StackDriver Logs 🔗 ", "https://console.cloud.google.com/logs/viewer?interval=CUSTOM&project=${project}&folder&organizationId&minLogLevel=0&expandAll=false&customFacets=&limitCustomFacetWidth=true&scrollTimestamp=${startTest}&dateRangeStart=${startTest}&dateRangeEnd=${endTest}&advancedFilter=resource.type%3D%22k8s_container%22%0Aresource.labels.project_id%3D%22${project}%22%0Aresource.labels.location%3D%22us-central1%22%0Aresource.labels.cluster_name%3D%22${cluster}%22${nschunk}"
+        }
+    }
 }
 
 spotbugs {
-<<<<<<< HEAD
-  effort = 'max'
-  // This makes the "html" reports come out in plain text so you can just open the file in IntelliJ
-  // and look at your bugs instead of having to switch to a browser.
-  extraArgs = ['-emacs']
-=======
     effort = 'max'
     // This makes the "html" reports come out in plain text so you can just open the file in IntelliJ
     // and look at your bugs instead of having to switch to a browser.
     extraArgs = ['-emacs']
->>>>>>> 7f8e3464
 }
 spotbugsMain {
-  reports {
-    html {
-      enabled = true
-      destination = file("$buildDir/reports/spotbugs/main.html")
-      excludeFilter = file("config/spotbugs/excludeFilter.xml")
-    }
-  }
+    reports {
+        html {
+            enabled = true
+            destination = file("$buildDir/reports/spotbugs/main.html")
+            excludeFilter = file("config/spotbugs/excludeFilter.xml")
+        }
+    }
 }
 spotbugsTest {
-  reports {
-    html {
-      enabled = true
-      destination = file("$buildDir/reports/spotbugs/test.html")
-      excludeFilter = file("config/spotbugs/excludeFilter.xml")
-    }
-<<<<<<< HEAD
-  }
-}
-
-//tasks.withType(JacocoReport) {
-//  reports {
-//    xml.enabled false
-//    csv.enabled false
-//    html.destination file("${buildDir}/jacocoHtml")
-//  }
-//}
-//
-//jacocoTestCoverageVerification {
-//  violationRules {
-//    rule {
-//      limit {
-//        counter = 'BRANCH'
-//        value = 'COVEREDRATIO'
-//        minimum = 0.2
-//      }
-//    }
-//  }
-//}
-//check.dependsOn jacocoTestCoverageVerification
-=======
+    reports {
+        html {
+            enabled = true
+            destination = file("$buildDir/reports/spotbugs/test.html")
+            excludeFilter = file("config/spotbugs/excludeFilter.xml")
+        }
+    }
 }
 
 tasks.withType(JacocoReport) {
@@ -214,47 +136,18 @@
     }
 }
 check.dependsOn jacocoTestCoverageVerification
->>>>>>> 7f8e3464
 
 repositories {
-  mavenCentral()
-  maven {
-    url 'https://broadinstitute.jfrog.io/broadinstitute/libs-release-local/'
-  }
-  maven {
-    url 'https://broadinstitute.jfrog.io/broadinstitute/libs-snapshot-local/'
-  }
+    mavenCentral()
+    maven {
+        url 'https://broadinstitute.jfrog.io/broadinstitute/libs-release-local/'
+    }
+    maven {
+        url 'https://broadinstitute.jfrog.io/broadinstitute/libs-snapshot-local/'
+    }
 }
 
 configurations {
-<<<<<<< HEAD
-  generatedCompile
-  runtimeClasspath
-}
-
-dependencies {
-  // TODO: Unpack the "starter" and include just what we use
-  compile 'ch.qos.logback:logback-classic:1.2.3'       // Logger
-  compile 'com.google.apis:google-api-services-cloudbilling:v1-rev20200106-1.30.3'
-  compile 'com.google.apis:google-api-services-cloudresourcemanager:v1-rev549-1.25.0'
-  compile 'com.google.apis:google-api-services-serviceusage:v1beta1-rev206-1.25.0'
-  compile 'com.google.cloud:google-cloud-bigquery:1.108.1'
-  compile 'com.google.cloud:google-cloud-storage:1.108.0'
-  compile 'com.google.cloud:google-cloud-firestore:1.22.0'
-  compile group: 'com.google.cloud', name: 'google-cloud-pubsub', version: '1.104.1'
-  compile 'org.apache.commons:commons-dbcp2:2.7.0'     // For database connection support
-  compile 'org.apache.commons:commons-lang3:3.9'
-  compile group: 'org.apache.commons', name: 'commons-collections4', version: '4.4'
-  compile 'org.apache.directory.studio:org.apache.commons.io:2.4'
-  compile 'org.liquibase:liquibase-core:3.8.0'         // For upgrade
-  compile 'org.postgresql:postgresql:42.2.8'           // Postgres jdbc driver
-  compile 'org.slf4j:slf4j-api:1.7.28'                 // Logging facade
-  implementation "org.springframework.boot:spring-boot-starter-web"
-  implementation group: "javax.validation", name: "validation-api"
-
-  implementation group: "io.swagger.core.v3", name: "swagger-annotations"
-  swaggerCodegen group: "io.swagger.codegen.v3", name: "swagger-codegen-cli"
-=======
     generatedCompile
     runtimeClasspath
 }
@@ -280,7 +173,6 @@
 
     implementation group: "io.swagger.core.v3", name: "swagger-annotations"
     swaggerCodegen group: "io.swagger.codegen.v3", name: "swagger-codegen-cli"
->>>>>>> 7f8e3464
 
     compile 'org.springframework:spring-jdbc:5.1.9.RELEASE'
     compile 'org.springframework.cloud:spring-cloud-gcp-starter-logging:1.2.5.RELEASE'
@@ -289,18 +181,6 @@
     compile 'org.antlr:ST4:4.3'                          // String templating
     compile group: 'io.kubernetes', name: 'client-java', version: '8.0.2'
 
-<<<<<<< HEAD
-  // This allows you to build with a local Stairway JAR file, instead of the one from the repository
-  // For example, ./gradlew -Pstairwayjar=/Users/dd/code/stairway/build/libs/stairway-0.0.4-SNAPSHOT.jar
-  // Or define the environment variable ORG_GRADLE_PROJECT_stairwayjar
-  if (project.hasProperty("stairwayjar")) {
-    implementation files(project.ext.get("stairwayjar"))
-    implementation group: 'org.apache.commons', name: 'commons-collections4', version: '4.4'
-    implementation group: 'org.openapitools', name: 'jackson-databind-nullable', version: '0.2.1'
-  } else {
-    implementation 'bio.terra:stairway:0.0.24-SNAPSHOT'
-  }
-=======
     compile 'io.springfox:springfox-swagger-ui:2.10.0'
     compile 'io.springfox:springfox-swagger2:2.9.2'
 
@@ -316,38 +196,34 @@
     }
 
     implementation 'org.springframework.boot:spring-boot-starter-actuator'
->>>>>>> 7f8e3464
-
-  implementation 'org.springframework.boot:spring-boot-starter-actuator'
-
-  // Forcing this due to vulnerability issues
-  compile('com.fasterxml.jackson.core:jackson-databind:2.11.0.rc1') {
-    force = true
-  }
-  compile('com.fasterxml.jackson.core:jackson-core:2.10.2') {
-    force = true
-  }
-
-  antlr "org.antlr:antlr4:4.8"
-
-  // Need groovy on the class path for the logback config. Could use XML and skip this dependency,
-  // but the groovy config is... well... groovy.
-  runtime group: 'org.codehaus.groovy', name: 'groovy', version: '2.5.7'
-
-  // Findbugs annotations, so we can selectively suppress findbugs findings
-  compileOnly 'com.google.code.findbugs:annotations:3.0.1'
-
-  liquibaseRuntime 'org.liquibase:liquibase-core:3.8.0'
-  liquibaseRuntime 'org.postgresql:postgresql:42.2.7'
-  liquibaseRuntime 'ch.qos.logback:logback-classic:1.2.3'
-
-<<<<<<< HEAD
-  testCompile group: 'junit', name: 'junit', version: '4.12'
-  testCompile group: 'org.hamcrest', name: 'hamcrest', version: '2.1'
-  testCompile "org.springframework.boot:spring-boot-starter-test"
-  testCompile 'org.postgresql:postgresql:42.2.8'
-  testCompile 'com.google.code.findbugs:annotations:3.0.1'
-=======
+
+    // Forcing this due to vulnerability issues
+    compile ('com.fasterxml.jackson.core:jackson-databind:2.11.0.rc1') {
+        force = true
+    }
+    compile ('com.fasterxml.jackson.core:jackson-core:2.10.2') {
+        force = true
+    }
+
+    antlr "org.antlr:antlr4:4.8"
+
+    // Need groovy on the class path for the logback config. Could use XML and skip this dependency,
+    // but the groovy config is... well... groovy.
+    runtime group: 'org.codehaus.groovy', name: 'groovy', version: '2.5.7'
+
+    // Findbugs annotations, so we can selectively suppress findbugs findings
+    compileOnly 'com.google.code.findbugs:annotations:3.0.1'
+
+    liquibaseRuntime 'org.liquibase:liquibase-core:3.8.0'
+    liquibaseRuntime 'org.postgresql:postgresql:42.2.7'
+    liquibaseRuntime 'ch.qos.logback:logback-classic:1.2.3'
+
+    testCompile group: 'junit', name: 'junit', version: '4.12'
+    testCompile group: 'org.hamcrest', name: 'hamcrest', version: '2.1'
+    testCompile "org.springframework.boot:spring-boot-starter-test"
+    testCompile 'org.postgresql:postgresql:42.2.8'
+    testCompile 'com.google.code.findbugs:annotations:3.0.1'
+
     generatedCompile 'org.springframework.boot:spring-boot-starter-web'
     // boot-starter-validation required for javax.validation.Valid references, @Valid tags
     generatedCompile 'org.springframework.boot:spring-boot-starter-validation'
@@ -355,47 +231,19 @@
     implementation group: "org.webjars", name: "webjars-locator-core", version: "0.46"
     runtimeOnly group: "org.webjars.npm", name: "swagger-ui-dist", version: "3.35.2"
     generatedCompile group: "io.swagger.core.v3", name: "swagger-annotations"
->>>>>>> 7f8e3464
-
-  generatedCompile 'org.springframework.boot:spring-boot-starter-web'
-  // boot-starter-validation required for javax.validation.Valid references, @Valid tags
-  generatedCompile 'org.springframework.boot:spring-boot-starter-validation'
-  implementation 'org.springframework.boot:spring-boot-starter-validation'
-  implementation group: "org.webjars", name: "webjars-locator-core", version: "0.46"
-  runtimeOnly group: "org.webjars.npm", name: "swagger-ui-dist", version: "3.35.2"
-  generatedCompile group: "io.swagger.core.v3", name: "swagger-annotations"
-
-
-<<<<<<< HEAD
-  annotationProcessor "org.springframework.boot:spring-boot-configuration-processor"
+
+    annotationProcessor "org.springframework.boot:spring-boot-configuration-processor"
 }
 
 def getGitHash = { ->
-  def stdout = new ByteArrayOutputStream()
-  exec {
-    commandLine 'git', 'rev-parse', '--short', 'HEAD'
-    standardOutput = stdout
-  }
-  return stdout.toString().trim()
-}
-
-swaggerSources {
-  server {
-    inputFile = file("${resourceDir}/data-repository-openapi.yaml")
-    code {
-      language = "spring"
-      library = "spring-boot"
-      outputDir = file("${buildDir}/generated-src/swagger")
-      components = ["models", "apis"]
-      rawOptions = [
-        "--invoker-package", "bio.terra",
-        "--api-package", "bio.terra.controller",
-        "--model-package", "bio.terra.model",
-        "-D", "interfaceOnly=true," +
-          "useTags=true," +
-          "dateLibrary=java8"
-      ]
-=======
+    def stdout = new ByteArrayOutputStream()
+    exec {
+        commandLine 'git', 'rev-parse', '--short', 'HEAD'
+        standardOutput = stdout
+    }
+    return stdout.toString().trim()
+}
+
 swaggerSources {
     server {
         inputFile = file("${resourceDir}/data-repository-openapi.yaml")
@@ -413,109 +261,92 @@
                     "dateLibrary=java8"
             ]
         }
->>>>>>> 7f8e3464
-    }
-  }
+    }
 }
 
 task generateVersionFile {
-  def properties = new Properties()
-  def versionFile = file "src/main/resources/version.properties"
-  properties.setProperty("semVer", project.version)
-  properties.setProperty("gitHash", getGitHash())
-  Writer writer = new FileWriter(versionFile, false)
-  properties.store(writer, "DO NOT EDIT. Autogenerated by build.gradle.")
-  writer.close()
+    def properties = new Properties()
+    def versionFile = file "src/main/resources/version.properties"
+    properties.setProperty("semVer", project.version)
+    properties.setProperty("gitHash", getGitHash())
+    Writer writer = new FileWriter(versionFile, false)
+    properties.store(writer, "DO NOT EDIT. Autogenerated by build.gradle.")
+    writer.close()
 }
 
 generateGrammarSource {
-  arguments += ["-visitor", "-long-messages"]
+    arguments += ["-visitor", "-long-messages"]
 }
 
 task unpack(type: Copy) {
-  dependsOn bootJar
-  from(zipTree(tasks.bootJar.outputs.files.singleFile))
-  into("build/dependency")
+    dependsOn bootJar
+    from(zipTree(tasks.bootJar.outputs.files.singleFile))
+    into("build/dependency")
 }
 
 def generatedOutputDir = 'src/generated/java'
 clean.doFirst {
-<<<<<<< HEAD
-  delete("${projectDir}/$generatedOutputDir")
-  delete("${rootDir}/datarepo-client/build")
-  delete("${rootDir}/datarepo-client/generated")
-=======
     delete("${projectDir}/$generatedOutputDir")
     delete("${rootDir}/datarepo-client/build")
     delete("${rootDir}/datarepo-client/generated")
->>>>>>> 7f8e3464
 }
 
 sourceSets {
-  generated {
-    compileClasspath = configurations.generatedCompile
-  }
-  main {
-    compileClasspath += generated.output
-    runtimeClasspath += generated.output
-  }
-  test {
-    compileClasspath += generated.output
-    runtimeClasspath += generated.output
-  }
-  checkstyle {
-    toolVersion '7.8.1'
-    checkstyleGenerated.enabled = false // Don't check generated code
-    configFile file("config/checkstyle/checkstyle.xml")
-  }
-//  jacoco {
-//    toolVersion '0.8.2'
-//  }
+    generated {
+        compileClasspath = configurations.generatedCompile
+    }
+    main {
+        compileClasspath += generated.output
+        runtimeClasspath += generated.output
+    }
+    test {
+        compileClasspath += generated.output
+        runtimeClasspath += generated.output
+    }
+    checkstyle {
+        toolVersion '7.8.1'
+        checkstyleGenerated.enabled = false // Don't check generated code
+        configFile file("config/checkstyle/checkstyle.xml")
+    }
+    jacoco {
+        toolVersion '0.8.2'
+    }
 }
 
 sourceSets.main.java.srcDir "${buildDir}/generated-src/swagger"
 
-sourceSets.main.java.srcDir "${buildDir}/generated-src/swagger"
-
 bootRun {
-  classpath += sourceSets.generated.output
+    classpath += sourceSets.generated.output
 }
 
 jar {
-  from sourceSets.generated.output
+    from sourceSets.generated.output
 }
 
 jib {
-<<<<<<< HEAD
-  extraDirectories.paths = ['build/gen-expanded']
-  to {
-    image = "gcr.io/broad-jade-dev/jade-data-repo:" + (System.env.GCR_TAG ?: getGitHash())
-  }
-=======
     extraDirectories.paths = ['build/gen-expanded']
     to {
         image = "gcr.io/broad-jade-dev/jade-data-repo:" + (System.env.GCR_TAG ?: getGitHash())
     }
->>>>>>> 7f8e3464
 }
 // jib expects all classes to be under app/classes in the resulting image. this, combined with the extraDirectories
 // setting above will ensure that the generated classes end up in the right place when jib builds.
 task setupGeneratedDir(type: Copy) {
-  from file('build/classes/java/generated')
-  into file('build/gen-expanded/app/classes')
+    from file('build/classes/java/generated')
+    into file('build/gen-expanded/app/classes')
 }
 tasks.jib.dependsOn setupGeneratedDir
 
 liquibase {
-  activities {
-    datarepo {
-      changeLogFile project.ext.dbDatarepoChangesetFile
-      url project.ext.dbDatarepoUri
-      username project.ext.dbDatarepoUsername
-      password project.ext.dbDatarepoPassword
-      logLevel 'debug'
-    }
-  }
+    activities {
+        datarepo {
+            changeLogFile project.ext.dbDatarepoChangesetFile
+            url project.ext.dbDatarepoUri
+            username project.ext.dbDatarepoUsername
+            password project.ext.dbDatarepoPassword
+            logLevel 'debug'
+        }
+    }
 }
 
 
@@ -524,45 +355,45 @@
 // There are separate tasks for running just the unit tests and just the connected tests.
 // connected tests and running all of the tests.
 test {
-  useJUnit {
-    includeCategories 'bio.terra.common.category.Unit'
-  }
-  outputs.upToDateWhen { false }
+    useJUnit {
+        includeCategories 'bio.terra.common.category.Unit'
+    }
+    outputs.upToDateWhen { false }
 }
 
 task testConnected(type: Test) {
-  useJUnit {
-    includeCategories 'bio.terra.common.category.Connected'
-  }
-  testLogging {
-    events = ["passed", "failed", "skipped", "started", "standard_out"]
-  }
-  outputs.upToDateWhen { false }
-  maxHeapSize = "2g"
+    useJUnit {
+        includeCategories 'bio.terra.common.category.Connected'
+    }
+    testLogging {
+        events = ["passed", "failed", "skipped", "started", "standard_out"]
+    }
+    outputs.upToDateWhen { false }
+    maxHeapSize = "2g"
 }
 
 task testIntegration(type: Test) {
-  useJUnit {
-    includeCategories 'bio.terra.common.category.Integration'
-  }
-  testLogging {
-    events = ["passed", "failed", "skipped", "started", "standard_out"]
-  }
-  outputs.upToDateWhen { false }
+    useJUnit {
+        includeCategories 'bio.terra.common.category.Integration'
+    }
+    testLogging {
+        events = ["passed", "failed", "skipped", "started", "standard_out"]
+    }
+    outputs.upToDateWhen { false }
 }
 
 task testUnit(type: Test) {
-  useJUnit {
-    includeCategories 'bio.terra.common.category.Unit'
-  }
-  outputs.upToDateWhen { false }
+    useJUnit {
+        includeCategories 'bio.terra.common.category.Unit'
+    }
+    outputs.upToDateWhen { false }
 }
 
 task testAll(type: Test) {
-  useJUnit {
-    includeCategories 'bio.terra.common.category.Connected', 'bio.terra.common.category.Unit'
-  }
-  outputs.upToDateWhen { false }
+    useJUnit {
+        includeCategories 'bio.terra.common.category.Connected', 'bio.terra.common.category.Unit'
+    }
+    outputs.upToDateWhen { false }
 }
 
 compileGeneratedJava.dependsOn swaggerSources.server.code

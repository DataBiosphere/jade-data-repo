package bio.terra.service.filedata.flight.ingest;

import bio.terra.model.BillingProfileModel;
import bio.terra.service.dataset.Dataset;
import bio.terra.service.dataset.flight.ingest.SkippableStep;
import bio.terra.service.filedata.flight.FileMapKeys;
import bio.terra.service.profile.flight.ProfileMapKeys;
import bio.terra.service.resourcemanagement.ResourceService;
import bio.terra.service.resourcemanagement.exception.BucketLockException;
import bio.terra.service.resourcemanagement.exception.GoogleResourceNamingException;
import bio.terra.service.resourcemanagement.google.GoogleBucketResource;
import bio.terra.service.resourcemanagement.google.GoogleProjectResource;
import bio.terra.stairway.FlightContext;
import bio.terra.stairway.FlightMap;
import bio.terra.stairway.StepResult;
import bio.terra.stairway.StepStatus;
import java.util.function.Predicate;
import org.slf4j.Logger;
import org.slf4j.LoggerFactory;

<<<<<<< HEAD
public class IngestFilePrimaryDataLocationStep extends SkippableStep {
  private final Logger logger = LoggerFactory.getLogger(IngestFilePrimaryDataLocationStep.class);
=======
public class IngestFilePrimaryDataLocationStep implements Step {
  private static final Logger logger =
      LoggerFactory.getLogger(IngestFilePrimaryDataLocationStep.class);
>>>>>>> 8617c09c
  private final ResourceService resourceService;
  private final Dataset dataset;

  public IngestFilePrimaryDataLocationStep(
      ResourceService resourceService, Dataset dataset, Predicate<FlightContext> skipCondition) {
    super(skipCondition);
    this.resourceService = resourceService;
    this.dataset = dataset;
  }

  public IngestFilePrimaryDataLocationStep(ResourceService resourceService, Dataset dataset) {
    this.resourceService = resourceService;
    this.dataset = dataset;
  }

  @Override
  public StepResult doSkippableStep(FlightContext context) throws InterruptedException {
    FlightMap workingMap = context.getWorkingMap();
    Boolean loadComplete = workingMap.get(FileMapKeys.LOAD_COMPLETED, Boolean.class);
    if (loadComplete == null || !loadComplete) {
      // Retrieve the already authorized billing profile from the working map and retrieve
      // or create a bucket in the context of that profile and the dataset.
      GoogleProjectResource googleProjectResource =
          workingMap.get(FileMapKeys.PROJECT_RESOURCE, GoogleProjectResource.class);

      try {
        GoogleBucketResource bucketForFile =
            resourceService.getOrCreateBucketForFile(
                dataset, googleProjectResource, context.getFlightId());
        workingMap.put(FileMapKeys.BUCKET_INFO, bucketForFile);
      } catch (BucketLockException blEx) {
        return new StepResult(StepStatus.STEP_RESULT_FAILURE_RETRY, blEx);
      } catch (GoogleResourceNamingException ex) {
        return new StepResult(StepStatus.STEP_RESULT_FAILURE_FATAL, ex);
      }
    }
    return StepResult.getStepResultSuccess();
  }

  @Override
  public StepResult undoSkippableStep(FlightContext context) {
    // There is not much to undo here. It is possible that a bucket was created in the last step. We
    // could look to
    // see if there are no other files in the bucket and delete it here, but I think it is likely
    // the bucket will
    // be used again.
    FlightMap workingMap = context.getWorkingMap();
    BillingProfileModel billingProfile =
        workingMap.get(ProfileMapKeys.PROFILE_MODEL, BillingProfileModel.class);
    GoogleProjectResource googleProjectResource =
        workingMap.get(FileMapKeys.PROJECT_RESOURCE, GoogleProjectResource.class);

    try {
      resourceService.updateBucketMetadata(
          googleProjectResource.getGoogleProjectId(), billingProfile, context.getFlightId());
    } catch (GoogleResourceNamingException e) {
      logger.error(e.getMessage());
    }
    return StepResult.getStepResultSuccess();
  }
}<|MERGE_RESOLUTION|>--- conflicted
+++ resolved
@@ -18,14 +18,9 @@
 import org.slf4j.Logger;
 import org.slf4j.LoggerFactory;
 
-<<<<<<< HEAD
 public class IngestFilePrimaryDataLocationStep extends SkippableStep {
-  private final Logger logger = LoggerFactory.getLogger(IngestFilePrimaryDataLocationStep.class);
-=======
-public class IngestFilePrimaryDataLocationStep implements Step {
   private static final Logger logger =
       LoggerFactory.getLogger(IngestFilePrimaryDataLocationStep.class);
->>>>>>> 8617c09c
   private final ResourceService resourceService;
   private final Dataset dataset;
 

package bio.terra.service.snapshotbuilder.utils;

import bio.terra.model.SnapshotBuilderConcept;
import bio.terra.service.filedata.exception.ProcessResultSetException;
import bio.terra.service.snapshotbuilder.SnapshotBuilderService;
import bio.terra.service.snapshotbuilder.utils.constants.Concept;
import java.sql.ResultSet;
import java.sql.SQLException;

public class AggregateSynapseQueryResultsUtils {

  public interface CountGetter<T> {
    T get(String fieldName) throws SQLException;
  }

  static <T> T getField(CountGetter<T> getter, String fieldName) {
    try {
      return getter.get(fieldName);
    } catch (SQLException e) {
      throw new ProcessResultSetException("Error processing result set", e);
    }
  }

  public static SnapshotBuilderConcept toConcept(ResultSet rs) {
<<<<<<< HEAD
    int count;
    try {
      count = SnapshotBuilderService.fuzzyLowCount((int) rs.getLong(QueryBuilderFactory.COUNT));
    } catch (SQLException | IllegalArgumentException e) {
      count = 1;
    }

    return new SnapshotBuilderConcept()
        .name(getField(rs::getString, Concept.CONCEPT_NAME))
        .id(getField(rs::getLong, Concept.CONCEPT_ID).intValue())
        .hasChildren(getField(rs::getBoolean, QueryBuilderFactory.HAS_CHILDREN))
        .count(count);
=======
    return new SnapshotBuilderConcept()
        .name(getField(rs::getString, "concept_name"))
        .id(getField(rs::getLong, "concept_id").intValue())
        .hasChildren(getField(rs::getBoolean, HierarchyQueryBuilder.HAS_CHILDREN))
        .code(getField(rs::getString, HierarchyQueryBuilder.CONCEPT_CODE))
        .count(SnapshotBuilderService.fuzzyLowCount(getField(rs::getLong, "count").intValue()));
>>>>>>> 082daf6a
  }

  public static int toCount(ResultSet rs) {
    try {
      // Java ResultSet is 1 indexed
      // https://docs.oracle.com/en/java/javase/17/docs/api/java.sql/java/sql/ResultSet.html#getInt(int)
      return rs.getInt(1);
    } catch (SQLException e) {
      throw new ProcessResultSetException(
          "Error processing result set into SnapshotBuilderConcept model", e);
    }
  }

  public static String toDomainId(ResultSet rs) {
    return getField(rs::getString, Concept.DOMAIN_ID);
  }
}<|MERGE_RESOLUTION|>--- conflicted
+++ resolved
@@ -3,7 +3,6 @@
 import bio.terra.model.SnapshotBuilderConcept;
 import bio.terra.service.filedata.exception.ProcessResultSetException;
 import bio.terra.service.snapshotbuilder.SnapshotBuilderService;
-import bio.terra.service.snapshotbuilder.utils.constants.Concept;
 import java.sql.ResultSet;
 import java.sql.SQLException;
 
@@ -22,27 +21,18 @@
   }
 
   public static SnapshotBuilderConcept toConcept(ResultSet rs) {
-<<<<<<< HEAD
     int count;
     try {
-      count = SnapshotBuilderService.fuzzyLowCount((int) rs.getLong(QueryBuilderFactory.COUNT));
+      count = SnapshotBuilderService.fuzzyLowCount((int) rs.getLong("count"));
     } catch (SQLException | IllegalArgumentException e) {
       count = 1;
     }
 
     return new SnapshotBuilderConcept()
-        .name(getField(rs::getString, Concept.CONCEPT_NAME))
-        .id(getField(rs::getLong, Concept.CONCEPT_ID).intValue())
-        .hasChildren(getField(rs::getBoolean, QueryBuilderFactory.HAS_CHILDREN))
-        .count(count);
-=======
-    return new SnapshotBuilderConcept()
         .name(getField(rs::getString, "concept_name"))
         .id(getField(rs::getLong, "concept_id").intValue())
         .hasChildren(getField(rs::getBoolean, HierarchyQueryBuilder.HAS_CHILDREN))
-        .code(getField(rs::getString, HierarchyQueryBuilder.CONCEPT_CODE))
-        .count(SnapshotBuilderService.fuzzyLowCount(getField(rs::getLong, "count").intValue()));
->>>>>>> 082daf6a
+        .count(count);
   }
 
   public static int toCount(ResultSet rs) {
@@ -57,6 +47,6 @@
   }
 
   public static String toDomainId(ResultSet rs) {
-    return getField(rs::getString, Concept.DOMAIN_ID);
+    return getField(rs::getString, "domain_id");
   }
 }
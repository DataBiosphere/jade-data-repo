package bio.terra.service.filedata.flight.delete;

import bio.terra.common.BaseStep;
import bio.terra.common.StepInput;
import bio.terra.model.DeleteResponseModel;
import bio.terra.service.common.CommonMapKeys;
import bio.terra.service.common.azure.StorageTableName;
import bio.terra.service.dataset.Dataset;
import bio.terra.service.filedata.azure.tables.TableDao;
import bio.terra.service.filedata.exception.FileSystemAbortTransactionException;
import bio.terra.service.resourcemanagement.azure.AzureStorageAuthInfo;
import bio.terra.stairway.*;
import org.springframework.http.HttpStatus;

public class DeleteFileAzureDirectoryStep extends BaseStep {
  private final TableDao tableDao;
  private final String fileId;
  private final Dataset dataset;

  @StepInput AzureStorageAuthInfo storageAuthInfo;

  public DeleteFileAzureDirectoryStep(TableDao tableDao, String fileId, Dataset dataset) {
    this.tableDao = tableDao;
    this.fileId = fileId;
    this.dataset = dataset;
  }

  @Override
<<<<<<< HEAD
  public StepResult perform() throws InterruptedException {
=======
  public StepResult doStep(FlightContext context) throws InterruptedException {
    FlightMap workingMap = context.getWorkingMap();
    AzureStorageAuthInfo storageAuthInfo =
        workingMap.get(CommonMapKeys.DATASET_STORAGE_AUTH_INFO, AzureStorageAuthInfo.class);
>>>>>>> 2d1b917d
    try {
      boolean found =
          tableDao.deleteDirectoryEntry(
              fileId,
              storageAuthInfo,
              dataset.getId(),
              StorageTableName.DATASET.toTableName(dataset.getId()));
      DeleteResponseModel.ObjectStateEnum state =
          (found)
              ? DeleteResponseModel.ObjectStateEnum.DELETED
              : DeleteResponseModel.ObjectStateEnum.NOT_FOUND;
      DeleteResponseModel deleteResponseModel = new DeleteResponseModel().objectState(state);
      setResponse(deleteResponseModel, HttpStatus.OK);
    } catch (FileSystemAbortTransactionException rex) {
      return new StepResult(StepStatus.STEP_RESULT_FAILURE_RETRY, rex);
    }
    return StepResult.getStepResultSuccess();
  }
}<|MERGE_RESOLUTION|>--- conflicted
+++ resolved
@@ -17,7 +17,7 @@
   private final String fileId;
   private final Dataset dataset;
 
-  @StepInput AzureStorageAuthInfo storageAuthInfo;
+  @StepInput AzureStorageAuthInfo datasetStorageAuthInfo;
 
   public DeleteFileAzureDirectoryStep(TableDao tableDao, String fileId, Dataset dataset) {
     this.tableDao = tableDao;
@@ -26,14 +26,7 @@
   }
 
   @Override
-<<<<<<< HEAD
   public StepResult perform() throws InterruptedException {
-=======
-  public StepResult doStep(FlightContext context) throws InterruptedException {
-    FlightMap workingMap = context.getWorkingMap();
-    AzureStorageAuthInfo storageAuthInfo =
-        workingMap.get(CommonMapKeys.DATASET_STORAGE_AUTH_INFO, AzureStorageAuthInfo.class);
->>>>>>> 2d1b917d
     try {
       boolean found =
           tableDao.deleteDirectoryEntry(

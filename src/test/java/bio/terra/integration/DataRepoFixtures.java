--- conflicted
+++ resolved
@@ -677,12 +677,9 @@
   public DataRepoResponse<JobModel> exportSnapshot(TestConfiguration.User user, UUID snapshotId)
       throws Exception {
     return dataRepoClient.get(
-<<<<<<< HEAD
-        user,
-        String.format("/api/repository/v1/snapshots/%s/export", snapshotId),
-        new TypeReference<>() {});
-=======
-        user, String.format("/api/repository/v1/snapshots/%s/export?", snapshotId), JobModel.class);
+        user,
+        String.format("/api/repository/v1/snapshots/%s/export?", snapshotId),
+        new TypeReference<>() {});
   }
 
   public DataRepoResponse<JobModel> exportSnapshotResolveGsPaths(
@@ -691,7 +688,6 @@
         user,
         String.format("/api/repository/v1/snapshots/%s/export?exportGsPaths=true", snapshotId),
         JobModel.class);
->>>>>>> 26886bd9
   }
 
   public DataRepoResponse<JobModel> ingestJsonDataLaunch(

package bio.terra.service.snapshot.flight.create;

import static bio.terra.common.FlightUtils.getDefaultExponentialBackoffRetryRule;

import bio.terra.app.logging.PerformanceLogger;
import bio.terra.app.model.GoogleCloudResource;
import bio.terra.app.model.GoogleRegion;
import bio.terra.common.CloudPlatformWrapper;
import bio.terra.common.GetResourceBufferProjectStep;
import bio.terra.common.exception.NotImplementedException;
import bio.terra.model.SnapshotRequestModel;
import bio.terra.service.configuration.ConfigurationService;
import bio.terra.service.dataset.Dataset;
import bio.terra.service.dataset.DatasetService;
<<<<<<< HEAD
import bio.terra.service.dataset.flight.UnlockDatasetStep;
import bio.terra.service.filedata.azure.AzureSynapsePdao;
import bio.terra.service.filedata.azure.blobstore.AzureBlobStorePdao;
import bio.terra.service.filedata.azure.tables.TableDao;
import bio.terra.service.filedata.azure.tables.TableDependencyDao;
=======
>>>>>>> 94da7c7a
import bio.terra.service.filedata.google.firestore.FireStoreDao;
import bio.terra.service.filedata.google.firestore.FireStoreDependencyDao;
import bio.terra.service.filedata.google.gcs.GcsPdao;
import bio.terra.service.iam.AuthenticatedUserRequest;
import bio.terra.service.iam.IamService;
import bio.terra.service.job.JobMapKeys;
import bio.terra.service.profile.ProfileService;
import bio.terra.service.profile.flight.AuthorizeBillingProfileUseStep;
import bio.terra.service.resourcemanagement.BufferService;
import bio.terra.service.resourcemanagement.ResourceService;
import bio.terra.service.resourcemanagement.azure.AzureAuthService;
import bio.terra.service.snapshot.SnapshotDao;
import bio.terra.service.snapshot.SnapshotService;
import bio.terra.service.snapshot.exception.InvalidSnapshotException;
import bio.terra.service.snapshot.flight.UnlockSnapshotStep;
import bio.terra.service.tabulardata.google.BigQueryPdao;
import bio.terra.stairway.Flight;
import bio.terra.stairway.FlightMap;
import bio.terra.stairway.RetryRule;
import java.util.List;
import org.springframework.context.ApplicationContext;

public class SnapshotCreateFlight extends Flight {

  public SnapshotCreateFlight(FlightMap inputParameters, Object applicationContext) {
    super(inputParameters, applicationContext);

    // get the required objects to pass into the steps
    ApplicationContext appContext = (ApplicationContext) applicationContext;
    BufferService bufferService = appContext.getBean(BufferService.class);
    SnapshotDao snapshotDao = appContext.getBean(SnapshotDao.class);
    SnapshotService snapshotService = appContext.getBean(SnapshotService.class);
    BigQueryPdao bigQueryPdao = appContext.getBean(BigQueryPdao.class);
    FireStoreDependencyDao dependencyDao = appContext.getBean(FireStoreDependencyDao.class);
    FireStoreDao fileDao = appContext.getBean(FireStoreDao.class);
    IamService iamClient = appContext.getBean(IamService.class);
    GcsPdao gcsPdao = appContext.getBean(GcsPdao.class);
    DatasetService datasetService = appContext.getBean(DatasetService.class);
    ConfigurationService configService = appContext.getBean(ConfigurationService.class);
    ResourceService resourceService = appContext.getBean(ResourceService.class);
    PerformanceLogger performanceLogger = appContext.getBean(PerformanceLogger.class);
    ProfileService profileService = appContext.getBean(ProfileService.class);
    AzureSynapsePdao azureSynapsePdao = appContext.getBean(AzureSynapsePdao.class);
    AzureBlobStorePdao azureBlobStorePdao = appContext.getBean(AzureBlobStorePdao.class);
    TableDao tableDao = appContext.getBean(TableDao.class);
    AzureAuthService azureAuthService = appContext.getBean(AzureAuthService.class);
    TableDependencyDao tableDependencyDao = appContext.getBean(TableDependencyDao.class);

    SnapshotRequestModel snapshotReq =
        inputParameters.get(JobMapKeys.REQUEST.getKeyName(), SnapshotRequestModel.class);
    String snapshotName = snapshotReq.getName();

    AuthenticatedUserRequest userReq =
        inputParameters.get(JobMapKeys.AUTH_USER_INFO.getKeyName(), AuthenticatedUserRequest.class);

    // TODO note that with multi-dataset snapshots this will need to change
    List<Dataset> sourceDatasets =
        snapshotService.getSourceDatasetsFromSnapshotRequest(snapshotReq);
    Dataset sourceDataset = sourceDatasets.get(0);
    UUID datasetId = sourceDataset.getId();
    String datasetName = sourceDataset.getName();

    var platform =
        CloudPlatformWrapper.of(sourceDataset.getDatasetSummary().getStorageCloudPlatform());
    GoogleRegion firestoreRegion =
        (GoogleRegion)
            sourceDataset
                .getDatasetSummary()
                .getStorageResourceRegion(GoogleCloudResource.FIRESTORE);

    // Make sure this user is allowed to use the billing profile and that the underlying
    // billing information remains valid.
    addStep(
        new AuthorizeBillingProfileUseStep(profileService, snapshotReq.getProfileId(), userReq));

    // mint a snapshot id and put it in the working map
    addStep(new CreateSnapshotIdStep(snapshotReq));

    if (platform.isAzure()) {
      // This will need to stay even after DR-2107
      addStep(
          new CreateSnapshotCreateAzureStorageAccountStep(
              resourceService, sourceDataset, snapshotReq));
    }

    // Get a new google project from RBS and store it in the working map
    addStep(new GetResourceBufferProjectStep(bufferService));

    // create the snapshot metadata object in postgres and lock it

    // Get or initialize the project where the snapshot resources will be created
    addStep(
        new CreateSnapshotInitializeProjectStep(
            resourceService, firestoreRegion, sourceDatasets, snapshotName),
        getDefaultExponentialBackoffRetryRule());

    addStep(
        new CreateSnapshotMetadataStep(snapshotDao, snapshotService, snapshotReq),
        getDefaultExponentialBackoffRetryRule());

    // Make the big query dataset with views and populate row id filtering tables.
    // Depending on the type of snapshot, the primary data step will differ:
    // TODO: this assumes single-dataset snapshots, will need to add a loop for multiple
    switch (snapshotReq.getContents().get(0).getMode()) {
      case BYASSET:
        if (platform.isGcp()) {
          addStep(
              new CreateSnapshotValidateAssetStep(datasetService, snapshotService, snapshotReq));
          addStep(
              new CreateSnapshotPrimaryDataAssetStep(
                  bigQueryPdao, snapshotDao, snapshotService, snapshotReq));
          break;
        } else {
          throw new NotImplementedException(
              "By Asset Snapshots are not yet supported in Azure datasets.");
        }
      case BYFULLVIEW:
        if (platform.isGcp()) {
          addStep(
              new CreateSnapshotPrimaryDataFullViewGcpStep(
                  bigQueryPdao, datasetService, snapshotDao, snapshotService, snapshotReq));
        } else if (platform.isAzure()) {
          addStep(
              new CreateSnapshotSourceDatasetDataSourceAzureStep(
                  azureSynapsePdao, azureBlobStorePdao));
          addStep(
              new CreateSnapshotTargetDataSourceAzureStep(azureSynapsePdao, azureBlobStorePdao));
          addStep(new CreateSnapshotParquetFilesAzureStep(azureSynapsePdao, snapshotService));
          addStep(
              new CreateSnapshotCountTableRowsAzureStep(
                  azureSynapsePdao, snapshotDao, snapshotReq));
        }
        break;
      case BYQUERY:
        if (platform.isGcp()) {
          addStep(new CreateSnapshotValidateQueryStep(datasetService, snapshotReq));
          addStep(
              new CreateSnapshotPrimaryDataQueryStep(
                  bigQueryPdao, datasetService, snapshotService, snapshotDao, snapshotReq));
          break;
        } else {
          throw new NotImplementedException(
              "By Query Snapshots are not yet supported in Azure datasets.");
        }

      case BYROWID:
        if (platform.isGcp()) {
          addStep(
              new CreateSnapshotPrimaryDataRowIdsStep(
                  bigQueryPdao, snapshotDao, snapshotService, snapshotReq));
          break;
        } else {
          throw new NotImplementedException(
              "By Row ID Snapshots are not yet supported in Azure datasets.");
        }
      default:
        throw new InvalidSnapshotException("Snapshot does not have required mode information");
    }

    if (platform.isGcp()) {
      // compute the row counts for each of the snapshot tables and store in metadata
      addStep(new CountSnapshotTableRowsStep(bigQueryPdao, snapshotDao, snapshotReq));
    }

    // Create the IAM resource and readers for the snapshot
    // The IAM code contains retries, so we don't make a retry rule here.
    addStep(new SnapshotAuthzIamStep(iamClient, snapshotService, snapshotReq, userReq));

<<<<<<< HEAD
=======
    // Make the firestore file system for the snapshot
    addStep(
        new CreateSnapshotFireStoreDataStep(
            bigQueryPdao,
            snapshotService,
            dependencyDao,
            datasetService,
            snapshotReq,
            fileDao,
            performanceLogger));

    // Calculate checksums and sizes for all directories in the snapshot
    addStep(new CreateSnapshotFireStoreComputeStep(snapshotService, snapshotReq, fileDao));

    // Google says that ACL change propagation happens in a few seconds, but can take 5-7 minutes.
    // The max
    // operation timeout is generous.
    RetryRule pdaoAclRetryRule = getDefaultExponentialBackoffRetryRule();

    // Apply the IAM readers to the BQ dataset
    addStep(
        new SnapshotAuthzTabularAclStep(bigQueryPdao, snapshotService, configService),
        pdaoAclRetryRule);

    // Apply the IAM readers to the GCS files
>>>>>>> 94da7c7a
    if (platform.isGcp()) {
      // Make the firestore file system for the snapshot
      addStep(
          new CreateSnapshotFireStoreDataStep(
              bigQueryPdao,
              snapshotService,
              dependencyDao,
              datasetService,
              snapshotReq,
              fileDao,
              performanceLogger));

      // Calculate checksums and sizes for all directories in the snapshot
      addStep(new CreateSnapshotFireStoreComputeStep(snapshotService, snapshotReq, fileDao));

      // Google says that ACL change propagation happens in a few seconds, but can take 5-7 minutes.
      // The max
      // operation timeout is generous.
      RetryRule pdaoAclRetryRule = getDefaultExponentialBackoffRetryRule();

      // Apply the IAM readers to the BQ dataset
      addStep(
          new SnapshotAuthzTabularAclStep(bigQueryPdao, snapshotService, configService),
          pdaoAclRetryRule);

      // Apply the IAM readers to the GCS files
      addStep(
          new SnapshotAuthzFileAclStep(
              dependencyDao, snapshotService, gcsPdao, datasetService, configService),
          pdaoAclRetryRule);

      addStep(new SnapshotAuthzBqJobUserStep(snapshotService, resourceService, snapshotName));
    } else if (platform.isAzure()) {
      addStep(
          new CreateSnapshotStorageTableDataStep(
              tableDao,
              azureAuthService,
              azureSynapsePdao,
              snapshotService,
              datasetId,
              datasetName));

      addStep(
          new CreateSnapshotStorageTableDependenciesStep(
              tableDependencyDao, azureAuthService, azureSynapsePdao, snapshotService, datasetId));
      // Calculate checksums and sizes for all directories in the snapshot
      addStep(
          new CreateSnapshotStorageTableComputeStep(
              tableDao, snapshotReq, snapshotService, azureAuthService));
      // cannot clean up azure synapse tables until after gathered refIds in
      // CreateSnapshotStorageTableDataStep
      addStep(new CreateSnapshotCleanSynapseAzureStep(azureSynapsePdao, snapshotService));
    }

    // unlock the snapshot metadata row
    addStep(new UnlockSnapshotStep(snapshotDao, null));
  }
}<|MERGE_RESOLUTION|>--- conflicted
+++ resolved
@@ -12,14 +12,11 @@
 import bio.terra.service.configuration.ConfigurationService;
 import bio.terra.service.dataset.Dataset;
 import bio.terra.service.dataset.DatasetService;
-<<<<<<< HEAD
 import bio.terra.service.dataset.flight.UnlockDatasetStep;
 import bio.terra.service.filedata.azure.AzureSynapsePdao;
 import bio.terra.service.filedata.azure.blobstore.AzureBlobStorePdao;
 import bio.terra.service.filedata.azure.tables.TableDao;
 import bio.terra.service.filedata.azure.tables.TableDependencyDao;
-=======
->>>>>>> 94da7c7a
 import bio.terra.service.filedata.google.firestore.FireStoreDao;
 import bio.terra.service.filedata.google.firestore.FireStoreDependencyDao;
 import bio.terra.service.filedata.google.gcs.GcsPdao;
@@ -188,34 +185,6 @@
     // The IAM code contains retries, so we don't make a retry rule here.
     addStep(new SnapshotAuthzIamStep(iamClient, snapshotService, snapshotReq, userReq));
 
-<<<<<<< HEAD
-=======
-    // Make the firestore file system for the snapshot
-    addStep(
-        new CreateSnapshotFireStoreDataStep(
-            bigQueryPdao,
-            snapshotService,
-            dependencyDao,
-            datasetService,
-            snapshotReq,
-            fileDao,
-            performanceLogger));
-
-    // Calculate checksums and sizes for all directories in the snapshot
-    addStep(new CreateSnapshotFireStoreComputeStep(snapshotService, snapshotReq, fileDao));
-
-    // Google says that ACL change propagation happens in a few seconds, but can take 5-7 minutes.
-    // The max
-    // operation timeout is generous.
-    RetryRule pdaoAclRetryRule = getDefaultExponentialBackoffRetryRule();
-
-    // Apply the IAM readers to the BQ dataset
-    addStep(
-        new SnapshotAuthzTabularAclStep(bigQueryPdao, snapshotService, configService),
-        pdaoAclRetryRule);
-
-    // Apply the IAM readers to the GCS files
->>>>>>> 94da7c7a
     if (platform.isGcp()) {
       // Make the firestore file system for the snapshot
       addStep(

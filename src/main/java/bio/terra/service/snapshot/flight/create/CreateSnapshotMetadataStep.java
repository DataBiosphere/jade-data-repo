--- conflicted
+++ resolved
@@ -1,26 +1,17 @@
 package bio.terra.service.snapshot.flight.create;
 
-<<<<<<< HEAD
 import bio.terra.common.BaseStep;
+import bio.terra.common.FlightUtils;
 import bio.terra.common.StepInput;
-=======
-import bio.terra.common.FlightUtils;
 import bio.terra.model.DuosFirecloudGroupModel;
->>>>>>> 2d1b917d
 import bio.terra.model.SnapshotRequestModel;
 import bio.terra.service.snapshot.Snapshot;
 import bio.terra.service.snapshot.SnapshotDao;
 import bio.terra.service.snapshot.SnapshotService;
 import bio.terra.service.snapshot.exception.InvalidSnapshotException;
 import bio.terra.service.snapshot.exception.SnapshotNotFoundException;
-<<<<<<< HEAD
-=======
 import bio.terra.service.snapshot.flight.SnapshotWorkingMapKeys;
 import bio.terra.service.snapshot.flight.duos.SnapshotDuosFlightUtils;
-import bio.terra.stairway.FlightContext;
-import bio.terra.stairway.FlightMap;
-import bio.terra.stairway.Step;
->>>>>>> 2d1b917d
 import bio.terra.stairway.StepResult;
 import bio.terra.stairway.StepStatus;
 import java.util.UUID;
@@ -55,13 +46,6 @@
               .makeSnapshotFromSnapshotRequest(snapshotReq)
               .id(snapshotId)
               .projectResourceId(projectResourceId);
-<<<<<<< HEAD
-      snapshotDao.createAndLock(snapshot, getContext().getFlightId());
-
-      SnapshotSummary snapshotSummary = snapshotDao.retrieveSummaryById(snapshotId);
-      SnapshotSummaryModel response = snapshotService.makeSummaryModelFromSummary(snapshotSummary);
-      setResponse(response, HttpStatus.CREATED);
-=======
       if (snapshotReq.getDuosId() != null) {
         DuosFirecloudGroupModel duosFirecloudGroup =
             SnapshotDuosFlightUtils.getFirecloudGroup(context);
@@ -70,7 +54,6 @@
         snapshot.duosFirecloudGroupId(duosFirecloudGroupId);
       }
       snapshotDao.createAndLock(snapshot, context.getFlightId());
->>>>>>> 2d1b917d
       return StepResult.getStepResultSuccess();
     } catch (InvalidSnapshotException isEx) {
       return new StepResult(StepStatus.STEP_RESULT_FAILURE_FATAL, isEx);

package bio.terra.service.snapshotbuilder;

import bio.terra.model.SnapshotBuilderAccessRequest;
import bio.terra.model.SnapshotBuilderConcept;
import bio.terra.model.SnapshotBuilderGetConceptsResponse;
import java.util.List;
import java.util.UUID;
import org.springframework.stereotype.Component;

@Component
public class SnapshotBuilderService {
<<<<<<< HEAD
=======
  private final SnapshotBuilderSettingsDao snapshotBuilderSettingsDao;

  public SnapshotBuilderService(SnapshotBuilderSettingsDao snapshotBuilderSettingsDao) {
    this.snapshotBuilderSettingsDao = snapshotBuilderSettingsDao;
  }

  public SnapshotBuilderSettings getSnapshotBuilderSettings(UUID datasetId) {
    return snapshotBuilderSettingsDao.getSnapshotBuilderSettingsByDatasetId(datasetId);
  }

  public SnapshotBuilderSettings updateSnapshotBuilderSettings(
      UUID id, SnapshotBuilderSettings settings) {
    return snapshotBuilderSettingsDao.upsertSnapshotBuilderSettingsByDataset(id, settings);
  }

  public SnapshotBuilderAccessRequest createSnapshotRequest(
      // TODO: in DC-782 add given request to the database
      UUID id, SnapshotBuilderAccessRequest snapshotAccessRequest) {
    return snapshotAccessRequest;
  }

>>>>>>> 4a5a28c0
  public SnapshotBuilderGetConceptsResponse getConceptChildren(UUID datasetId, Integer conceptId) {
    // TODO: Build real query - this should get the name and ID from the concept table, the count
    // from the occurrence table, and the existence of children from the concept_ancestor table.
    return new SnapshotBuilderGetConceptsResponse()
        .result(
            List.of(
                new SnapshotBuilderConcept()
                    .count(100)
                    .name("Stub concept")
                    .hasChildren(true)
                    .id(conceptId + 1)));
  }
}<|MERGE_RESOLUTION|>--- conflicted
+++ resolved
@@ -9,22 +9,7 @@
 
 @Component
 public class SnapshotBuilderService {
-<<<<<<< HEAD
-=======
-  private final SnapshotBuilderSettingsDao snapshotBuilderSettingsDao;
 
-  public SnapshotBuilderService(SnapshotBuilderSettingsDao snapshotBuilderSettingsDao) {
-    this.snapshotBuilderSettingsDao = snapshotBuilderSettingsDao;
-  }
-
-  public SnapshotBuilderSettings getSnapshotBuilderSettings(UUID datasetId) {
-    return snapshotBuilderSettingsDao.getSnapshotBuilderSettingsByDatasetId(datasetId);
-  }
-
-  public SnapshotBuilderSettings updateSnapshotBuilderSettings(
-      UUID id, SnapshotBuilderSettings settings) {
-    return snapshotBuilderSettingsDao.upsertSnapshotBuilderSettingsByDataset(id, settings);
-  }
 
   public SnapshotBuilderAccessRequest createSnapshotRequest(
       // TODO: in DC-782 add given request to the database
@@ -32,7 +17,6 @@
     return snapshotAccessRequest;
   }
 
->>>>>>> 4a5a28c0
   public SnapshotBuilderGetConceptsResponse getConceptChildren(UUID datasetId, Integer conceptId) {
     // TODO: Build real query - this should get the name and ID from the concept table, the count
     // from the occurrence table, and the existence of children from the concept_ancestor table.

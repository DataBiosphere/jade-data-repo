--- conflicted
+++ resolved
@@ -398,7 +398,7 @@
         return newProject(projectRequest, googleProjectId);
     }
 
-    public void grantPoliciesBqJobUser(DatasetModel datasetModel, List<String> policyEmails) {
+    public void grantPoliciesBqJobUser(DatasetModel datasetModel, List<String> policyEmails) throws InterruptedException {
         Map<String, List<String>> policyMap = new HashMap<>();
         List<String> emails = policyEmails.stream().map((e) -> "group:" + e).collect(Collectors.toList());
         policyMap.put(BQ_JOB_USER_ROLE, emails);
@@ -527,36 +527,11 @@
         }
     }
 
-<<<<<<< HEAD
-    public void enableIamPermissions(Map<String, List<String>> userPermissions, String projectId) {
-        GetIamPolicyRequest getIamPolicyRequest = new GetIamPolicyRequest();
-
-        try {
-            CloudResourceManager resourceManager = cloudResourceManager();
-            Policy policy = resourceManager.projects()
-                .getIamPolicy(projectId, getIamPolicyRequest).execute();
-            List<Binding> bindingsList = policy.getBindings();
-
-            for (Map.Entry<String, List<String>> entry : userPermissions.entrySet()) {
-                Binding binding = new Binding()
-                    .setRole(entry.getKey())
-                    .setMembers(entry.getValue());
-                bindingsList.add(binding);
-            }
-
-            policy.setBindings(bindingsList);
-            SetIamPolicyRequest setIamPolicyRequest = new SetIamPolicyRequest().setPolicy(policy);
-            resourceManager.projects()
-                .setIamPolicy(projectId, setIamPolicyRequest).execute();
-        } catch (IOException | GeneralSecurityException ex) {
-            throw new EnablePermissionsFailedException("Cannot enable iam permissions", ex);
-=======
     private static final int RETRIES = 10;
     private static final int MAX_WAIT_SECONDS = 30;
     private static final int INITIAL_WAIT_SECONDS = 2;
 
-    public void enableIamPermissions(GoogleProjectResource projectResource) throws InterruptedException {
-        Map<String, List<String>> userPermissions = projectResource.getRoleIdentityMapping();
+    public void enableIamPermissions(Map<String, List<String>> userPermissions, String projectId) throws InterruptedException {
         GetIamPolicyRequest getIamPolicyRequest = new GetIamPolicyRequest();
 
         Exception lastException = null;
@@ -565,7 +540,7 @@
             try {
                 CloudResourceManager resourceManager = cloudResourceManager();
                 Policy policy = resourceManager.projects()
-                    .getIamPolicy(projectResource.getGoogleProjectId(), getIamPolicyRequest).execute();
+                    .getIamPolicy(projectId, getIamPolicyRequest).execute();
                 List<Binding> bindingsList = policy.getBindings();
 
                 for (Map.Entry<String, List<String>> entry : userPermissions.entrySet()) {
@@ -578,7 +553,7 @@
                 policy.setBindings(bindingsList);
                 SetIamPolicyRequest setIamPolicyRequest = new SetIamPolicyRequest().setPolicy(policy);
                 resourceManager.projects()
-                    .setIamPolicy(projectResource.getGoogleProjectId(), setIamPolicyRequest).execute();
+                    .setIamPolicy(projectId, setIamPolicyRequest).execute();
                 return;
             } catch (IOException | GeneralSecurityException ex) {
                 logger.info("Failed to enable iam permissions. Retry " + i + " of " + RETRIES, ex);
@@ -590,7 +565,6 @@
             if (retryWait > MAX_WAIT_SECONDS) {
                 retryWait = MAX_WAIT_SECONDS;
             }
->>>>>>> 196431bd
         }
         throw new EnablePermissionsFailedException("Cannot enable iam permissions", lastException);
     }

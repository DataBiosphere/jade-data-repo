--- conflicted
+++ resolved
@@ -1,11 +1,4 @@
 package bio.terra.service.filedata.google.firestore;
-
-import static org.hamcrest.Matchers.equalTo;
-import static org.junit.Assert.assertFalse;
-import static org.junit.Assert.assertNotNull;
-import static org.junit.Assert.assertNull;
-import static org.junit.Assert.assertThat;
-import static org.junit.Assert.assertTrue;
 
 import bio.terra.common.category.Connected;
 import bio.terra.common.fixtures.StringListCompare;
@@ -18,10 +11,6 @@
 import bio.terra.service.configuration.ConfigurationService;
 import com.google.cloud.firestore.Firestore;
 import io.grpc.StatusRuntimeException;
-import java.util.ArrayList;
-import java.util.List;
-import java.util.UUID;
-import java.util.stream.Collectors;
 import org.junit.After;
 import org.junit.Before;
 import org.junit.Test;
@@ -35,8 +24,6 @@
 import org.springframework.test.context.ActiveProfiles;
 import org.springframework.test.context.junit4.SpringRunner;
 
-<<<<<<< HEAD
-=======
 import java.util.ArrayList;
 import java.util.List;
 import java.util.UUID;
@@ -49,157 +36,160 @@
 import static org.hamcrest.MatcherAssert.assertThat;
 import static org.junit.Assert.assertTrue;
 
->>>>>>> 2f6383ff
 @RunWith(SpringRunner.class)
 @SpringBootTest
 @AutoConfigureMockMvc
 @ActiveProfiles({"google", "connectedtest"})
 @Category(Connected.class)
 public class FireStoreFileDaoTest {
-  private final Logger logger =
-      LoggerFactory.getLogger("bio.terra.service.filedata.google.firestore.FireStoreFileDaoTest");
-  private final Long FILE_SIZE = 42L;
-  private final Long CHANGED_FILE_SIZE = 22L;
+    private final Logger logger = LoggerFactory
+        .getLogger("bio.terra.service.filedata.google.firestore.FireStoreFileDaoTest");
+    private final Long FILE_SIZE = 42L;
+    private final Long CHANGED_FILE_SIZE = 22L;
 
-  @Autowired private FireStoreFileDao fileDao;
+    @Autowired
+    private FireStoreFileDao fileDao;
 
-  @Autowired private FireStoreUtils fireStoreUtils;
+    @Autowired
+    private FireStoreUtils fireStoreUtils;
 
-  @Autowired private ConfigurationService configurationService;
+    @Autowired
+    private ConfigurationService configurationService;
 
-  private String datasetId;
-  private Firestore firestore;
+    private String datasetId;
+    private Firestore firestore;
 
-  @Before
-  public void setup() throws Exception {
-    configurationService.reset();
-    datasetId = UUID.randomUUID().toString();
-    firestore = TestFirestoreProvider.getFirestore();
-  }
-
-  @After
-  public void cleanup() {
-    configurationService.reset();
-  }
-
-  @Test
-  public void createDeleteFileTest() throws Exception {
-    FireStoreFile file1 = makeFile();
-    String objectId = file1.getFileId();
-
-    FireStoreFile existCheck = fileDao.retrieveFileMetadata(firestore, datasetId, objectId);
-    assertNull("Object id does not exists", existCheck);
-    fileDao.createFileMetadata(firestore, datasetId, file1);
-    existCheck = fileDao.retrieveFileMetadata(firestore, datasetId, objectId);
-    assertNotNull("Object id exists", existCheck);
-    assertThat("Correct size", existCheck.getSize(), equalTo(FILE_SIZE));
-
-    file1.size(CHANGED_FILE_SIZE);
-    fileDao.createFileMetadata(firestore, datasetId, file1);
-    existCheck = fileDao.retrieveFileMetadata(firestore, datasetId, objectId);
-    assertNotNull("Object id exists", existCheck);
-    assertThat("Correct size", existCheck.getSize(), equalTo(CHANGED_FILE_SIZE));
-
-    boolean fileExisted = fileDao.deleteFileMetadata(firestore, datasetId, objectId);
-    assertTrue("File existed before delete", fileExisted);
-    existCheck = fileDao.retrieveFileMetadata(firestore, datasetId, objectId);
-    assertNull("Object id does not exists", existCheck);
-
-    fileExisted = fileDao.deleteFileMetadata(firestore, datasetId, objectId);
-    assertFalse("File doesn't exist after delete", fileExisted);
-  }
-
-  @Test
-  public void deleteAllFilesTest() throws Exception {
-    // Make some files
-    List<FireStoreFile> fileList = new ArrayList<>();
-    for (int i = 0; i < 5; i++) {
-      FireStoreFile fsf = makeFile();
-      fileDao.createFileMetadata(firestore, datasetId, fsf);
-      fileList.add(fsf);
+    @Before
+    public void setup() throws Exception {
+        configurationService.reset();
+        datasetId = UUID.randomUUID().toString();
+        firestore = TestFirestoreProvider.getFirestore();
     }
 
-    List<String> fileIds =
-        fileList.stream().map(fsf -> fsf.getFileId()).collect(Collectors.toList());
+    @After
+    public void cleanup() {
+        configurationService.reset();
+    }
 
-    List<String> deleteIds = new ArrayList<>();
+    @Test
+    public void createDeleteFileTest() throws Exception {
+        FireStoreFile file1 = makeFile();
+        String objectId = file1.getFileId();
 
-    // Delete the files; our function collects the deleted object ids in a list
-    fileDao.deleteFilesFromDataset(firestore, datasetId, fsf -> deleteIds.add(fsf.getFileId()));
+        FireStoreFile existCheck = fileDao.retrieveFileMetadata(firestore, datasetId, objectId);
+        assertNull("Object id does not exists", existCheck);
+        fileDao.createFileMetadata(firestore, datasetId, file1);
+        existCheck = fileDao.retrieveFileMetadata(firestore, datasetId, objectId);
+        assertNotNull("Object id exists", existCheck);
+        assertThat("Correct size", existCheck.getSize(), equalTo(FILE_SIZE));
 
-    StringListCompare listCompare = new StringListCompare(fileIds, deleteIds);
-    assertTrue("Deleted id list matched created id list", listCompare.compare());
+        file1.size(CHANGED_FILE_SIZE);
+        fileDao.createFileMetadata(firestore, datasetId, file1);
+        existCheck = fileDao.retrieveFileMetadata(firestore, datasetId, objectId);
+        assertNotNull("Object id exists", existCheck);
+        assertThat("Correct size", existCheck.getSize(), equalTo(CHANGED_FILE_SIZE));
 
-    for (String fileId : fileIds) {
-      FireStoreFile existCheck = fileDao.retrieveFileMetadata(firestore, datasetId, fileId);
-      assertNull("File is deleted", existCheck);
+        boolean fileExisted = fileDao.deleteFileMetadata(firestore, datasetId, objectId);
+        assertTrue("File existed before delete", fileExisted);
+        existCheck = fileDao.retrieveFileMetadata(firestore, datasetId, objectId);
+        assertNull("Object id does not exists", existCheck);
+
+        fileExisted = fileDao.deleteFileMetadata(firestore, datasetId, objectId);
+        assertFalse("File doesn't exist after delete", fileExisted);
     }
-  }
 
-  // Default settings of the thought should result in a retry failure
-  @Test(expected = StatusRuntimeException.class)
-  public void faultRetrieveRetryFail() throws Exception {
-    configurationService.setFault(ConfigEnum.FIRESTORE_RETRIEVE_FAULT.name(), true);
+    @Test
+    public void deleteAllFilesTest() throws Exception {
+        // Make some files
+        List<FireStoreFile> fileList = new ArrayList<>();
+        for (int i = 0; i < 5; i++) {
+            FireStoreFile fsf = makeFile();
+            fileDao.createFileMetadata(firestore, datasetId, fsf);
+            fileList.add(fsf);
+        }
 
-    setConfigParameterValue(ConfigEnum.FIRESTORE_RETRIES, "1", "setRetryParameter");
+        List<String> fileIds = fileList
+            .stream()
+            .map(fsf -> fsf.getFileId())
+            .collect(Collectors.toList());
 
-    FireStoreFile file1 = makeFile();
-    String objectId = file1.getFileId();
+        List<String> deleteIds = new ArrayList<>();
 
-    fileDao.createFileMetadata(firestore, datasetId, file1);
-    fileDao.retrieveFileMetadata(firestore, datasetId, objectId);
-  }
+        // Delete the files; our function collects the deleted object ids in a list
+        fileDao.deleteFilesFromDataset(firestore, datasetId, fsf -> deleteIds.add(fsf.getFileId()));
 
-  @Test()
-  public void faultRetrieveRetrySuccess() throws Exception {
-    ConfigFaultCountedModel countedModel =
-        new ConfigFaultCountedModel()
+        StringListCompare listCompare = new StringListCompare(fileIds, deleteIds);
+        assertTrue("Deleted id list matched created id list", listCompare.compare());
+
+        for (String fileId : fileIds) {
+            FireStoreFile existCheck = fileDao.retrieveFileMetadata(firestore, datasetId, fileId);
+            assertNull("File is deleted", existCheck);
+        }
+    }
+
+    // Default settings of the thought should result in a retry failure
+    @Test(expected = StatusRuntimeException.class)
+    public void faultRetrieveRetryFail() throws Exception {
+        configurationService.setFault(ConfigEnum.FIRESTORE_RETRIEVE_FAULT.name(), true);
+
+        setConfigParameterValue(ConfigEnum.FIRESTORE_RETRIES, "1", "setRetryParameter");
+
+        FireStoreFile file1 = makeFile();
+        String objectId = file1.getFileId();
+
+        fileDao.createFileMetadata(firestore, datasetId, file1);
+        fileDao.retrieveFileMetadata(firestore, datasetId, objectId);
+    }
+
+    @Test()
+    public void faultRetrieveRetrySuccess() throws Exception {
+        ConfigFaultCountedModel countedModel = new ConfigFaultCountedModel()
             .skipFor(0)
             .insert(3)
             .rate(100)
             .rateStyle(ConfigFaultCountedModel.RateStyleEnum.FIXED);
 
-    ConfigFaultModel configFaultModel =
-        new ConfigFaultModel()
+        ConfigFaultModel configFaultModel = new ConfigFaultModel()
             .enabled(true)
             .faultType(ConfigFaultModel.FaultTypeEnum.COUNTED)
             .counted(countedModel);
 
-    ConfigModel configModel =
-        new ConfigModel()
+        ConfigModel configModel = new ConfigModel()
             .name(ConfigEnum.FIRESTORE_RETRIEVE_FAULT.name())
             .configType(ConfigModel.ConfigTypeEnum.FAULT)
             .fault(configFaultModel);
 
-    ConfigGroupModel configGroupModel =
-        new ConfigGroupModel().label("faultRetrieveRetrySuccess").addGroupItem(configModel);
-    configurationService.setConfig(configGroupModel);
+        ConfigGroupModel configGroupModel = new ConfigGroupModel()
+            .label("faultRetrieveRetrySuccess")
+            .addGroupItem(configModel);
+        configurationService.setConfig(configGroupModel);
 
-    FireStoreFile file1 = makeFile();
-    String objectId = file1.getFileId();
+        FireStoreFile file1 = makeFile();
+        String objectId = file1.getFileId();
 
-    fileDao.createFileMetadata(firestore, datasetId, file1);
-    fileDao.retrieveFileMetadata(firestore, datasetId, objectId);
-  }
+        fileDao.createFileMetadata(firestore, datasetId, file1);
+        fileDao.retrieveFileMetadata(firestore, datasetId, objectId);
+    }
 
-  private FireStoreFile makeFile() {
-    String fileId = UUID.randomUUID().toString();
-    return new FireStoreFile()
-        .fileId(fileId)
-        .mimeType("application/test")
-        .description("file")
-        .bucketResourceId("BostonBucket")
-        .gspath("gs://server.example.com/" + fileId)
-        .size(FILE_SIZE);
-  }
+    private FireStoreFile makeFile() {
+        String fileId = UUID.randomUUID().toString();
+        return new FireStoreFile()
+            .fileId(fileId)
+            .mimeType("application/test")
+            .description("file")
+            .bucketResourceId("BostonBucket")
+            .gspath("gs://server.example.com/" + fileId)
+            .size(FILE_SIZE);
+    }
 
-  private void setConfigParameterValue(ConfigEnum config, String newValue, String label) {
-    ConfigModel retryConfigModel =
-        new ConfigModel()
+    private void setConfigParameterValue(ConfigEnum config, String newValue, String label) {
+        ConfigModel retryConfigModel = new ConfigModel()
             .name(config.name())
             .configType(ConfigModel.ConfigTypeEnum.PARAMETER)
             .parameter(new ConfigParameterModel().value(newValue));
-    ConfigGroupModel group = new ConfigGroupModel().label(label).addGroupItem(retryConfigModel);
-    configurationService.setConfig(group);
-  }
+        ConfigGroupModel group = new ConfigGroupModel()
+            .label(label)
+            .addGroupItem(retryConfigModel);
+        configurationService.setConfig(group);
+    }
 }
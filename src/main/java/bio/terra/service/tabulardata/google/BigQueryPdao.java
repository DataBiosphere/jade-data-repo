package bio.terra.service.tabulardata.google;

import bio.terra.app.configuration.ApplicationConfiguration;
import bio.terra.common.Column;
import bio.terra.common.PdaoConstant;
import bio.terra.common.PdaoLoadStatistics;
import bio.terra.common.PrimaryDataAccess;
import bio.terra.common.Table;
import bio.terra.common.exception.PdaoException;
import bio.terra.model.DataDeletionTableModel;
import bio.terra.model.IngestRequestModel;
import bio.terra.model.SnapshotRequestContentsModel;
import bio.terra.model.SnapshotRequestRowIdModel;
<<<<<<< HEAD
import bio.terra.model.BulkLoadHistoryModel;
=======
import bio.terra.model.SnapshotRequestRowIdTableModel;
>>>>>>> 25e6b7fe
import bio.terra.service.dataset.AssetSpecification;
import bio.terra.service.dataset.BigQueryPartitionConfigV1;
import bio.terra.service.dataset.Dataset;
import bio.terra.service.dataset.DatasetService;
import bio.terra.service.dataset.DatasetDataProject;
import bio.terra.service.dataset.DatasetTable;
import bio.terra.service.dataset.exception.IngestFailureException;
import bio.terra.service.dataset.exception.IngestFileNotFoundException;
import bio.terra.service.resourcemanagement.DataLocationService;
import bio.terra.service.snapshot.RowIdMatch;
import bio.terra.service.snapshot.Snapshot;
import bio.terra.service.snapshot.SnapshotDataProject;
import bio.terra.service.snapshot.SnapshotMapColumn;
import bio.terra.service.snapshot.SnapshotMapTable;
import bio.terra.service.snapshot.SnapshotSource;
import bio.terra.service.snapshot.exception.CorruptMetadataException;
import bio.terra.service.tabulardata.exception.BadExternalFileException;
import bio.terra.service.tabulardata.exception.MismatchedRowIdException;
import com.google.cloud.bigquery.Acl;
import com.google.cloud.bigquery.BigQuery;
import com.google.cloud.bigquery.BigQueryError;
import com.google.cloud.bigquery.CsvOptions;
import com.google.cloud.bigquery.ExternalTableDefinition;
import com.google.cloud.bigquery.Field;
import com.google.cloud.bigquery.FieldValue;
import com.google.cloud.bigquery.FieldValueList;
import com.google.cloud.bigquery.FormatOptions;
import com.google.cloud.bigquery.Job;
import com.google.cloud.bigquery.JobInfo;
import com.google.cloud.bigquery.JobStatistics;
import com.google.cloud.bigquery.LegacySQLTypeName;
import com.google.cloud.bigquery.LoadJobConfiguration;
import com.google.cloud.bigquery.QueryJobConfiguration;
import com.google.cloud.bigquery.Schema;
import com.google.cloud.bigquery.TableId;
import com.google.cloud.bigquery.TableInfo;
import com.google.cloud.bigquery.TableResult;
import com.google.cloud.bigquery.ViewDefinition;
import org.apache.commons.lang3.StringUtils;
import org.slf4j.Logger;
import org.slf4j.LoggerFactory;
import org.springframework.beans.factory.annotation.Autowired;
import org.springframework.context.annotation.Profile;
import org.springframework.stereotype.Component;
import org.stringtemplate.v4.ST;

import java.time.Instant;
import java.util.ArrayList;
import java.util.Collections;
import java.util.List;
import java.util.Map;
import java.util.Optional;
import java.util.concurrent.TimeUnit;
import java.util.stream.Collectors;

import static bio.terra.common.PdaoConstant.PDAO_EXTERNAL_TABLE_PREFIX;
import static bio.terra.common.PdaoConstant.PDAO_PREFIX;
import static bio.terra.common.PdaoConstant.PDAO_ROW_ID_COLUMN;
import static bio.terra.common.PdaoConstant.PDAO_ROW_ID_TABLE;
import static bio.terra.common.PdaoConstant.PDAO_TABLE_ID_COLUMN;
import static bio.terra.common.PdaoConstant.PDAO_LOAD_HISTORY_TABLE;
import static bio.terra.common.PdaoConstant.PDAO_LOAD_HISTORY_STAGING_TABLE_PREFIX;

@Component
@Profile("google")
public class BigQueryPdao implements PrimaryDataAccess {
    private static final Logger logger = LoggerFactory.getLogger(BigQueryPdao.class);

    private final String datarepoDnsName;
    private final DataLocationService dataLocationService;
    private final DatasetService datasetService;

    @Autowired
    public BigQueryPdao(
        ApplicationConfiguration applicationConfiguration,
        DataLocationService dataLocationService,
        DatasetService datasetService) {
        this.datarepoDnsName = applicationConfiguration.getDnsName();
        this.dataLocationService = dataLocationService;
        this.datasetService = datasetService;
    }

    public BigQueryProject bigQueryProjectForDataset(Dataset dataset) throws InterruptedException {
        DatasetDataProject projectForDataset = dataLocationService.getOrCreateProject(dataset);
        return BigQueryProject.get(projectForDataset.getGoogleProjectId());
    }

    private BigQueryProject bigQueryProjectForSnapshot(Snapshot snapshot) throws InterruptedException {
        SnapshotDataProject projectForSnapshot = dataLocationService.getOrCreateProject(snapshot);
        return BigQueryProject.get(projectForSnapshot.getGoogleProjectId());
    }

    @Override
    public void createDataset(Dataset dataset) throws InterruptedException {
        BigQueryProject bigQueryProject = bigQueryProjectForDataset(dataset);
        BigQuery bigQuery = bigQueryProject.getBigQuery();

        // Keep the dataset name from colliding with a snapshot name by prefixing it.
        // TODO: validate against people using the prefix for snapshots
        String datasetName = prefixName(dataset.getName());
        try {
            // For idempotency, if we find the dataset exists, we assume that we started to
            // create it before and failed in the middle. We delete it and re-create it from scratch.
            if (bigQueryProject.datasetExists(datasetName)) {
                bigQueryProject.deleteDataset(datasetName);
            }

            bigQueryProject.createDataset(datasetName, dataset.getDescription());
            bigQueryProject.createTable(
                datasetName, PDAO_LOAD_HISTORY_TABLE, buildLoadDatasetSchema());
            for (DatasetTable table : dataset.getTables()) {
                bigQueryProject.createTable(
                    datasetName, table.getRawTableName(), buildSchema(table, true), table.getBigQueryPartitionConfig());
                bigQueryProject.createTable(
                    datasetName, table.getSoftDeleteTableName(), buildSoftDeletesSchema());
                bigQuery.create(buildLiveView(bigQueryProject.getProjectId(), datasetName, table));
            }
        } catch (Exception ex) {
            throw new PdaoException("create dataset failed for " + datasetName, ex);
        }
    }

    private static final String liveViewTemplate =
        "SELECT <columns:{c|R.<c>}; separator=\",\"> FROM `<project>.<dataset>.<rawTable>` R " +
            "LEFT OUTER JOIN `<project>.<dataset>.<sdTable>` S USING (" + PDAO_ROW_ID_COLUMN + ") " +
            "WHERE S." + PDAO_ROW_ID_COLUMN + " IS NULL";

    private TableInfo buildLiveView(String bigQueryProject, String datasetName, DatasetTable table) {
        ST liveViewSql = new ST(liveViewTemplate);
        liveViewSql.add("project", bigQueryProject);
        liveViewSql.add("dataset", datasetName);
        liveViewSql.add("rawTable", table.getRawTableName());
        liveViewSql.add("sdTable", table.getSoftDeleteTableName());

        liveViewSql.add("columns", PDAO_ROW_ID_COLUMN);
        liveViewSql.add("columns", table.getColumns().stream().map(Column::getName).collect(Collectors.toList()));
        if (table.getBigQueryPartitionConfig().getMode() == BigQueryPartitionConfigV1.Mode.INGEST_DATE) {
            liveViewSql.add("columns", "_PARTITIONDATE AS " + PdaoConstant.PDAO_INGEST_DATE_COLUMN_ALIAS);
        }

        TableId liveViewId = TableId.of(datasetName, table.getName());
        return TableInfo.of(liveViewId, ViewDefinition.of(liveViewSql.render()));
    }

    public void createStagingLoadHistoryTable(Dataset dataset, String flightId) throws InterruptedException {
        BigQueryProject bigQueryProject = bigQueryProjectForDataset(dataset);
        try {
            String datasetName = prefixName(dataset.getName());

            if (bigQueryProject.tableExists(datasetName, PDAO_LOAD_HISTORY_STAGING_TABLE_PREFIX + flightId)) {
                bigQueryProject.deleteTable(datasetName, PDAO_LOAD_HISTORY_STAGING_TABLE_PREFIX + flightId);
            }

            bigQueryProject.createTable(
                datasetName, PDAO_LOAD_HISTORY_STAGING_TABLE_PREFIX + flightId, buildLoadDatasetSchema());
        } catch (Exception ex) {
            throw new PdaoException("create staging load history table failed for " + dataset.getName(), ex);
        }
    }

    public void deleteStagingLoadHistoryTable(Dataset dataset, String flightId) {
        try {
            deleteDatasetTable(dataset, PDAO_LOAD_HISTORY_STAGING_TABLE_PREFIX + flightId);
        } catch (Exception ex) {
            throw new PdaoException("create staging load history table failed for " + dataset.getName(), ex);
        }
    }

    private Schema buildLoadDatasetSchema() {
        List<Field> fieldList = new ArrayList<>();
        fieldList.add(Field.newBuilder("load_tag", LegacySQLTypeName.STRING)
            .setMode(Field.Mode.REQUIRED)
            .build());
        fieldList.add(Field.newBuilder("load_time",  LegacySQLTypeName.TIMESTAMP)
            .setMode(Field.Mode.REQUIRED)
            .build());
        fieldList.add(Field.newBuilder("source_name", LegacySQLTypeName.STRING)
            .setMode(Field.Mode.REQUIRED)
            .build());
        fieldList.add(Field.newBuilder("target_path", LegacySQLTypeName.STRING)
            .setMode(Field.Mode.REQUIRED)
            .build());
        fieldList.add(Field.newBuilder("file_id", LegacySQLTypeName.STRING)
            .setMode(Field.Mode.REQUIRED)
            .build());
        fieldList.add(Field.newBuilder("checksum_crc32c", LegacySQLTypeName.STRING)
            .setMode(Field.Mode.REQUIRED)
            .build());
        fieldList.add(Field.newBuilder("checksum_md5", LegacySQLTypeName.STRING)
            .setMode(Field.Mode.REQUIRED)
            .build());

        return Schema.of(fieldList);
    }

    private static final String insertLoadHistoryToStagingTableTemplate =
        "INSERT INTO `<project>.<dataset>.<stagingTable>`" +
            " (load_tag, load_time, source_name, target_path, file_id, checksum_crc32c, checksum_md5)" +
            " VALUES <load_history_array:{v|('<loadTag>', '<load_time>', '<v.sourcePath>', '<v.targetPath>'," +
            " '<v.fileId>', '<v.checksumCRC>', '<v.checksumMD5>')}; separator=\",\">";

    public void loadHistoryToStagingTable(
        Dataset dataset,
        String flightId,
        String loadTag,
        Instant loadTime,
        List<BulkLoadHistoryModel> loadHistoryArray) {
        BigQueryProject bigQueryProject = bigQueryProjectForDataset(dataset);

        ST sqlTemplate = new ST(insertLoadHistoryToStagingTableTemplate);
        sqlTemplate.add("project", bigQueryProject.getProjectId());
        sqlTemplate.add("dataset", prefixName(dataset.getName()));
        sqlTemplate.add("stagingTable", PDAO_LOAD_HISTORY_STAGING_TABLE_PREFIX + flightId);

        sqlTemplate.add("load_history_array", loadHistoryArray);
        sqlTemplate.add("load_tag", loadTag);
        sqlTemplate.add("load_time", loadTime);

        bigQueryProject.query(sqlTemplate.render());
    }

    private static final String mergeLoadHistoryStagingTableTemplate =
        "MERGE `<project>.<dataset>.<loadTable>` L" +
            " USING `<project>.<dataset>.<stagingTable>` S" +
            " ON S.load_tag = L.load_tag AND S.load_time = L.load_time" +
                " AND S.file_id = L.file_id" +
            " WHEN NOT MATCHED THEN" +
                " INSERT (load_tag, load_time, source_name, target_path, file_id, checksum_crc32c, checksum_md5)" +
                " VALUES (load_tag, load_time, source_name, target_path, file_id, checksum_crc32c, checksum_md5)";

    public void mergeStagingLoadHistoryTable(
        Dataset dataset,
        String flightId) {
        BigQueryProject bigQueryProject = bigQueryProjectForDataset(dataset);

        ST sqlTemplate = new ST(mergeLoadHistoryStagingTableTemplate);
        sqlTemplate.add("project", bigQueryProject.getProjectId());
        sqlTemplate.add("dataset", prefixName(dataset.getName()));
        sqlTemplate.add("stagingTable", PDAO_LOAD_HISTORY_STAGING_TABLE_PREFIX + flightId);
        sqlTemplate.add("loadTable", PDAO_LOAD_HISTORY_TABLE);

        bigQueryProject.query(sqlTemplate.render());
    }

    @Override
    public boolean deleteDataset(Dataset dataset) throws InterruptedException {
        BigQueryProject bigQueryProject = bigQueryProjectForDataset(dataset);
        return bigQueryProject.deleteDataset(prefixName(dataset.getName()));
    }

    private static final String mapValuesToRowsTemplate =
        "SELECT T." + PDAO_ROW_ID_COLUMN + ", V.input_value FROM (" +
            "SELECT input_value FROM UNNEST([<inputVals:{v|'<v>'}; separator=\",\">]) AS input_value) AS V " +
            "LEFT JOIN `<project>.<dataset>.<table>` AS T ON V.input_value = T.<column>";

    // compute the row ids from the input ids and validate all inputs have matches
    // Add new public method that takes the asset and the snapshot source and the input values and
    // returns a structure with the matching row ids (suitable for calling create snapshot)
    // and any mismatched input values that don't have corresponding roww.
    // NOTE: In the fullness of time, we may not do this and kick the function into the UI.
    // So this code assumes there is one source and one set of input values.
    // The query it builds embeds data values into the query in an array. I think it will
    // support about 25,000 input values. If that is not enough there is another, more
    // complicated alternative:
    // - create a scratch table at snapshot creation time
    // - truncate before we start
    // - load the values in
    // - do the query
    // - truncate (even tidier...)
    // So if we need to make this work in the long term, we can take that approach.
    @Override
    public RowIdMatch mapValuesToRows(Snapshot snapshot,
                                      SnapshotSource source,
                                      List<String> inputValues) throws InterruptedException {
        // One source: grab it and navigate to the relevant parts
        BigQueryProject bigQueryProject = bigQueryProjectForSnapshot(snapshot);
        AssetSpecification asset = source.getAssetSpecification();
        Column column = asset.getRootColumn().getDatasetColumn();

        ST sqlTemplate = new ST(mapValuesToRowsTemplate);
        sqlTemplate.add("project", bigQueryProject.getProjectId());
        sqlTemplate.add("dataset", prefixName(source.getDataset().getName()));
        sqlTemplate.add("table", column.getTable().getName());
        sqlTemplate.add("column", column.getName());
        sqlTemplate.add("inputVals", inputValues);

        // Execute the query building the row id match structure that tracks the matching
        // ids and the mismatched ids
        RowIdMatch rowIdMatch = new RowIdMatch();
        String sql = sqlTemplate.render();
        logger.debug("mapValuesToRows sql: " + sql);
        TableResult result = bigQueryProject.query(sql);
        for (FieldValueList row : result.iterateAll()) {
            // Test getting these by name
            FieldValue rowId = row.get(0);
            FieldValue inputValue = row.get(1);
            if (rowId.isNull()) {
                rowIdMatch.addMismatch(inputValue.getStringValue());
                logger.debug("rowId=<NULL>" + "  inVal=" + inputValue.getStringValue());
            } else {
                rowIdMatch.addMatch(inputValue.getStringValue(), rowId.getStringValue());
                logger.debug("rowId=" + rowId.getStringValue() + "  inVal=" + inputValue.getStringValue());
            }
        }

        return rowIdMatch;
    }

    private static final String loadRootRowIdsTemplate =
        "INSERT INTO `<project>.<snapshot>." + PDAO_ROW_ID_TABLE + "` " +
            "(" + PDAO_TABLE_ID_COLUMN + "," + PDAO_ROW_ID_COLUMN + ") " +
            "SELECT '<tableId>' AS " + PDAO_TABLE_ID_COLUMN + ", T.row_id AS " + PDAO_ROW_ID_COLUMN + " FROM (" +
            "SELECT row_id FROM UNNEST([<rowIds:{id|'<id>'}; separator=\",\">]) AS row_id" +
            ") AS T";

    private static final String validateRowIdsForRootTemplate =
        "SELECT COUNT(1) FROM `<project>.<dataset>.<table>` AS T, " +
            "`<project>.<snapshot>." + PDAO_ROW_ID_TABLE + "` AS R " +
            "WHERE R." + PDAO_ROW_ID_COLUMN + " = T." + PDAO_ROW_ID_COLUMN;

    @Override
    public void createSnapshot(Snapshot snapshot, List<String> rowIds) throws InterruptedException {
        BigQueryProject bigQueryProject = bigQueryProjectForSnapshot(snapshot);
        String projectId = bigQueryProject.getProjectId();
        String snapshotName = snapshot.getName();
        BigQuery bigQuery = bigQueryProject.getBigQuery();

        // Idempotency: delete possibly partial create.
        if (bigQueryProject.datasetExists(snapshotName)) {
            bigQueryProject.deleteDataset(snapshotName);
        }
        bigQueryProject.createDataset(snapshotName, snapshot.getDescription());

        // create the row id table
        bigQueryProject.createTable(snapshotName, PDAO_ROW_ID_TABLE, rowIdTableSchema());

        // populate root row ids. Must happen before the relationship walk.
        // NOTE: when we have multiple sources, we can put this into a loop
        SnapshotSource source = snapshot.getSnapshotSources().get(0);
        String datasetBqDatasetName = prefixName(source.getDataset().getName());

        AssetSpecification asset = source.getAssetSpecification();
        Table rootTable = asset.getRootTable().getTable();
        String rootTableId = rootTable.getId().toString();

        if (rowIds.size() > 0) {
            ST sqlTemplate = new ST(loadRootRowIdsTemplate);
            sqlTemplate.add("project", projectId);
            sqlTemplate.add("snapshot", snapshotName);
            sqlTemplate.add("dataset", datasetBqDatasetName);
            sqlTemplate.add("tableId", rootTableId);
            sqlTemplate.add("rowIds", rowIds);
            bigQueryProject.query(sqlTemplate.render());
        }

        ST sqlTemplate = new ST(validateRowIdsForRootTemplate);
        sqlTemplate.add("project", projectId);
        sqlTemplate.add("snapshot", snapshotName);
        sqlTemplate.add("dataset", datasetBqDatasetName);
        sqlTemplate.add("table", rootTable.getName());

        TableResult result = bigQueryProject.query(sqlTemplate.render());
        FieldValueList row = result.iterateAll().iterator().next();
        FieldValue countValue = row.get(0);
        if (countValue.getLongValue() != rowIds.size()) {
            logger.error("Invalid row ids supplied: rowIds=" + rowIds.size() +
                " count=" + countValue.getLongValue());
            for (String rowId : rowIds) {
                logger.error(" rowIdIn: " + rowId);
            }
            throw new PdaoException("Invalid row ids supplied");
        }

        // walk and populate relationship table row ids
        List<WalkRelationship> walkRelationships = WalkRelationship.ofAssetSpecification(asset);
        walkRelationships(datasetBqDatasetName, snapshotName, walkRelationships, rootTableId, projectId, bigQuery);

        // create the views
        List<String> bqTableNames = createViews(datasetBqDatasetName, snapshotName, snapshot, projectId, bigQuery);

        // set authorization on views
        List<Acl> acls = convertToViewAcls(projectId, snapshotName, bqTableNames);
        bigQueryProject.addDatasetAcls(datasetBqDatasetName, acls);
    }

    public void createSnapshotWithProvidedIds(
        Snapshot snapshot,
        SnapshotRequestContentsModel contentsModel) throws InterruptedException {

        BigQueryProject bigQueryProject = bigQueryProjectForSnapshot(snapshot);
        String projectId = bigQueryProject.getProjectId();
        String snapshotName = snapshot.getName();
        BigQuery bigQuery = bigQueryProject.getBigQuery();
        SnapshotRequestRowIdModel rowIdModel = contentsModel.getRowIdSpec();

<<<<<<< HEAD
        try {
            // Idempotency: delete possibly partial create.
            if (bigQueryProject.datasetExists(snapshotName)) {
                bigQueryProject.deleteDataset(snapshotName);
            }
            bigQueryProject.createDataset(snapshotName, snapshot.getDescription());
=======
        // Idempotency: delete possibly partial create.
        if (bigQueryProject.datasetExists(snapshotName)) {
            bigQueryProject.deleteDataset(snapshotName);
        }
        bigQueryProject.createDataset(snapshotName, snapshot.getDescription());

        // create the row id table
        bigQueryProject.createTable(snapshotName, PDAO_ROW_ID_TABLE, rowIdTableSchema());
>>>>>>> 25e6b7fe

        // populate root row ids. Must happen before the relationship walk.
        // NOTE: when we have multiple sources, we can put this into a loop
        SnapshotSource source = snapshot.getSnapshotSources().get(0);
        String datasetBqDatasetName = prefixName(source.getDataset().getName());

        for (SnapshotRequestRowIdTableModel table : rowIdModel.getTables()) {
            String tableName = table.getTableName();
            Table sourceTable = source
                .reverseTableLookup(tableName)
                .orElseThrow(() -> new CorruptMetadataException("cannot find destination table: " + tableName));

            List<String> rowIds = table.getRowIds();
            if (rowIds.size() > 0) {
                ST sqlTemplate = new ST(loadRootRowIdsTemplate);
                sqlTemplate.add("project", projectId);
                sqlTemplate.add("snapshot", snapshotName);
                sqlTemplate.add("dataset", datasetBqDatasetName);
                sqlTemplate.add("tableId", sourceTable.getId().toString());
                sqlTemplate.add("rowIds", rowIds);
                bigQueryProject.query(sqlTemplate.render());
            }
            ST sqlTemplate = new ST(validateRowIdsForRootTemplate);
            sqlTemplate.add("project", projectId);
            sqlTemplate.add("snapshot", snapshotName);
            sqlTemplate.add("dataset", datasetBqDatasetName);
            sqlTemplate.add("table", sourceTable.getName());

            TableResult result = bigQueryProject.query(sqlTemplate.render());
            FieldValueList row = result.iterateAll().iterator().next();
            FieldValue countValue = row.get(0);
            if (countValue.getLongValue() != rowIds.size()) {
                logger.error("Invalid row ids supplied: rowIds=" + rowIds.size() +
                    " count=" + countValue.getLongValue());
                for (String rowId : rowIds) {
                    logger.error(" rowIdIn: " + rowId);
                }
                throw new PdaoException("Invalid row ids supplied");
            }
        }

        // create the views
        List<String> bqTableNames = createViews(datasetBqDatasetName, snapshotName, snapshot, projectId, bigQuery);

        // set authorization on views
        List<Acl> acls = convertToViewAcls(projectId, snapshotName, bqTableNames);
        bigQueryProject.addDatasetAcls(datasetBqDatasetName, acls);
    }

    @Override
    public void addReaderGroupToSnapshot(Snapshot snapshot, String readerPolicyGroupEmail) throws InterruptedException {
        BigQueryProject bigQueryProject = bigQueryProjectForSnapshot(snapshot);
        bigQueryProject.addDatasetAcls(snapshot.getName(),
            Collections.singletonList(Acl.of(new Acl.Group(readerPolicyGroupEmail), Acl.Role.READER)));
    }

    @Override
    public void grantReadAccessToDataset(Dataset dataset, List<String> policyGroupEmails) throws InterruptedException {
        BigQueryProject bigQueryProject = bigQueryProjectForDataset(dataset);
        List<Acl> policyGroupAcls = policyGroupEmails
            .stream()
            .map(email -> Acl.of(new Acl.Group(email), Acl.Role.READER))
            .collect(Collectors.toList());
        bigQueryProject.addDatasetAcls(prefixName(dataset.getName()), policyGroupAcls);
    }

    @Override
    public boolean datasetExists(Dataset dataset) throws InterruptedException {
        BigQueryProject bigQueryProject = bigQueryProjectForDataset(dataset);
        String datasetName = prefixName(dataset.getName());
        // bigQueryProject.datasetExists checks whether the BigQuery dataset by the provided name exists
        return bigQueryProject.datasetExists(datasetName);
    }

    @Override
    public boolean tableExists(Dataset dataset, String tableName) throws InterruptedException {
        BigQueryProject bigQueryProject = bigQueryProjectForDataset(dataset);
        String datasetName = prefixName(dataset.getName());
        return bigQueryProject.tableExists(datasetName, tableName);
    }

    @Override
    public boolean snapshotExists(Snapshot snapshot) throws InterruptedException {
        BigQueryProject bigQueryProject = bigQueryProjectForSnapshot(snapshot);
        return bigQueryProject.datasetExists(snapshot.getName());
    }

    @Override
    public boolean deleteSnapshot(Snapshot snapshot) throws InterruptedException {
        return bigQueryProjectForSnapshot(snapshot).deleteDataset(snapshot.getName());
    }

    private List<Acl> convertToViewAcls(String projectId, String datasetName, List<String> tableNames) {
        return tableNames
            .stream()
            .map(tableName -> TableId.of(projectId, datasetName, tableName))
            .map(tableId -> Acl.of(new Acl.View(tableId)))
            .collect(Collectors.toList());
    }

    // Load data
    public PdaoLoadStatistics loadToStagingTable(Dataset dataset,
                                                 DatasetTable targetTable,
                                                 String stagingTableName,
                                                 IngestRequestModel ingestRequest) throws InterruptedException {

        BigQueryProject bigQueryProject = bigQueryProjectForDataset(dataset);
        BigQuery bigQuery = bigQueryProject.getBigQuery();
        TableId tableId = TableId.of(prefixName(dataset.getName()), stagingTableName);
        Schema schema = buildSchema(targetTable, true); // Source does not have row_id
        LoadJobConfiguration.Builder loadBuilder = LoadJobConfiguration.builder(tableId, ingestRequest.getPath())
                .setFormatOptions(buildFormatOptions(ingestRequest))
                .setMaxBadRecords(
                    (ingestRequest.getMaxBadRecords() == null) ? Integer.valueOf(0)
                        : ingestRequest.getMaxBadRecords())
                .setIgnoreUnknownValues(
                    (ingestRequest.isIgnoreUnknownValues() == null) ? Boolean.TRUE
                        : ingestRequest.isIgnoreUnknownValues())
                .setSchema(schema) // docs say this is for target, but CLI provides one for the source
                .setCreateDisposition(JobInfo.CreateDisposition.CREATE_IF_NEEDED)
                .setWriteDisposition(JobInfo.WriteDisposition.WRITE_TRUNCATE);

        // This seems like a bug in the BigQuery Java interface.
        // The null marker is CSV-only, but it cannot be set in the format,
        // so we have to special-case here. Grumble...
        if (ingestRequest.getFormat() == IngestRequestModel.FormatEnum.CSV) {
            loadBuilder.setNullMarker(
                    (ingestRequest.getCsvNullMarker() == null) ? ""
                        : ingestRequest.getCsvNullMarker());
        }
        LoadJobConfiguration configuration = loadBuilder.build();

        Job loadJob = bigQuery.create(JobInfo.of(configuration));
        Instant loadJobMaxTime = Instant.now().plusSeconds(TimeUnit.MINUTES.toSeconds(20L));
        while (!loadJob.isDone()) {
            logger.info("Waiting for staging table load job " + loadJob.getJobId().getJob() + " to complete");
            TimeUnit.SECONDS.sleep(5L);

            if (loadJobMaxTime.isBefore(Instant.now())) {
                loadJob.cancel();
                throw new PdaoException("Staging table load failed to complete within timeout - canceled");
            }
        }
        loadJob = loadJob.reload();

        BigQueryError loadJobError = loadJob.getStatus().getError();
        if (loadJobError == null) {
            logger.info("Staging table load job " + loadJob.getJobId().getJob() + " succeeded");
        } else {
            logger.info("Staging table load job " + loadJob.getJobId().getJob() + " failed: " + loadJobError);
            if ("notFound".equals(loadJobError.getReason())) {
                throw new IngestFileNotFoundException("Ingest source file not found: " + ingestRequest.getPath());
            }

            List<String> loadErrors = new ArrayList<>();
            List<BigQueryError> bigQueryErrors = loadJob.getStatus().getExecutionErrors();
            for (BigQueryError bigQueryError : bigQueryErrors) {
                loadErrors.add("BigQueryError: reason=" + bigQueryError.getReason() +
                    " message=" + bigQueryError.getMessage());
            }
            throw new IngestFailureException(
                "Ingest failed with " + loadErrors.size() + " errors - see error details",
                loadErrors);
        }

        // Job completed successfully
        JobStatistics.LoadStatistics loadStatistics = loadJob.getStatistics();

        PdaoLoadStatistics pdaoLoadStatistics = new PdaoLoadStatistics()
            .badRecords(loadStatistics.getBadRecords())
            .rowCount(loadStatistics.getOutputRows())
            .startTime(Instant.ofEpochMilli(loadStatistics.getStartTime()))
            .endTime(Instant.ofEpochMilli(loadStatistics.getEndTime()));
        return pdaoLoadStatistics;
    }

    private static final String addRowIdsToStagingTableTemplate =
        "UPDATE `<project>.<dataset>.<stagingTable>` SET " +
            PDAO_ROW_ID_COLUMN + " = GENERATE_UUID() WHERE " +
            PDAO_ROW_ID_COLUMN + " IS NULL";

    public void addRowIdsToStagingTable(Dataset dataset, String stagingTableName) throws InterruptedException {
        BigQueryProject bigQueryProject = bigQueryProjectForDataset(dataset);

        ST sqlTemplate = new ST(addRowIdsToStagingTableTemplate);
        sqlTemplate.add("project", bigQueryProject.getProjectId());
        sqlTemplate.add("dataset", prefixName(dataset.getName()));
        sqlTemplate.add("stagingTable", stagingTableName);

        bigQueryProject.query(sqlTemplate.render());
    }

    private static final String insertIntoDatasetTableTemplate =
        "INSERT INTO `<project>.<dataset>.<targetTable>` (<columns; separator=\",\">) " +
            "SELECT <columns; separator=\",\"> FROM `<project>.<dataset>.<stagingTable>`";

    public void insertIntoDatasetTable(Dataset dataset,
                                     DatasetTable targetTable,
                                     String stagingTableName) throws InterruptedException {
        BigQueryProject bigQueryProject = bigQueryProjectForDataset(dataset);

        ST sqlTemplate = new ST(insertIntoDatasetTableTemplate);
        sqlTemplate.add("project", bigQueryProject.getProjectId());
        sqlTemplate.add("dataset", prefixName(dataset.getName()));
        sqlTemplate.add("targetTable", targetTable.getRawTableName());
        sqlTemplate.add("stagingTable", stagingTableName);
        sqlTemplate.add("columns", PDAO_ROW_ID_COLUMN);
        targetTable.getColumns().forEach(column -> sqlTemplate.add("columns", column.getName()));

        bigQueryProject.query(sqlTemplate.render());
    }

    private FormatOptions buildFormatOptions(IngestRequestModel ingestRequest) {
        FormatOptions options;
        switch (ingestRequest.getFormat()) {
            case CSV:
                CsvOptions csvDefaults = FormatOptions.csv();

                options = CsvOptions.newBuilder()
                    .setFieldDelimiter(
                        ingestRequest.getCsvFieldDelimiter() == null ? csvDefaults.getFieldDelimiter()
                            : ingestRequest.getCsvFieldDelimiter())
                    .setQuote(
                        ingestRequest.getCsvQuote() == null ? csvDefaults.getQuote()
                            : ingestRequest.getCsvQuote())
                    .setSkipLeadingRows(
                        ingestRequest.getCsvSkipLeadingRows() == null ? csvDefaults.getSkipLeadingRows()
                            : ingestRequest.getCsvSkipLeadingRows())
                    .setAllowQuotedNewLines(
                        ingestRequest.isCsvAllowQuotedNewlines() == null ? csvDefaults.allowQuotedNewLines()
                            : ingestRequest.isCsvAllowQuotedNewlines())
                    .build();
                break;

            case JSON:
                options = FormatOptions.json();
                break;

            default:
                throw new PdaoException("Invalid format option: " + ingestRequest.getFormat());
        }
        return options;
    }

    public boolean deleteDatasetTable(Dataset dataset, String tableName) throws InterruptedException {
        BigQueryProject bigQueryProject = bigQueryProjectForDataset(dataset);
        return bigQueryProject.deleteTable(prefixName(dataset.getName()), tableName);
    }

    private static final String getRefIdsTemplate =
        "SELECT <refCol> FROM `<project>.<dataset>.<table>`" +
            "<if(array)> CROSS JOIN UNNEST(<refCol>) AS <refCol><endif>";

    public List<String> getRefIds(Dataset dataset, String tableName, Column refColumn) throws InterruptedException {
        BigQueryProject bigQueryProject = bigQueryProjectForDataset(dataset);

        ST sqlTemplate = new ST(getRefIdsTemplate);
        sqlTemplate.add("project", bigQueryProject.getProjectId());
        sqlTemplate.add("dataset", prefixName(dataset.getName()));
        sqlTemplate.add("table", tableName);
        sqlTemplate.add("refCol", refColumn.getName());
        sqlTemplate.add("array", refColumn.isArrayOf());

        TableResult result = bigQueryProject.query(sqlTemplate.render());
        List<String> refIdArray = new ArrayList<>();
        for (FieldValueList row : result.iterateAll()) {
            if (!row.get(0).isNull()) {
                String refId = row.get(0).getStringValue();
                refIdArray.add(refId);
            }
        }

        return refIdArray;
    }

    private static final String getSnapshotRefIdsTemplate =
        "SELECT <refCol> FROM `<project>.<dataset>.<table>` S, " +
            "`<project>.<snapshot>." + PDAO_ROW_ID_TABLE + "` R " +
            "<if(array)>CROSS JOIN UNNEST(S.<refCol>) AS <refCol> <endif>" +
            "WHERE S." + PDAO_ROW_ID_COLUMN + " = R." + PDAO_ROW_ID_COLUMN + " AND " +
            "R." + PDAO_TABLE_ID_COLUMN + " = '<tableId>'";

    public List<String> getSnapshotRefIds(Dataset dataset,
                                         String snapshotName,
                                         String tableName,
                                         String tableId,
                                         Column refColumn) throws InterruptedException {
        BigQueryProject bigQueryProject = bigQueryProjectForDataset(dataset);

        ST sqlTemplate = new ST(getSnapshotRefIdsTemplate);
        sqlTemplate.add("project", bigQueryProject.getProjectId());
        sqlTemplate.add("dataset", prefixName(dataset.getName()));
        sqlTemplate.add("snapshot", snapshotName);
        sqlTemplate.add("table", tableName);
        sqlTemplate.add("tableId", tableId);
        sqlTemplate.add("refCol", refColumn.getName());
        sqlTemplate.add("array", refColumn.isArrayOf());

        TableResult result = bigQueryProject.query(sqlTemplate.render());
        List<String> refIdArray = new ArrayList<>();
        for (FieldValueList row : result.iterateAll()) {
            if (!row.get(0).isNull()) {
                String refId = row.get(0).getStringValue();
                refIdArray.add(refId);
            }
        }

        return refIdArray;
    }

    public String prefixName(String name) {
        return PDAO_PREFIX + name;
    }

    private Schema buildSoftDeletesSchema() {
        return Schema.of(Collections.singletonList(Field.of(PDAO_ROW_ID_COLUMN, LegacySQLTypeName.STRING)));
    }

    private Schema buildSchema(DatasetTable table, boolean addRowIdColumn) {
        List<Field> fieldList = new ArrayList<>();
        List<String> primaryKeys = table.getPrimaryKey()
            .stream()
            .map(Column::getName)
            .collect(Collectors.toList());

        if (addRowIdColumn) {
            fieldList.add(Field.of(PDAO_ROW_ID_COLUMN, LegacySQLTypeName.STRING));
        }

        for (Column column : table.getColumns()) {
            Field.Mode mode;
            if (primaryKeys.contains(column.getName())) {
                mode = Field.Mode.REQUIRED;
            } else if (column.isArrayOf()) {
                mode = Field.Mode.REPEATED;
            } else {
                mode = Field.Mode.NULLABLE;
            }
            Field fieldSpec = Field.newBuilder(column.getName(), translateType(column.getType()))
                .setMode(mode)
                .build();

            fieldList.add(fieldSpec);
        }

        return Schema.of(fieldList);
    }

    private Schema rowIdTableSchema() {
        List<Field> fieldList = new ArrayList<>();
        fieldList.add(Field.of(PDAO_TABLE_ID_COLUMN, LegacySQLTypeName.STRING));
        fieldList.add(Field.of(PDAO_ROW_ID_COLUMN, LegacySQLTypeName.STRING));
        return Schema.of(fieldList);
    }

    // Load row ids
    // We load row ids by building a SQL INSERT statement with the row ids as data.
    // This is more expensive than streaming the input, but does not introduce visibility
    // issues with the new data. It has the same number of values limitation as the
    // validate row ids.
    private String loadRowIdsSql(String snapshotName,
                                 String tableId,
                                 List<String> rowIds,
                                 String projectId,
                                 String softDeletesTableName,
                                 String bqDatasetName) {
        if (rowIds.size() == 0) {
            return null;
        }

        /*
        INSERT INTO `projectId.snapshotName.PDAO_ROW_ID_TABLE` (PDAO_TABLE_ID_COLUMN, PDAO_ROW_ID_COLUMN)
            SELECT 'tableId' AS table_id, T.PDAO_TABLE_ID_COLUMN AS row_id
            FROM (
                SELECT rowid
                FROM UNNEST ([row_id1,row_id2,..,row_idn]) AS rowid
                EXCEPT DISTINCT (
                    SELECT PDAO_ROW_ID_COLUMN FROM softDeletesTableName
                )
            ) AS T
        */

        StringBuilder builder = new StringBuilder();
        builder.append("INSERT INTO `")
            .append(projectId).append('.').append(snapshotName).append('.').append(PDAO_ROW_ID_TABLE)
            .append("` (").append(PDAO_TABLE_ID_COLUMN).append(",").append(PDAO_ROW_ID_COLUMN)
            .append(") SELECT ").append("'").append(tableId).append("' AS ").append(PDAO_TABLE_ID_COLUMN)
            .append(", T.rowid AS ").append(PDAO_ROW_ID_COLUMN)
            .append(" FROM (SELECT rowid FROM UNNEST([");

        // Put all of the rowids into an array that is unnested into a table
        String prefix = "";
        for (String rowId : rowIds) {
            builder.append(prefix).append("'").append(rowId).append("'");
            prefix = ",";
        }

        builder.append("]) AS rowid EXCEPT DISTINCT ( SELECT ")
            .append(PDAO_ROW_ID_COLUMN)
            .append(" FROM `")
            .append(projectId).append(".").append(bqDatasetName).append(".").append(softDeletesTableName)
            .append("`)) AS T");
        return builder.toString();
    }

    /**
     * Check that the incoming row ids actually exist in the root table.
     *
     * Even though these are currently generated within the create snapshot flight, they may
     * be exposed externally in the future, so validating seemed like a good idea.
     * At this point, the only thing we have stored into the row id table are the incoming row ids.
     * We make the equi-join of row id table and root table over row id. We should get one root table row
     * for each row id table row. So we validate by comparing the count of the joined rows against the
     * count of incoming row ids. This will catch duplicate and mismatched row ids.
     *
     * @param datasetBqDatasetName
     * @param snapshotName
     * @param rootTableName
     * @param projectId
     */
    private String validateRowIdsForRootSql(String datasetBqDatasetName,
                                          String snapshotName,
                                          String rootTableName,
                                          String projectId) {
        StringBuilder builder = new StringBuilder();
        builder.append("SELECT COUNT(*) FROM `")
                .append(projectId).append('.').append(datasetBqDatasetName).append('.').append(rootTableName)
                .append("` AS T, `")
                .append(projectId).append('.').append(snapshotName).append('.').append(PDAO_ROW_ID_TABLE)
                .append("` AS R WHERE R.")
                .append(PDAO_ROW_ID_COLUMN).append(" = T.").append(PDAO_ROW_ID_COLUMN);
        return builder.toString();
    }

    /**
     * Recursive walk of the relationships. Note that we only follow what is connected.
     * If there are relationships in the asset that are not connected to the root, they will
     * simply be ignored. See the related comment in dataset validator.
     *
     * We operate on a pdao-specific list of the asset relationships so that we can
     * bookkeep which ones we have visited. Since we need to walk relationships in both
     * the from->to and to->from direction, we have to avoid re-walking a traversed relationship
     * or we infinite loop. Trust me, I know... :)
     *
     * TODO: REVIEWERS: should this code detect circular references?
     *
     * @param datasetBqDatasetName
     * @param snapshotName
     * @param walkRelationships - list of relationships to consider walking
     * @param startTableId
     */
    private void walkRelationships(String datasetBqDatasetName,
                                   String snapshotName,
                                   List<WalkRelationship> walkRelationships,
                                   String startTableId,
                                   String projectId,
                                   BigQuery bigQuery) throws InterruptedException {
        for (WalkRelationship relationship : walkRelationships) {
            if (relationship.isVisited()) {
                continue;
            }

            // NOTE: setting the direction tells the WalkRelationship to change its meaning of from and to.
            // When constructed, it is always in the FROM_TO direction.
            if (StringUtils.equals(startTableId, relationship.getFromTableId())) {
                relationship.setDirection(WalkRelationship.WalkDirection.FROM_TO);
            } else if (StringUtils.equals(startTableId, relationship.getToTableId())) {
                relationship.setDirection(WalkRelationship.WalkDirection.TO_FROM);
            } else {
                // This relationship is not connected to the start table
                continue;
            }

            relationship.setVisited();
            storeRowIdsForRelatedTable(
                datasetBqDatasetName,
                snapshotName,
                relationship,
                projectId,
                bigQuery);
            walkRelationships(
                datasetBqDatasetName,
                snapshotName,
                walkRelationships,
                relationship.getToTableId(),
                projectId,
                bigQuery);
        }
    }

    // NOTE: this will have to be re-written when we support relationships that include
    // more than one column.
    private static final String storeRowIdsForRelatedTableTemplate =
        "WITH merged_table AS (SELECT DISTINCT '<toTableId>' AS " + PDAO_TABLE_ID_COLUMN + ", " +
            "T." + PDAO_ROW_ID_COLUMN + " FROM `<project>.<dataset>.<toTableName>` T, " +
            "`<project>.<dataset>.<fromTableName>` F, `<project>.<snapshot>." + PDAO_ROW_ID_TABLE + "` R " +
            "WHERE R." + PDAO_TABLE_ID_COLUMN + " = '<fromTableId>' AND " +
            "R." + PDAO_ROW_ID_COLUMN + " = F." + PDAO_ROW_ID_COLUMN + " AND <joinClause>) " +
            "SELECT " + PDAO_TABLE_ID_COLUMN + "," + PDAO_ROW_ID_COLUMN + " FROM merged_table WHERE " +
            PDAO_ROW_ID_COLUMN + " NOT IN " +
            "(SELECT " + PDAO_ROW_ID_COLUMN + " FROM `<project>.<snapshot>." + PDAO_ROW_ID_TABLE + "`)";

    private static final String matchNonArrayTemplate =
        "T.<toColumn> = F.<fromColumn>";

    private static final String matchFromArrayTemplate =
        "EXISTS (SELECT 1 FROM UNNEST(F.<fromColumn>) AS flat_from " +
            "WHERE flat_from = T.<toColumn>)";

    private static final String matchToArrayTemplate =
        "EXISTS (SELECT 1 FROM UNNEST(T.<toColumn>) AS flat_to " +
            "WHERE flat_to = F.<fromColumn>)";

    private static final String matchCrossArraysTemplate =
        "EXISTS (SELECT 1 FROM UNNEST(F.<fromColumn>) AS flat_from " +
            "JOIN UNNEST(T.<toColumn>) AS flat_to ON flat_from = flat_to)";

    /**
     * Given a relationship, join from the start table to the target table.
     * This may be walking the relationship from the from table to the to table,
     * or walking the relationship from the to table to the from table.
     *
     * @param datasetBqDatasetName - name of the dataset BigQuery dataset
     * @param snapshotName - name of the new snapshot's BigQuery dataset
     * @param relationship - relationship we are walking with its direction set. The class returns
     *                       the appropriate from and to based on that direction.
     * @param projectId - the project id that this bigquery dataset exists in
     * @param bigQuery - a BigQuery instance
     */
    private void storeRowIdsForRelatedTable(String datasetBqDatasetName,
                                            String snapshotName,
                                            WalkRelationship relationship,
                                            String projectId,
                                            BigQuery bigQuery) throws InterruptedException {

        ST joinClauseTemplate;
        if (relationship.getFromColumnIsArray() && relationship.getToColumnIsArray()) {
            joinClauseTemplate = new ST(matchCrossArraysTemplate);
        } else if (relationship.getFromColumnIsArray()) {
            joinClauseTemplate = new ST(matchFromArrayTemplate);
        } else if (relationship.getToColumnIsArray()) {
            joinClauseTemplate = new ST(matchToArrayTemplate);
        } else {
            joinClauseTemplate = new ST(matchNonArrayTemplate);
        }
        joinClauseTemplate.add("fromColumn", relationship.getFromColumnName());
        joinClauseTemplate.add("toColumn", relationship.getToColumnName());

        ST sqlTemplate = new ST(storeRowIdsForRelatedTableTemplate);
        sqlTemplate.add("project", projectId);
        sqlTemplate.add("dataset", datasetBqDatasetName);
        sqlTemplate.add("snapshot", snapshotName);
        sqlTemplate.add("fromTableId", relationship.getFromTableId());
        sqlTemplate.add("fromTableName", relationship.getFromTableName());
        sqlTemplate.add("toTableId", relationship.getToTableId());
        sqlTemplate.add("toTableName", relationship.getToTableName());
        sqlTemplate.add("joinClause", joinClauseTemplate.render());

        QueryJobConfiguration queryConfig = QueryJobConfiguration.newBuilder(sqlTemplate.render())
            .setDestinationTable(TableId.of(snapshotName, PDAO_ROW_ID_TABLE))
            .setWriteDisposition(JobInfo.WriteDisposition.WRITE_APPEND)
            .build();

        bigQuery.query(queryConfig);
    }

    private static final String createViewsTemplate =
        "SELECT " + PDAO_ROW_ID_COLUMN + ", <columns; separator=\",\"> FROM (" +
            "SELECT S." + PDAO_ROW_ID_COLUMN + ", <mappedColumns; separator=\",\"> " +
            "FROM `<project>.<dataset>.<mapTable>` S, " +
            "`<project>.<snapshot>." + PDAO_ROW_ID_TABLE + "` R WHERE " +
            "S." + PDAO_ROW_ID_COLUMN + " = R." + PDAO_ROW_ID_COLUMN + " AND " +
            "R." + PDAO_TABLE_ID_COLUMN + " = '<tableId>')";

    private List<String> createViews(
        String datasetBqDatasetName,
        String snapshotName,
        Snapshot snapshot,
        String projectId,
        BigQuery bigQuery) {
        return snapshot.getTables().stream().map(table -> {
            // Build the FROM clause from the source
            // NOTE: we can put this in a loop when we do multiple sources
            SnapshotSource source = snapshot.getSnapshotSources().get(0);

            // Find the table map for the table. If there is none, we skip it.
            // NOTE: for now, we know that there will be one, because we generate it directly.
            // In the future when we have more than one, we can just return.
            SnapshotMapTable mapTable = lookupMapTable(table, source);
            if (mapTable == null) {
                throw new PdaoException("No matching map table for snapshot table " + table.getName());
            }
            String snapshotId = snapshot.getId().toString();

            ST sqlTemplate = new ST(createViewsTemplate);
            sqlTemplate.add("project", projectId);
            sqlTemplate.add("dataset", datasetBqDatasetName);
            sqlTemplate.add("snapshot", snapshotName);
            sqlTemplate.add("mapTable", mapTable.getFromTable().getRawTableName());
            sqlTemplate.add("tableId", mapTable.getFromTable().getId().toString());
            table.getColumns().forEach(c -> {
                sqlTemplate.add("columns", c.getName());
                sqlTemplate.add("mappedColumns", sourceSelectSql(snapshotId, c, mapTable));
            });

            // create the view
            String tableName = table.getName();
            String sql = sqlTemplate.render();

            logger.info("Creating view " + snapshotName + "." + tableName + " as " + sql);
            TableId tableId = TableId.of(snapshotName, tableName);
            TableInfo tableInfo = TableInfo.of(tableId, ViewDefinition.of(sql));
            bigQuery.create(tableInfo);

            return tableName;
        }).collect(Collectors.toList());
    }

    private String sourceSelectSql(String snapshotId, Column targetColumn, SnapshotMapTable mapTable) {
        // In the future, there may not be a column map for a given target column; it might not exist
        // in the table. The logic here covers these cases:
        // 1) no source column: supply NULL
        // 2) source is simple datatype FILEREF or DIRREF:
        //       generate the expression to construct the DRS URI: supply AS target name
        // 3) source is a repeating FILEREF or DIRREF:
        //       generate the unnest/re-nest to construct array of DRS URI: supply AS target name
        // 4) source and target column with same name, just list source name
        // 5) If source and target column with different names: supply AS target name
        String targetColumnName = targetColumn.getName();

        SnapshotMapColumn mapColumn = lookupMapColumn(targetColumn, mapTable);
        if (mapColumn == null) {
            return "NULL AS " + targetColumnName;
        } else {
            String colType = mapColumn.getFromColumn().getType();
            String mapName = mapColumn.getFromColumn().getName();

            if (StringUtils.equalsIgnoreCase(colType, "FILEREF") ||
                StringUtils.equalsIgnoreCase(colType, "DIRREF")) {

                String drsPrefix = "'drs://" + datarepoDnsName + "/v1_" + snapshotId + "_'";

                if (targetColumn.isArrayOf()) {
                    return "ARRAY(SELECT CONCAT(" + drsPrefix + ", x) " +
                        "FROM UNNEST(" + mapName + ") AS x) AS " + targetColumnName;
                } else {
                    return "CONCAT(" + drsPrefix + ", " + mapName + ") AS " + targetColumnName;
                }
            } else if (StringUtils.equalsIgnoreCase(mapName, targetColumnName)) {
                return targetColumnName;
            } else {
                return mapName + " AS " + targetColumnName;
            }
        }
    }

    // for each table in a dataset (source), collect row id matches ON the row id
    public RowIdMatch matchRowIds(Snapshot snapshot, SnapshotSource source, String tableName, List<String> rowIds)
        throws InterruptedException {

        // One source: grab it and navigate to the relevant parts
        BigQueryProject bigQueryProject = bigQueryProjectForSnapshot(snapshot);

        Optional<SnapshotMapTable> optTable = source.getSnapshotMapTables()
            .stream()
            .filter(table -> table.getFromTable().getName().equals(tableName))
            .findFirst();
        // create a column to point to the row id column in the source table to check that passed row ids exist in it
        Column rowIdColumn = new Column()
            .table(optTable.get().getFromTable())
            .name(PDAO_ROW_ID_COLUMN);

        ST sqlTemplate = new ST(mapValuesToRowsTemplate);
        sqlTemplate.add("project", bigQueryProject.getProjectId());
        sqlTemplate.add("dataset", prefixName(source.getDataset().getName()));
        sqlTemplate.add("table", tableName);
        sqlTemplate.add("column", rowIdColumn.getName());
        sqlTemplate.add("inputVals", rowIds);

        // Execute the query building the row id match structure that tracks the matching
        // ids and the mismatched ids
        RowIdMatch rowIdMatch = new RowIdMatch();
        String sql = sqlTemplate.render();
        logger.debug("mapValuesToRows sql: " + sql);
        TableResult result = bigQueryProject.query(sql);
        for (FieldValueList row : result.iterateAll()) {
            // Test getting these by name
            FieldValue rowId = row.get(0);
            FieldValue inputValue = row.get(1);
            if (rowId.isNull()) {
                rowIdMatch.addMismatch(inputValue.getStringValue());
                logger.debug("rowId=<NULL>" + "  inVal=" + inputValue.getStringValue());
            } else {
                rowIdMatch.addMatch(inputValue.getStringValue(), rowId.getStringValue());
                logger.debug("rowId=" + rowId.getStringValue() + "  inVal=" + inputValue.getStringValue());
            }
        }

        return rowIdMatch;
    }

    private SnapshotMapTable lookupMapTable(Table toTable, SnapshotSource source) {
        for (SnapshotMapTable tryMapTable : source.getSnapshotMapTables()) {
            if (tryMapTable.getToTable().getId().equals(toTable.getId())) {
                return tryMapTable;
            }
        }
        return null;
    }

    private SnapshotMapColumn lookupMapColumn(Column toColumn, SnapshotMapTable mapTable) {
        for (SnapshotMapColumn tryMapColumn : mapTable.getSnapshotMapColumns()) {
            if (tryMapColumn.getToColumn().getId().equals(toColumn.getId())) {
                return tryMapColumn;
            }
        }
        return null;
    }

    // TODO: Make an enum for the datatypes in swagger
    private LegacySQLTypeName translateType(String datatype) {
        String uptype = StringUtils.upperCase(datatype);
        switch (uptype) {
            case "BOOLEAN":   return LegacySQLTypeName.BOOLEAN;
            case "BYTES":     return LegacySQLTypeName.BYTES;
            case "DATE":      return LegacySQLTypeName.DATE;
            case "DATETIME":  return LegacySQLTypeName.DATETIME;
            case "DIRREF":    return LegacySQLTypeName.STRING;
            case "FILEREF":   return LegacySQLTypeName.STRING;
            case "FLOAT":     return LegacySQLTypeName.FLOAT;
            case "FLOAT64":   return LegacySQLTypeName.FLOAT;  // match the SQL type
            case "INTEGER":   return LegacySQLTypeName.INTEGER;
            case "INT64":     return LegacySQLTypeName.INTEGER;  // match the SQL type
            case "NUMERIC":   return LegacySQLTypeName.NUMERIC;
            //case "RECORD":    return LegacySQLTypeName.RECORD;
            case "STRING":    return LegacySQLTypeName.STRING;
            case "TEXT":      return LegacySQLTypeName.STRING;   // match the Postgres type
            case "TIME":      return LegacySQLTypeName.TIME;
            case "TIMESTAMP": return LegacySQLTypeName.TIMESTAMP;
            default: throw new IllegalArgumentException("Unknown datatype '" + datatype + "'");
        }
    }

    private String externalTableName(String tableName, String suffix) {
        return String.format("%s%s_%s", PDAO_EXTERNAL_TABLE_PREFIX, tableName, suffix);
    }

    private static final String validateExtTableTemplate =
        "SELECT <rowId> FROM `<project>.<dataset>.<table>` LIMIT 1";

    public void createSoftDeleteExternalTable(Dataset dataset, String path, String tableName, String suffix)
        throws InterruptedException {

        BigQueryProject bigQueryProject = bigQueryProjectForDataset(dataset);
        String extTableName = externalTableName(tableName, suffix);
        TableId tableId = TableId.of(prefixName(dataset.getName()), extTableName);
        Schema schema = Schema.of(Field.of(PDAO_ROW_ID_COLUMN, LegacySQLTypeName.STRING));
        ExternalTableDefinition tableDef = ExternalTableDefinition.of(path, schema, FormatOptions.csv());
        TableInfo tableInfo = TableInfo.of(tableId, tableDef);
        bigQueryProject.getBigQuery().create(tableInfo);

        // validate that the external table has data
        String sql = new ST(validateExtTableTemplate)
            .add("rowId", PDAO_ROW_ID_COLUMN)
            .add("project", bigQueryProject.getProjectId())
            .add("dataset", tableId.getDataset())
            .add("table", tableId.getTable())
            .render();
        TableResult result = bigQueryProject.query(sql);
        if (result.getTotalRows() == 0L) {
            // either the file at the path is empty or it doesn't exist. error out and let the cleanup begin
            String msg = String.format("No rows found at %s. Likely it is from a bad path or empty file(s).", path);
            throw new BadExternalFileException(msg);
        }
    }

    public boolean deleteSoftDeleteExternalTable(Dataset dataset, String tableName, String suffix)
        throws InterruptedException {

        BigQueryProject bigQueryProject = bigQueryProjectForDataset(dataset);
        String extTableName = externalTableName(tableName, suffix);
        return bigQueryProject.deleteTable(prefixName(dataset.getName()), extTableName);
    }

    private static final String insertSoftDeleteTemplate =
        "INSERT INTO `<project>.<dataset>.<softDeleteTable>` " +
        "SELECT DISTINCT <rowId> FROM `<project>.<dataset>.<softDeleteExtTable>`";

    /**
     * Insert row ids into the corresponding soft delete table for each table provided.
     *
     * @param dataset repo dataset that we are deleting data from
     * @param tableNames list of table names that should have corresponding external tables with row ids to soft delete
     * @param suffix a bq-safe version of the flight id to prevent different flights from stepping on each other
     */
    public TableResult applySoftDeletes(Dataset dataset,
                                        List<String> tableNames,
                                        String suffix) throws InterruptedException {
        BigQueryProject bigQueryProject = bigQueryProjectForDataset(dataset);

        // we want this soft delete operation to be one parent job with one child-job per query, we we will combine
        // all of the inserts into one statement that we send to bigquery.
        // the soft delete tables have a random suffix on them, we need to fetch those from the db and pass them in
        Map<String, String> softDeleteTableNameLookup = dataset.getTables()
            .stream()
            .collect(Collectors.toMap(DatasetTable::getName, DatasetTable::getSoftDeleteTableName));

        List<String> sqlStatements = tableNames.stream()
            .map(tableName -> new ST(insertSoftDeleteTemplate)
                .add("project", bigQueryProject.getProjectId())
                .add("dataset", prefixName(dataset.getName()))
                .add("softDeleteTable", softDeleteTableNameLookup.get(tableName))
                .add("rowId", PDAO_ROW_ID_COLUMN)
                .add("softDeleteExtTable", externalTableName(tableName, suffix))
                .render())
            .collect(Collectors.toList());

        return bigQueryProject.query(String.join(";", sqlStatements));
    }

    private long getSingleLongValue(TableResult result) {
        FieldValueList fieldValues = result.getValues().iterator().next();
        return fieldValues.get(0).getLongValue();
    }

    /**
     * This join should pair up every rowId in the external table with a corresponding match in the live view. If there
     * isn't a match in the live view, then V.rowId will be null and we count that as a mismatch.
     *
     * Note that since this is joining against the live view, an attempt to soft delete a rowId that has already been
     * soft deleted will result in a mismatch.
     */
    private static final String validateSoftDeleteTemplate =
        "SELECT COUNT(E.<rowId>) FROM `<project>.<dataset>.<softDeleteExtTable>` E " +
        "LEFT JOIN `<project>.<dataset>.<liveView>` V USING (<rowId>) " +
        "WHERE V.<rowId> IS NULL";

    /**
     * Goes through each of the provided tables and checks to see if the proposed row ids to soft delete exist in the
     * dataset table. This will error out on the first sign of mismatch.
     *
     * @param dataset dataset repo concept object
     * @param tables list of table specs from the DataDeletionRequest
     * @param suffix a string added onto the end of the external table to prevent collisions
     */
    public void validateDeleteRequest(Dataset dataset, List<DataDeletionTableModel> tables, String suffix)
        throws InterruptedException {

        BigQueryProject bigQueryProject = bigQueryProjectForDataset(dataset);
        for (DataDeletionTableModel table : tables) {
            String tableName = table.getTableName();
            String sql = new ST(validateSoftDeleteTemplate)
                .add("rowId", PDAO_ROW_ID_COLUMN)
                .add("project", bigQueryProject.getProjectId())
                .add("dataset", prefixName(dataset.getName()))
                .add("softDeleteExtTable", externalTableName(tableName, suffix))
                .add("liveView", tableName)
                .render();
            TableResult result = bigQueryProject.query(sql);
            long numMismatched = getSingleLongValue(result);

            // shortcut out early, no use wasting more compute
            if (numMismatched > 0) {
                throw new MismatchedRowIdException(
                    String.format("Could not match %s row ids for table %s", numMismatched, tableName));
            }
        }
    }
}<|MERGE_RESOLUTION|>--- conflicted
+++ resolved
@@ -11,11 +11,8 @@
 import bio.terra.model.IngestRequestModel;
 import bio.terra.model.SnapshotRequestContentsModel;
 import bio.terra.model.SnapshotRequestRowIdModel;
-<<<<<<< HEAD
 import bio.terra.model.BulkLoadHistoryModel;
-=======
 import bio.terra.model.SnapshotRequestRowIdTableModel;
->>>>>>> 25e6b7fe
 import bio.terra.service.dataset.AssetSpecification;
 import bio.terra.service.dataset.BigQueryPartitionConfigV1;
 import bio.terra.service.dataset.Dataset;
@@ -411,14 +408,6 @@
         BigQuery bigQuery = bigQueryProject.getBigQuery();
         SnapshotRequestRowIdModel rowIdModel = contentsModel.getRowIdSpec();
 
-<<<<<<< HEAD
-        try {
-            // Idempotency: delete possibly partial create.
-            if (bigQueryProject.datasetExists(snapshotName)) {
-                bigQueryProject.deleteDataset(snapshotName);
-            }
-            bigQueryProject.createDataset(snapshotName, snapshot.getDescription());
-=======
         // Idempotency: delete possibly partial create.
         if (bigQueryProject.datasetExists(snapshotName)) {
             bigQueryProject.deleteDataset(snapshotName);
@@ -427,7 +416,6 @@
 
         // create the row id table
         bigQueryProject.createTable(snapshotName, PDAO_ROW_ID_TABLE, rowIdTableSchema());
->>>>>>> 25e6b7fe
 
         // populate root row ids. Must happen before the relationship walk.
         // NOTE: when we have multiple sources, we can put this into a loop

--- conflicted
+++ resolved
@@ -25,38 +25,6 @@
   schedule:
     - cron: '0 4 * * *' # run at 4 AM UTC, 12PM EST.
 jobs:
-<<<<<<< HEAD
-  # test_connected:
-  #   timeout-minutes: 180
-  #   strategy:
-  #     matrix:
-  #       os: [ubuntu-latest]
-  #   if: "!contains( github.event.pull_request.labels.*.name, 'skip-ci')"
-  #   runs-on: ${{ matrix.os }}
-  #   ## skips if pr label is 'skip-ci'
-  #   # run a local Postgres container in Docker for the basic check tests
-  #   services:
-  #     postgres:
-  #       image: postgres:11
-  #       env:
-  #         POSTGRES_USER: postgres
-  #         POSTGRES_PASSWORD: postgres
-  #         POSTGRES_DB: postgres
-  #       ports:
-  #         - 5432:5432
-  #       options: --health-cmd pg_isready --health-interval 10s --health-timeout 5s --health-retries 5
-  #   steps:
-  #     - name: "Checkout code"
-  #       uses: actions/checkout@v2
-  #     - name: "Run Connected test via Gradle"
-  #       uses: broadinstitute/datarepo-actions/actions/main@sh-drs-test-only
-  #       with:
-  #         actions_subcommand: 'gradleinttest'
-  #         pgport: ${{ job.services.postgres.ports[5432] }}
-  #         test_to_run: 'testConnected'
-  #         role_id: ${{ secrets.ROLE_ID }}
-  #         secret_id: ${{ secrets.SECRET_ID }}
-=======
   test_connected:
     timeout-minutes: 180
     strategy:
@@ -87,7 +55,6 @@
           test_to_run: 'testConnected'
           role_id: ${{ secrets.ROLE_ID }}
           secret_id: ${{ secrets.SECRET_ID }}
->>>>>>> 0d71f4e8
   deploy_test_integration:
     timeout-minutes: 180
     strategy:
@@ -111,38 +78,22 @@
       - name: "Checkout code"
         uses: actions/checkout@v2
       - name: "Whitelist Runner IP"
-<<<<<<< HEAD
-        uses: broadinstitute/datarepo-actions/actions/main@sh-drs-test-only
-=======
         uses: broadinstitute/datarepo-actions/actions/main@0.60.0
->>>>>>> 0d71f4e8
         with:
           actions_subcommand: 'gcp_whitelist'
           role_id: ${{ secrets.ROLE_ID }}
           secret_id: ${{ secrets.SECRET_ID }}
       - name: "Check for an available namespace to deploy API to and set state lock"
-<<<<<<< HEAD
-        uses: broadinstitute/datarepo-actions/actions/main@sh-drs-test-only
-=======
         uses: broadinstitute/datarepo-actions/actions/main@0.60.0
->>>>>>> 0d71f4e8
         with:
           actions_subcommand: 'k8_checknamespace'
           k8_namespaces: 'integration-1,integration-2,integration-3,integration-6'
       - name: "Build docker container via Gradle"
-<<<<<<< HEAD
-        uses: broadinstitute/datarepo-actions/actions/main@sh-drs-test-only
-        with:
-          actions_subcommand: 'gradlebuild'
-      - name: "Deploy to cluster with Helm"
-        uses: broadinstitute/datarepo-actions/actions/main@sh-drs-test-only
-=======
         uses: broadinstitute/datarepo-actions/actions/main@0.60.0
         with:
           actions_subcommand: 'gradlebuild'
       - name: "Deploy to cluster with Helm"
         uses: broadinstitute/datarepo-actions/actions/main@0.60.0
->>>>>>> 0d71f4e8
         with:
           actions_subcommand: 'helmdeploy'
           helm_create_secret_manager_secret_version: '0.0.6'
@@ -157,17 +108,6 @@
           echo "::set-output name=git_hash::$git_hash"
           echo "Latest git hash for this branch: $git_hash"
       - name: "Wait for deployment to come back online"
-<<<<<<< HEAD
-        uses: broadinstitute/datarepo-actions/actions/main@sh-drs-test-only
-        with:
-          actions_subcommand: 'waitfordeployment'
-      # - name: "Run Test Runner smoke tests via Gradle"
-      #   uses: broadinstitute/datarepo-actions/actions/main@sh-drs-test-only
-      #   with:
-      #     actions_subcommand: 'gradletestrunnersmoketest'
-      - name: "Run Integration test via Gradle"
-        uses: broadinstitute/datarepo-actions/actions/main@sh-drs-test-only
-=======
         uses: broadinstitute/datarepo-actions/actions/wait-for-deployment@0.60.0
         timeout-minutes: 20
         env:
@@ -180,27 +120,18 @@
           actions_subcommand: 'gradletestrunnersmoketest'
       - name: "Run Integration test via Gradle"
         uses: broadinstitute/datarepo-actions/actions/main@0.60.0
->>>>>>> 0d71f4e8
         with:
           actions_subcommand: 'gradleinttest'
           pgport: ${{ job.services.postgres.ports[5432] }}
           test_to_run: 'testIntegration'
       - name: "Clean state lock from used Namespace on API deploy"
         if: always()
-<<<<<<< HEAD
-        uses: broadinstitute/datarepo-actions/actions/main@sh-drs-test-only
-=======
         uses: broadinstitute/datarepo-actions/actions/main@0.60.0
->>>>>>> 0d71f4e8
         with:
           actions_subcommand: 'k8_checknamespace_clean'
       - name: "Clean whitelisted Runner IP"
         if: always()
-<<<<<<< HEAD
-        uses: broadinstitute/datarepo-actions/actions/main@sh-drs-test-only
-=======
         uses: broadinstitute/datarepo-actions/actions/main@0.60.0
->>>>>>> 0d71f4e8
         with:
           actions_subcommand: 'gcp_whitelist_clean'
       - name: "Notify Jade Slack on nightly test run"

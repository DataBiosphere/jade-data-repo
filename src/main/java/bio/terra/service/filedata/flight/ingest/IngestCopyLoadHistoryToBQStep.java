package bio.terra.service.filedata.flight.ingest;

import bio.terra.model.BulkLoadHistoryModel;
import bio.terra.service.dataset.Dataset;
import bio.terra.service.dataset.DatasetService;
import bio.terra.service.dataset.flight.ingest.SkippableStep;
import bio.terra.service.load.LoadService;
import bio.terra.service.load.flight.LoadMapKeys;
import bio.terra.service.tabulardata.google.BigQueryPdao;
import bio.terra.stairway.*;
import java.time.Instant;
import java.util.List;
import java.util.UUID;
import java.util.concurrent.TimeUnit;
import java.util.function.Predicate;
import org.slf4j.Logger;
import org.slf4j.LoggerFactory;

<<<<<<< HEAD
public class IngestCopyLoadHistoryToBQStep extends SkippableStep {
  private final Logger logger = LoggerFactory.getLogger(IngestBulkFileResponseStep.class);
=======
public class IngestCopyLoadHistoryToBQStep implements Step {
  private static final Logger logger = LoggerFactory.getLogger(IngestBulkFileResponseStep.class);
>>>>>>> 8617c09c

  private final LoadService loadService;
  private final DatasetService datasetService;
  private final String loadTag;
  private final String datasetIdString;
  private final BigQueryPdao bigQueryPdao;
  private final int fileChunkSize;
  private final int waitSeconds;

  public IngestCopyLoadHistoryToBQStep(
      LoadService loadService,
      DatasetService datasetService,
      String loadTag,
      String datasetId,
      BigQueryPdao bigQueryPdao,
      int fileChunkSize,
      int waitSeconds,
      Predicate<FlightContext> skipCondition) {
    super(skipCondition);
    this.loadService = loadService;
    this.loadTag = loadTag;
    this.datasetIdString = datasetId;
    this.bigQueryPdao = bigQueryPdao;
    this.datasetService = datasetService;
    this.fileChunkSize = fileChunkSize;
    this.waitSeconds = waitSeconds;
  }

  public IngestCopyLoadHistoryToBQStep(
      LoadService loadService,
      DatasetService datasetService,
      String loadTag,
      String datasetId,
      BigQueryPdao bigQueryPdao,
      int fileChunkSize,
      int waitSeconds) {
    this.loadService = loadService;
    this.loadTag = loadTag;
    this.datasetIdString = datasetId;
    this.bigQueryPdao = bigQueryPdao;
    this.datasetService = datasetService;
    this.fileChunkSize = fileChunkSize;
    this.waitSeconds = waitSeconds;
  }

  @Override
  public StepResult doSkippableStep(FlightContext context) {
    FlightMap workingMap = context.getWorkingMap();
    String loadIdString = workingMap.get(LoadMapKeys.LOAD_ID, String.class);
    UUID loadId = UUID.fromString(loadIdString);
    UUID datasetId = UUID.fromString(datasetIdString);
    Dataset dataset = datasetService.retrieve(datasetId);

    int chunkNum = 0;
    List<BulkLoadHistoryModel> loadHistoryArray = null;
    String flightId = context.getFlightId();
    String tableName_FlightId = flightId.replaceAll("[^a-zA-Z0-9]", "_");
    try {
      Instant loadTime = context.getStairway().getFlightState(flightId).getSubmitted();
      bigQueryPdao.createStagingLoadHistoryTable(dataset, tableName_FlightId);
      TimeUnit.SECONDS.sleep(waitSeconds);

      while (loadHistoryArray == null || loadHistoryArray.size() == fileChunkSize) {
        loadHistoryArray =
            loadService.makeLoadHistoryArray(loadId, fileChunkSize, (chunkNum * fileChunkSize));
        chunkNum++;
        // send list plus load_tag, load_time to BQ to be put in a staging table
        if (!loadHistoryArray.isEmpty()) {
          bigQueryPdao.loadHistoryToStagingTable(
              dataset, tableName_FlightId, loadTag, loadTime, loadHistoryArray);
          // Sleep to avoid BQ rate limit error
          // From quick survey of logs, longest time to complete load query: 3 seconds
          TimeUnit.SECONDS.sleep(waitSeconds);
        }
      }
      // copy from staging to actual BQ table
      bigQueryPdao.mergeStagingLoadHistoryTable(dataset, tableName_FlightId);
      bigQueryPdao.deleteStagingLoadHistoryTable(dataset, tableName_FlightId);
    } catch (Exception ex) {
      logger.error("Failed during copy of load history to BQ for flight: " + flightId, ex);
    }

    return StepResult.getStepResultSuccess();
  }

  @Override
  public StepResult undoSkippableStep(FlightContext context) {
    String flightId = context.getFlightId();
    try {
      UUID datasetId = UUID.fromString(datasetIdString);
      Dataset dataset = datasetService.retrieve(datasetId);
      bigQueryPdao.deleteStagingLoadHistoryTable(dataset, flightId);
    } catch (Exception ex) {
      logger.error("Failure deleting load history staging table for flight: " + flightId, ex);
    }
    return StepResult.getStepResultSuccess();
  }
}<|MERGE_RESOLUTION|>--- conflicted
+++ resolved
@@ -16,13 +16,8 @@
 import org.slf4j.Logger;
 import org.slf4j.LoggerFactory;
 
-<<<<<<< HEAD
 public class IngestCopyLoadHistoryToBQStep extends SkippableStep {
-  private final Logger logger = LoggerFactory.getLogger(IngestBulkFileResponseStep.class);
-=======
-public class IngestCopyLoadHistoryToBQStep implements Step {
   private static final Logger logger = LoggerFactory.getLogger(IngestBulkFileResponseStep.class);
->>>>>>> 8617c09c
 
   private final LoadService loadService;
   private final DatasetService datasetService;

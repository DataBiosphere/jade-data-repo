#!/bin/bash

set -e

# Prerequisites:
# - Docker (https://www.docker.com/products/docker-desktop)
# - Homebrew (https://brew.sh/)

# check to make sure vault and cloud env vars are set correctly
# these commands below check to make sure that an environment variable is set to a non-empty thing
: ${GOOGLE_CLOUD_PROJECT:?}
: ${VAULT_ADDR:?}
: ${ENVIRONMENT:?}

if [ -z "$VAULT_TOKEN" ]; then
    if [ ! -f ~/.vault-token ]; then
        echo "VAULT_TOKEN needs to be set or ~/.vault-token needs to exist"
        exit 1
    fi
    export VAULT_TOKEN=$( cat ~/.vault-token )
fi

# the paths we'll use will be relative to this script
WD=$( dirname "${BASH_SOURCE[0]}" )
NOW=$(date +%Y-%m-%d_%H-%M-%S)
TAG="${GOOGLE_CLOUD_PROJECT}_${NOW}"
SCRATCH=/tmp/deploy-scratch

# Install kubectl
command -v kubectl >/dev/null 2>&1 || {
    echo "kubectl not found, installing";
    brew install kubernetes-cli;
}

# Install consul-template (note this didn't work with 0.20.0, I kept getting 403 errors)
command -v consul-template >/dev/null 2>&1 || {
    echo "consul-template not found, installing";
    curl https://releases.hashicorp.com/consul-template/0.19.5/consul-template_0.19.5_darwin_386.tgz | tar xzv;
    mv consul-template /usr/local/bin/;
}

# make a temporary directory for rendering, we'll delete it later
mkdir -p $SCRATCH

kubectl get namespace data-repo 2>/dev/null && kubectl delete namespace data-repo

# create a data-repo namespace to put everything in
kubectl apply -f "${WD}/k8s/namespace.yaml"

# create the pod security policies and service account
<<<<<<< HEAD
kubectl apply --namespace data-repo -f "${WD}/k8s/psp/service-account.yaml"

# TODO: I have a hunch that this only works on terraformed CIS k8s clusters, leaving commented out for now
#kubectl apply --namespace data-repo -f "${WD}/k8s/psp"
=======
#kubectl apply --namespace data-repo -f "${WD}/k8s/psp/service-account.yaml"

# TODO: I have a hunch that this only works on terraformed CIS k8s clusters, leaving commented out for now
kubectl apply --namespace data-repo -f "${WD}/k8s/psp"
>>>>>>> c0a81a13

# render secrets, create or update on kubernetes
consul-template -template "${WD}/k8s/secrets/api-secrets.yaml.ctmpl:${SCRATCH}/api-secrets.yaml" -once
kubectl apply -f "${SCRATCH}/api-secrets.yaml"

# TODO: use kubectl waits instead of sleeps
echo 'waiting 5 sec for secrets to be ready'
sleep 5

# update the service account key
vault read "secret/dsde/firecloud/${ENVIRONMENT}/datarepo/sa-key${GOOGLE_CLOUD_PROJECT}.json" -format=json | jq .data  > "${SCRATCH}/sa-key.json"
<<<<<<< HEAD
kubectl --namespace data-repo get secret sa-key 2>/dev/null && kubectl --namespace data-repo delete secret sa-key
=======
>>>>>>> c0a81a13
kubectl --namespace data-repo create secret generic sa-key --from-file="sa-key.json=${SCRATCH}/sa-key.json"

# set the tsl certificate
vault read -field=value secret/dsde/datarepo/dev/common/server.crt > "${SCRATCH}/server.crt"
vault read -field=value secret/dsde/datarepo/dev/common/server.key > "${SCRATCH}/server.key"
<<<<<<< HEAD
kubectl get secret server-key 2>/dev/null && kubectl delete secret server-key
kubectl get secret server-cert 2>/dev/null && kubectl delete secret server-cert
=======
>>>>>>> c0a81a13
kubectl --namespace=data-repo create secret generic server-key --from-file=${SCRATCH}/server.key
kubectl --namespace=data-repo create secret generic server-cert --from-file=${SCRATCH}/server.crt

# create or update postgres pod + service
kubectl apply -f "${WD}/k8s/services"
kubectl apply -f "${WD}/k8s/pods/psql-pod.yaml"

# wait for the db to be ready so that we can run commands against it
<<<<<<< HEAD
echo 'waiting 5 sec for database to be up'
sleep 5
=======
echo 'waiting 10 sec for database to be up'
sleep 10
>>>>>>> c0a81a13
# TODO: add readiness probe to postgres pod def to check for port 5432 to be available
kubectl wait --for=condition=Ready -f "${WD}/k8s/pods/psql-pod.yaml"

# create the right databases/user/extensions (TODO: moving this to be the APIs responsibility soon)
cat "${WD}/../db/create-data-repo-db" | \
    kubectl --namespace data-repo run psql -i --serviceaccount=jade-sa --restart=Never --rm --image=postgres:9.6 -- \
    psql -h postgres-service.data-repo -U postgres

# create deployments
kubectl apply -f "${WD}/k8s/deployments/"

# build a docker container and push it to gcr
TAG=$TAG ${WD}/../gradlew dockerPush

kubectl --namespace data-repo set image deployments/api-deployment \
<<<<<<< HEAD
    "data-repo-api-container=gcr.io/broad-jade-dev/jade-data-repo:latest${GOOGLE_CLOUD_PROJECT}"
=======
    "data-repo-api-container=gcr.io/broad-jade-dev/jade-data-repo:${TAG}"
>>>>>>> c0a81a13

# try to deploy the ui, assuming that the jade-data-repo-ui directory is a sibling of this jade-data-repo directory
UI_DIR="${WD}/../../jade-data-repo-ui"
if test -d "$UI_DIR"; then
    pushd $UI_DIR
    ./ops/deploy.sh
    popd
fi

rm -r $SCRATCH

# try to deploy the ui, assuming that the jade-data-repo-ui directory is a sibling of this jade-data-repo directory
UI_DEPLOY="${WD}/../../jade-data-repo-ui/ops/deploy.sh"
if test -f "$UI_DEPLOY"; then
    bash $UI_DEPLOY
fi<|MERGE_RESOLUTION|>--- conflicted
+++ resolved
@@ -48,17 +48,10 @@
 kubectl apply -f "${WD}/k8s/namespace.yaml"
 
 # create the pod security policies and service account
-<<<<<<< HEAD
 kubectl apply --namespace data-repo -f "${WD}/k8s/psp/service-account.yaml"
 
 # TODO: I have a hunch that this only works on terraformed CIS k8s clusters, leaving commented out for now
 #kubectl apply --namespace data-repo -f "${WD}/k8s/psp"
-=======
-#kubectl apply --namespace data-repo -f "${WD}/k8s/psp/service-account.yaml"
-
-# TODO: I have a hunch that this only works on terraformed CIS k8s clusters, leaving commented out for now
-kubectl apply --namespace data-repo -f "${WD}/k8s/psp"
->>>>>>> c0a81a13
 
 # render secrets, create or update on kubernetes
 consul-template -template "${WD}/k8s/secrets/api-secrets.yaml.ctmpl:${SCRATCH}/api-secrets.yaml" -once
@@ -69,21 +62,13 @@
 sleep 5
 
 # update the service account key
-vault read "secret/dsde/firecloud/${ENVIRONMENT}/datarepo/sa-key${GOOGLE_CLOUD_PROJECT}.json" -format=json | jq .data  > "${SCRATCH}/sa-key.json"
-<<<<<<< HEAD
-kubectl --namespace data-repo get secret sa-key 2>/dev/null && kubectl --namespace data-repo delete secret sa-key
-=======
->>>>>>> c0a81a13
+vault read "secret/dsde/firecloud/${ENVIRONMENT}/datarepo/sa-key${GOOGLE_CLOUD_PROJECT}.json" -format=json | \
+    jq .data > "${SCRATCH}/sa-key.json"
 kubectl --namespace data-repo create secret generic sa-key --from-file="sa-key.json=${SCRATCH}/sa-key.json"
 
 # set the tsl certificate
 vault read -field=value secret/dsde/datarepo/dev/common/server.crt > "${SCRATCH}/server.crt"
 vault read -field=value secret/dsde/datarepo/dev/common/server.key > "${SCRATCH}/server.key"
-<<<<<<< HEAD
-kubectl get secret server-key 2>/dev/null && kubectl delete secret server-key
-kubectl get secret server-cert 2>/dev/null && kubectl delete secret server-cert
-=======
->>>>>>> c0a81a13
 kubectl --namespace=data-repo create secret generic server-key --from-file=${SCRATCH}/server.key
 kubectl --namespace=data-repo create secret generic server-cert --from-file=${SCRATCH}/server.crt
 
@@ -92,13 +77,8 @@
 kubectl apply -f "${WD}/k8s/pods/psql-pod.yaml"
 
 # wait for the db to be ready so that we can run commands against it
-<<<<<<< HEAD
-echo 'waiting 5 sec for database to be up'
-sleep 5
-=======
 echo 'waiting 10 sec for database to be up'
 sleep 10
->>>>>>> c0a81a13
 # TODO: add readiness probe to postgres pod def to check for port 5432 to be available
 kubectl wait --for=condition=Ready -f "${WD}/k8s/pods/psql-pod.yaml"
 
@@ -114,11 +94,7 @@
 TAG=$TAG ${WD}/../gradlew dockerPush
 
 kubectl --namespace data-repo set image deployments/api-deployment \
-<<<<<<< HEAD
-    "data-repo-api-container=gcr.io/broad-jade-dev/jade-data-repo:latest${GOOGLE_CLOUD_PROJECT}"
-=======
     "data-repo-api-container=gcr.io/broad-jade-dev/jade-data-repo:${TAG}"
->>>>>>> c0a81a13
 
 # try to deploy the ui, assuming that the jade-data-repo-ui directory is a sibling of this jade-data-repo directory
 UI_DIR="${WD}/../../jade-data-repo-ui"
@@ -128,10 +104,4 @@
     popd
 fi
 
-rm -r $SCRATCH
-
-# try to deploy the ui, assuming that the jade-data-repo-ui directory is a sibling of this jade-data-repo directory
-UI_DEPLOY="${WD}/../../jade-data-repo-ui/ops/deploy.sh"
-if test -f "$UI_DEPLOY"; then
-    bash $UI_DEPLOY
-fi+rm -r $SCRATCH
--- conflicted
+++ resolved
@@ -74,14 +74,8 @@
      * @param billingAccountId
      * @return true if the repository can act as a billing account *user* (viewer is not enough), false otherwise
      */
-<<<<<<< HEAD
     public boolean canAccess(String billingAccountId) {
-        String accountId = "billingAccounts/" + billingAccountId;
-=======
-    public boolean canAccess(BillingProfileModel billingProfile) {
-        String billingAccountId = billingProfile.getBillingAccountId();
         ResourceName resource = BillingAccountName.of(billingAccountId);
->>>>>>> bc67c5a3
         List<String> permissions = Collections.singletonList("billing.resourceAssociations.create");
         TestIamPermissionsRequest permissionsRequest = TestIamPermissionsRequest.newBuilder()
             .setResource(resource.toString())

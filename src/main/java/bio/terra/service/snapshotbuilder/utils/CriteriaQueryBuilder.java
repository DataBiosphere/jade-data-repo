package bio.terra.service.snapshotbuilder.utils;

import bio.terra.common.exception.BadRequestException;
import bio.terra.model.SnapshotBuilderCohort;
import bio.terra.model.SnapshotBuilderCriteria;
import bio.terra.model.SnapshotBuilderCriteriaGroup;
import bio.terra.model.SnapshotBuilderDomainCriteria;
import bio.terra.model.SnapshotBuilderDomainOption;
import bio.terra.model.SnapshotBuilderProgramDataListCriteria;
import bio.terra.model.SnapshotBuilderProgramDataRangeCriteria;
import bio.terra.model.SnapshotBuilderSettings;
import bio.terra.service.snapshotbuilder.query.FieldVariable;
import bio.terra.service.snapshotbuilder.query.FilterVariable;
import bio.terra.service.snapshotbuilder.query.Literal;
import bio.terra.service.snapshotbuilder.query.Query;
import bio.terra.service.snapshotbuilder.query.filtervariable.BinaryFilterVariable;
import bio.terra.service.snapshotbuilder.query.filtervariable.BooleanAndOrFilterVariable;
import bio.terra.service.snapshotbuilder.query.filtervariable.FunctionFilterVariable;
import bio.terra.service.snapshotbuilder.query.filtervariable.NotFilterVariable;
import bio.terra.service.snapshotbuilder.query.filtervariable.SubQueryFilterVariable;
import bio.terra.service.snapshotbuilder.query.tables.ConceptAncestor;
import bio.terra.service.snapshotbuilder.query.tables.DomainOccurrence;
import bio.terra.service.snapshotbuilder.query.tables.Person;
import java.util.List;
import java.util.Objects;
import org.jetbrains.annotations.NotNull;

public class CriteriaQueryBuilder {
  final Person rootTable = Person.asPrimary();
  final SnapshotBuilderSettings snapshotBuilderSettings;

  protected CriteriaQueryBuilder(SnapshotBuilderSettings snapshotBuilderSettings) {
    this.snapshotBuilderSettings = snapshotBuilderSettings;
  }

  private FieldVariable getFieldVariableForRootTable(String columnName) {
    return rootTable.fromColumn(columnName);
  }

  FilterVariable generateFilter(SnapshotBuilderProgramDataRangeCriteria rangeCriteria) {
    FieldVariable rangeVariable =
        getFieldVariableForRootTable(getProgramDataOptionColumnName(rangeCriteria.getId()));
    return BooleanAndOrFilterVariable.and(
        new BinaryFilterVariable(
            rangeVariable,
            BinaryFilterVariable.BinaryOperator.GREATER_THAN_OR_EQUAL,
            new Literal(rangeCriteria.getLow())),
        new BinaryFilterVariable(
            rangeVariable,
            BinaryFilterVariable.BinaryOperator.LESS_THAN_OR_EQUAL,
            new Literal(rangeCriteria.getHigh())));
  }

  FilterVariable generateFilter(SnapshotBuilderProgramDataListCriteria listCriteria) {
    if (listCriteria.getValues().isEmpty()) {
      // select all values of list criteria
      return FilterVariable.alwaysTrueFilter();
    }
    return new FunctionFilterVariable(
        FunctionFilterVariable.FunctionTemplate.IN,
        getFieldVariableForRootTable(getProgramDataOptionColumnName(listCriteria.getId())),
        listCriteria.getValues().stream().map(Literal::new).toArray(Literal[]::new));
  }

  String getProgramDataOptionColumnName(int id) {
    return snapshotBuilderSettings.getProgramDataOptions().stream()
        .filter(programDataOption -> Objects.equals(programDataOption.getId(), id))
        .findFirst()
        .orElseThrow(
            () -> new BadRequestException(String.format("Invalid program data ID given: %d", id)))
        .getColumnName();
  }

  FilterVariable generateFilter(SnapshotBuilderDomainCriteria domainCriteria) {
    SnapshotBuilderDomainOption domainOption =
        snapshotBuilderSettings.getDomainOptions().stream()
            .filter(
                snapshotBuilderDomainOption ->
                    Objects.equals(snapshotBuilderDomainOption.getId(), domainCriteria.getId()))
            .findFirst()
            .orElseThrow(
                () ->
                    new BadRequestException(
                        String.format(
                            "Domain %d not configured for use in Snapshot Builder",
                            domainCriteria.getId())));

    DomainOccurrence domainOccurrence = DomainOccurrence.forPrimary(domainOption);

    ConceptAncestor conceptAncestor =
        ConceptAncestor.joinDescendant(domainOccurrence.getJoinColumn());
    return SubQueryFilterVariable.in(
        rootTable.personId(),
        new Query.Builder()
            .select(List.of(domainOccurrence.getPerson()))
            .tables(List.of(domainOccurrence, conceptAncestor))
            .where(
                BinaryFilterVariable.equals(
                    conceptAncestor.ancestorConceptId(),
                    new Literal(domainCriteria.getConceptId())))
            .build());
  }

  FilterVariable generateFilterForCriteria(SnapshotBuilderCriteria criteria) {
    return switch (criteria.getKind()) {
      case LIST -> generateFilter((SnapshotBuilderProgramDataListCriteria) criteria);
      case RANGE -> generateFilter((SnapshotBuilderProgramDataRangeCriteria) criteria);
      case DOMAIN -> generateFilter((SnapshotBuilderDomainCriteria) criteria);
    };
  }

  FilterVariable generateAndOrFilterForCriteriaGroup(SnapshotBuilderCriteriaGroup criteriaGroup) {
    return new BooleanAndOrFilterVariable(
        criteriaGroup.isMeetAll()
            ? BooleanAndOrFilterVariable.LogicalOperator.AND
            : BooleanAndOrFilterVariable.LogicalOperator.OR,
        criteriaGroup.getCriteria().stream().map(this::generateFilterForCriteria).toList());
  }

  FilterVariable generateFilterForCriteriaGroup(SnapshotBuilderCriteriaGroup criteriaGroup) {
    FilterVariable andOrFilterVariable = generateAndOrFilterForCriteriaGroup(criteriaGroup);
    return criteriaGroup.isMustMeet()
        ? andOrFilterVariable
        : new NotFilterVariable(andOrFilterVariable);
  }

  FilterVariable generateFilterForCriteriaGroups(
      List<SnapshotBuilderCriteriaGroup> criteriaGroups) {
    return new BooleanAndOrFilterVariable(
        BooleanAndOrFilterVariable.LogicalOperator.AND,
        criteriaGroups.stream().map(this::generateFilterForCriteriaGroup).toList());
  }

<<<<<<< HEAD
  public Query generateRollupCountsQueryForCriteriaGroupsList(
      List<List<SnapshotBuilderCriteriaGroup>> criteriaGroupsList) {
    FieldVariable personId = rootTable.countPersonId();
    FilterVariable filterVariable =
        new BooleanAndOrFilterVariable(
            BooleanAndOrFilterVariable.LogicalOperator.OR,
            criteriaGroupsList.stream().map(this::generateFilterForCriteriaGroups).toList());

    return new Query.Builder()
        .select(List.of(personId))
        .tables(List.of(rootTable))
        .where(filterVariable)
        .build();
=======
  public Query generateRollupCountsQueryForCohorts(List<SnapshotBuilderCohort> cohorts) {
    List<List<SnapshotBuilderCriteriaGroup>> criteriaGroupsList =
        cohorts.stream().map(SnapshotBuilderCohort::getCriteriaGroups).toList();

    FieldVariable personId =
        new FieldVariable(
            new FieldPointer(getRootTablePointer(), Person.PERSON_ID, "COUNT"),
            rootTable,
            null,
            true);

    return new Query(
        List.of(personId), List.of(rootTable), generateFilterVariable(criteriaGroupsList));
  }

  public Query generateRowIdQueryForCohorts(List<SnapshotBuilderCohort> cohorts) {
    List<List<SnapshotBuilderCriteriaGroup>> criteriaGroupsList =
        cohorts.stream().map(SnapshotBuilderCohort::getCriteriaGroups).toList();
    FieldVariable rowId =
        new FieldVariable(new FieldPointer(getRootTablePointer(), Person.ROW_ID), rootTable);

    // select row_id from person where the row is in the cohort specification
    return new Query(
        List.of(rowId), List.of(rootTable), generateFilterVariable(criteriaGroupsList));
  }

  @NotNull
  private FilterVariable generateFilterVariable(
      List<List<SnapshotBuilderCriteriaGroup>> criteriaGroupsList) {
    return new BooleanAndOrFilterVariable(
        BooleanAndOrFilterVariable.LogicalOperator.OR,
        criteriaGroupsList.stream().map(this::generateFilterForCriteriaGroups).toList());
>>>>>>> 24c7392f
  }
}<|MERGE_RESOLUTION|>--- conflicted
+++ resolved
@@ -27,6 +27,7 @@
 
 public class CriteriaQueryBuilder {
   final Person rootTable = Person.asPrimary();
+
   final SnapshotBuilderSettings snapshotBuilderSettings;
 
   protected CriteriaQueryBuilder(SnapshotBuilderSettings snapshotBuilderSettings) {
@@ -131,45 +132,30 @@
         criteriaGroups.stream().map(this::generateFilterForCriteriaGroup).toList());
   }
 
-<<<<<<< HEAD
-  public Query generateRollupCountsQueryForCriteriaGroupsList(
-      List<List<SnapshotBuilderCriteriaGroup>> criteriaGroupsList) {
+  public Query generateRollupCountsQueryForCohorts(List<SnapshotBuilderCohort> cohorts) {
+    List<List<SnapshotBuilderCriteriaGroup>> criteriaGroupsList =
+        cohorts.stream().map(SnapshotBuilderCohort::getCriteriaGroups).toList();
+
     FieldVariable personId = rootTable.countPersonId();
-    FilterVariable filterVariable =
-        new BooleanAndOrFilterVariable(
-            BooleanAndOrFilterVariable.LogicalOperator.OR,
-            criteriaGroupsList.stream().map(this::generateFilterForCriteriaGroups).toList());
 
     return new Query.Builder()
         .select(List.of(personId))
         .tables(List.of(rootTable))
-        .where(filterVariable)
+        .where(generateFilterVariable(criteriaGroupsList))
         .build();
-=======
-  public Query generateRollupCountsQueryForCohorts(List<SnapshotBuilderCohort> cohorts) {
-    List<List<SnapshotBuilderCriteriaGroup>> criteriaGroupsList =
-        cohorts.stream().map(SnapshotBuilderCohort::getCriteriaGroups).toList();
-
-    FieldVariable personId =
-        new FieldVariable(
-            new FieldPointer(getRootTablePointer(), Person.PERSON_ID, "COUNT"),
-            rootTable,
-            null,
-            true);
-
-    return new Query(
-        List.of(personId), List.of(rootTable), generateFilterVariable(criteriaGroupsList));
   }
 
   public Query generateRowIdQueryForCohorts(List<SnapshotBuilderCohort> cohorts) {
     List<List<SnapshotBuilderCriteriaGroup>> criteriaGroupsList =
         cohorts.stream().map(SnapshotBuilderCohort::getCriteriaGroups).toList();
-    FieldVariable rowId =
-        new FieldVariable(new FieldPointer(getRootTablePointer(), Person.ROW_ID), rootTable);
+    FieldVariable rowId = rootTable.rowId();
 
     // select row_id from person where the row is in the cohort specification
-    return new Query(
-        List.of(rowId), List.of(rootTable), generateFilterVariable(criteriaGroupsList));
+    return new Query.Builder()
+        .select(List.of(rowId))
+        .tables(List.of(rootTable))
+        .where(generateFilterVariable(criteriaGroupsList))
+        .build();
   }
 
   @NotNull
@@ -178,6 +164,5 @@
     return new BooleanAndOrFilterVariable(
         BooleanAndOrFilterVariable.LogicalOperator.OR,
         criteriaGroupsList.stream().map(this::generateFilterForCriteriaGroups).toList());
->>>>>>> 24c7392f
   }
 }
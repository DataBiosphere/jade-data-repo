package bio.terra.service.resourcemanagement.google;

import static org.hamcrest.Matchers.equalToIgnoringCase;
import static org.junit.Assert.assertFalse;
import static org.junit.Assert.assertNotNull;
import static org.junit.Assert.assertNull;
import static org.junit.Assert.assertThat;
import static org.junit.Assert.assertTrue;

import bio.terra.app.configuration.ConnectedTestConfiguration;
import bio.terra.app.model.GoogleRegion;
import bio.terra.common.category.Connected;
import bio.terra.common.fixtures.ConnectedOperations;
import bio.terra.common.fixtures.JsonLoader;
import bio.terra.common.fixtures.Names;
import bio.terra.model.BillingProfileModel;
import bio.terra.model.DatasetRequestModel;
import bio.terra.model.DatasetSummaryModel;
import bio.terra.service.configuration.ConfigEnum;
import bio.terra.service.configuration.ConfigurationService;
import bio.terra.service.dataset.DatasetBucketDao;
import bio.terra.service.iam.IamProviderInterface;
import bio.terra.service.load.LoadDao;
import bio.terra.service.profile.ProfileService;
import bio.terra.service.resourcemanagement.BucketResourceLockTester;
import bio.terra.service.resourcemanagement.ResourceService;
import bio.terra.service.resourcemanagement.exception.GoogleResourceNotFoundException;
import bio.terra.service.snapshot.exception.CorruptMetadataException;
import com.google.api.client.util.Lists;
import com.google.cloud.storage.Bucket;
import com.google.cloud.storage.Storage;
import com.google.cloud.storage.StorageOptions;
import java.util.ArrayList;
import java.util.HashMap;
import java.util.List;
import java.util.Map;
import java.util.UUID;
import java.util.concurrent.TimeUnit;
import org.junit.After;
import org.junit.Before;
import org.junit.Test;
import org.junit.experimental.categories.Category;
import org.junit.runner.RunWith;
import org.slf4j.Logger;
import org.slf4j.LoggerFactory;
import org.springframework.beans.factory.annotation.Autowired;
import org.springframework.boot.test.autoconfigure.web.servlet.AutoConfigureMockMvc;
import org.springframework.boot.test.context.SpringBootTest;
import org.springframework.boot.test.mock.mockito.MockBean;
import org.springframework.test.context.ActiveProfiles;
import org.springframework.test.context.junit4.SpringRunner;

<<<<<<< HEAD
=======
import java.util.ArrayList;
import java.util.HashMap;
import java.util.List;
import java.util.Map;
import java.util.UUID;
import java.util.concurrent.TimeUnit;

import static org.hamcrest.Matchers.equalToIgnoringCase;
import static org.junit.Assert.assertFalse;
import static org.junit.Assert.assertNotNull;
import static org.junit.Assert.assertNull;
import static org.hamcrest.MatcherAssert.assertThat;
import static org.junit.Assert.assertTrue;

>>>>>>> 2f6383ff
@RunWith(SpringRunner.class)
@AutoConfigureMockMvc
@SpringBootTest
@ActiveProfiles({"google", "connectedtest"})
@Category(Connected.class)
public class BucketResourceTest {
  private final Logger logger = LoggerFactory.getLogger(BucketResourceTest.class);

  @Autowired private LoadDao loadDao;
  @Autowired private ConfigurationService configService;
  @Autowired private DatasetBucketDao datasetBucketDao;
  @Autowired private JsonLoader jsonLoader;
  @Autowired private GoogleResourceConfiguration resourceConfiguration;
  @Autowired private GoogleBucketService bucketService;
  @Autowired private GoogleProjectService projectService;
  @Autowired private ConnectedOperations connectedOperations;
  @Autowired private GoogleResourceDao resourceDao;
  @Autowired private ResourceService resourceService;
  @Autowired private ProfileService profileService;
  @Autowired private ConnectedTestConfiguration testConfig;
  @MockBean private IamProviderInterface samService;

  private BucketResourceUtils bucketResourceUtils = new BucketResourceUtils();
  private BillingProfileModel profile;
  private Storage storage;
  private List<GoogleBucketResource> bucketResources;
  private boolean allowReuseExistingBuckets;
  private GoogleProjectResource projectResource;
  private UUID datasetId;

  @Before
  public void setup() throws Exception {
    logger.info(
        "property allowReuseExistingBuckets = {}",
        bucketResourceUtils.getAllowReuseExistingBuckets(configService));

    configService.reset();
    profile = connectedOperations.createProfileForAccount(testConfig.getGoogleBillingAccountId());
    connectedOperations.stubOutSamCalls(samService);
    storage = StorageOptions.getDefaultInstance().getService();
    bucketResources = new ArrayList<>();

    // get or created project in which to do the bucket work
    projectResource = buildProjectResource();

    String resourcePath = "snapshot-test-dataset.json";
    DatasetRequestModel datasetRequest =
        jsonLoader.loadObject(resourcePath, DatasetRequestModel.class);
    datasetRequest
        .name(Names.randomizeName(datasetRequest.getName()))
        .defaultProfileId(profile.getId());

    DatasetSummaryModel summaryModel = connectedOperations.createDataset(datasetRequest);
    datasetId = summaryModel.getId();
  }

  @After
  public void teardown() throws Exception {
    for (GoogleBucketResource bucketResource : bucketResources) {
      deleteBucket(bucketResource);
    }
    // Connected operations resets the configuration
    connectedOperations.teardown();
  }

  @Test
  // create and delete the bucket, checking that the metadata and cloud state match what is expected
  public void createAndDeleteBucketTest() throws Exception {
    String bucketName = "testbucket_createanddeletebuckettest";
    String flightId = "createAndDeleteBucketTest";

    // create the bucket and metadata
    GoogleBucketResource bucketResource =
        createBucket(bucketName, projectResource, GoogleRegion.DEFAULT_GOOGLE_REGION, flightId);

    // check the bucket and metadata exist
    checkBucketExists(bucketResource.getResourceId());

    // delete the bucket and metadata
    deleteBucket(bucketResource);
    checkBucketDeleted(bucketResource.getName(), bucketResource.getResourceId());
  }

  @Test
  // create buckets in different regions and see if they're actually created there.
  public void createBucketsInDifferentRegionsTest() throws Exception {
    for (GoogleRegion region : List.of(GoogleRegion.US_CENTRAL1, GoogleRegion.US_EAST1)) {
      String bucketName = "testbucket_bucketregionstest_" + region;
      String flightId = "bucketRegionsTest_" + region;

      // create the bucket and metadata
      GoogleBucketResource bucketResource =
          createBucket(bucketName, projectResource, region, flightId);

      // Get the Bucket
      Bucket cloudBucket = bucketService.getCloudBucket(bucketName);

      assertThat(
          "Google bucket was created in " + region,
          cloudBucket.getLocation(),
          equalToIgnoringCase(region.toString()));
    }
  }

  @Test
  // two threads compete for the bucket lock, confirm one wins and one loses. a third thread fetches
  // the bucket
  // after it's been created, confirm it succeeds.
  public void twoThreadsCompeteForLockTest() throws Exception {
    String flightIdBase = "twoThreadsCompeteForLockTest";
    String bucketName = "twothreadscompeteforlocktest";
    GoogleRegion bucketRegion = GoogleRegion.DEFAULT_GOOGLE_REGION;

    BucketResourceLockTester resourceLockA =
        new BucketResourceLockTester(
            bucketService,
            datasetBucketDao,
            datasetId,
            bucketName,
            projectResource,
            bucketRegion,
            flightIdBase + "A",
            true);
    BucketResourceLockTester resourceLockB =
        new BucketResourceLockTester(
            bucketService,
            datasetBucketDao,
            datasetId,
            bucketName,
            projectResource,
            bucketRegion,
            flightIdBase + "B",
            false);
    BucketResourceLockTester resourceLockC =
        new BucketResourceLockTester(
            bucketService,
            datasetBucketDao,
            datasetId,
            bucketName,
            projectResource,
            bucketRegion,
            flightIdBase + "C",
            false);

    Thread threadA = new Thread(resourceLockA);
    Thread threadB = new Thread(resourceLockB);
    Thread threadC = new Thread(resourceLockC);

    configService.setFault(ConfigEnum.BUCKET_LOCK_CONFLICT_STOP_FAULT.name(), true);
    threadA.start();
    TimeUnit.SECONDS.sleep(1);

    threadB.start();
    threadB.join();
    assertTrue("Thread B did get a lock exception", resourceLockB.gotLockException());

    configService.setFault(ConfigEnum.BUCKET_LOCK_CONFLICT_CONTINUE_FAULT.name(), true);
    threadA.join();
    assertFalse("Thread A did not get a lock exception", resourceLockA.gotLockException());

    GoogleBucketResource bucketResource = resourceLockA.getBucketResource();
    bucketResources.add(bucketResource);
    assertNotNull("Thread A did create the bucket", bucketResource);

    checkBucketExists(bucketResource.getResourceId());

    threadC.start();
    threadC.join();
    assertFalse("Thread C did not get a lock exception", resourceLockC.gotLockException());
    assertNotNull("Thread C did get the bucket", resourceLockC.getBucketResource());

    deleteBucket(bucketResource);
    checkBucketDeleted(bucketResource.getName(), bucketResource.getResourceId());
  }

  @Test
  // this is testing one case of corrupt metadata (i.e. state of the cloud does not match state of
  // the metadata)
  // bucket cloud resource exists, but the corresponding bucket_resource metadata row does not
  public void bucketExistsBeforeMetadataTest() throws Exception {
    logger.info(
        "property allowReuseExistingBuckets = {}",
        bucketResourceUtils.getAllowReuseExistingBuckets(configService));

    String bucketName = "testbucket_bucketexistsbeforemetadatatest";
    String flightIdA = "bucketExistsBeforeMetadataTestA";

    // create the bucket and metadata
    GoogleBucketResource bucketResource =
        createBucket(bucketName, projectResource, GoogleRegion.DEFAULT_GOOGLE_REGION, flightIdA);
    checkBucketExists(bucketResource.getResourceId());

    // delete the metadata only
    boolean rowDeleted = resourceDao.deleteBucketMetadata(bucketName, flightIdA);
    assertTrue("metadata row deleted", rowDeleted);

    // try to fetch the bucket again, check fails with not found exception
    boolean caughtNotFoundException = false;
    try {
      bucketService.getBucketResourceById(bucketResource.getResourceId(), true);
    } catch (GoogleResourceNotFoundException cmEx) {
      caughtNotFoundException = true;
    }
    assertTrue("fetch failed when metadata does not exist", caughtNotFoundException);

    // set application property allowReuseExistingBuckets=false
    // try to create bucket again, check fails with corrupt metadata exception
    bucketResourceUtils.setAllowReuseExistingBuckets(configService, false);
    String flightIdB = "bucketExistsBeforeMetadataTestB";
    boolean caughtCorruptMetadataException = false;
    try {
      createBucket(bucketName, projectResource, GoogleRegion.DEFAULT_GOOGLE_REGION, flightIdB);
    } catch (CorruptMetadataException cmEx) {
      caughtCorruptMetadataException = true;
    }
    assertTrue("create failed when cloud resource already exists", caughtCorruptMetadataException);

    // set application property allowReuseExistingBuckets=true
    // try to create bucket again, check succeeds
    bucketResourceUtils.setAllowReuseExistingBuckets(configService, true);
    String flightIdC = "bucketExistsBeforeMetadataTestC";
    bucketResource =
        createBucket(bucketName, projectResource, GoogleRegion.DEFAULT_GOOGLE_REGION, flightIdC);

    // check the bucket and metadata exist
    checkBucketExists(bucketResource.getResourceId());

    // delete the bucket and metadata
    deleteBucket(bucketResource);
    checkBucketDeleted(bucketResource.getName(), bucketResource.getResourceId());
  }

  @Test
  // this is testing one case of corrupt metadata (i.e. state of the cloud does not match state of
  // the metadata)
  // bucket_resource metadata row exists, but the corresponding bucket cloud resource does not
  public void noBucketButMetadataExistsTest() throws Exception {
    logger.info(
        "property allowReuseExistingBuckets = {}",
        bucketResourceUtils.getAllowReuseExistingBuckets(configService));

    String bucketName = "testbucket_nobucketbutmetadataexiststest";
    String flightIdA = "noBucketButMetadataExistsTestA";

    // create the bucket and metadata
    GoogleBucketResource bucketResource =
        createBucket(bucketName, projectResource, GoogleRegion.DEFAULT_GOOGLE_REGION, flightIdA);
    checkBucketExists(bucketResource.getResourceId());

    // delete the bucket cloud resource only
    Bucket bucket = storage.get(bucketName);
    boolean bucketDeleted = bucket.delete();
    assertTrue("bucket cloud resource deleted", bucketDeleted);

    // try to fetch the bucket again, check fails with corrupt metadata exception
    boolean caughtCorruptMetadataException = false;
    try {
      bucketService.getBucketResourceById(bucketResource.getResourceId(), true);
    } catch (CorruptMetadataException cmEx) {
      caughtCorruptMetadataException = true;
    }
    assertTrue("fetch failed when cloud resource does not exist", caughtCorruptMetadataException);

    // try to getOrCreate bucket again, check fails with corrupt metadata exception
    String flightIdB = "bucketExistsBeforeMetadataTestB";
    caughtCorruptMetadataException = false;
    try {
      createBucket(bucketName, projectResource, GoogleRegion.DEFAULT_GOOGLE_REGION, flightIdB);
    } catch (CorruptMetadataException cmEx) {
      caughtCorruptMetadataException = true;
    }
    assertTrue(
        "getOrCreate failed when cloud resource does not exist", caughtCorruptMetadataException);

    // update the metadata to match the cloud state, check that everything is deleted
    bucketService.updateBucketMetadata(bucketName, null);
    checkBucketDeleted(bucketResource.getName(), bucketResource.getResourceId());
  }

  private GoogleBucketResource createBucket(
      String bucketName,
      GoogleProjectResource projectResource,
      GoogleRegion bucketRegion,
      String flightId)
      throws InterruptedException {

    GoogleBucketResource bucketResource =
        bucketService.getOrCreateBucket(bucketName, projectResource, bucketRegion, flightId);

    bucketResources.add(bucketResource);
    datasetBucketDao.createDatasetBucketLink(datasetId, bucketResource.getResourceId());

    return bucketResource;
  }

  private void checkBucketExists(UUID bucketResourceId) {
    // confirm the metadata row is unlocked and the bucket exists
    GoogleBucketResource bucketResource =
        bucketService.getBucketResourceById(bucketResourceId, false);
    assertNotNull("bucket metadata row exists", bucketResource);
    assertNull("bucket metadata is unlocked", bucketResource.getFlightId());

    Bucket bucket = storage.get(bucketResource.getName());
    assertNotNull("bucket exists in the cloud", bucket);
  }

  private void deleteBucket(GoogleBucketResource bucketResource) {
    // delete the bucket and update the metadata
    storage.delete(bucketResource.getName());
    bucketService.updateBucketMetadata(bucketResource.getName(), null);
    datasetBucketDao.deleteDatasetBucketLink(datasetId, bucketResource.getResourceId());
  }

  private void checkBucketDeleted(String bucketName, UUID bucketResourceId) {
    // confirm the bucket and metadata row no longer exist
    Bucket bucket = storage.get(bucketName);
    assertNull("bucket no longer exists", bucket);

    boolean exceptionThrown = false;
    try {
      GoogleBucketResource bucketResource =
          bucketService.getBucketResourceById(bucketResourceId, false);
      logger.info("bucketResource = " + bucketResource);
    } catch (GoogleResourceNotFoundException grnfEx) {
      exceptionThrown = true;
    }
    assertTrue("bucket metadata row no longer exists", exceptionThrown);
  }

  private GoogleProjectResource buildProjectResource() throws Exception {
    String role = "roles/bigquery.jobUser";
    String stewardsGroupEmail = "group:JadeStewards-dev@dev.test.firecloud.org";
    List<String> stewardsGroupEmailList = Lists.newArrayList();
    stewardsGroupEmailList.add(stewardsGroupEmail);
    Map<String, List<String>> roleToStewardMap = new HashMap<>();
    roleToStewardMap.put(role, stewardsGroupEmailList);

    // create project metadata
    return projectService.getOrCreateProject(
        resourceConfiguration.getSingleDataProjectId(),
        profile,
        roleToStewardMap,
        GoogleRegion.DEFAULT_GOOGLE_REGION);
  }
}<|MERGE_RESOLUTION|>--- conflicted
+++ resolved
@@ -1,11 +1,4 @@
 package bio.terra.service.resourcemanagement.google;
-
-import static org.hamcrest.Matchers.equalToIgnoringCase;
-import static org.junit.Assert.assertFalse;
-import static org.junit.Assert.assertNotNull;
-import static org.junit.Assert.assertNull;
-import static org.junit.Assert.assertThat;
-import static org.junit.Assert.assertTrue;
 
 import bio.terra.app.configuration.ConnectedTestConfiguration;
 import bio.terra.app.model.GoogleRegion;
@@ -30,12 +23,6 @@
 import com.google.cloud.storage.Bucket;
 import com.google.cloud.storage.Storage;
 import com.google.cloud.storage.StorageOptions;
-import java.util.ArrayList;
-import java.util.HashMap;
-import java.util.List;
-import java.util.Map;
-import java.util.UUID;
-import java.util.concurrent.TimeUnit;
 import org.junit.After;
 import org.junit.Before;
 import org.junit.Test;
@@ -50,8 +37,6 @@
 import org.springframework.test.context.ActiveProfiles;
 import org.springframework.test.context.junit4.SpringRunner;
 
-<<<<<<< HEAD
-=======
 import java.util.ArrayList;
 import java.util.HashMap;
 import java.util.List;
@@ -66,349 +51,315 @@
 import static org.hamcrest.MatcherAssert.assertThat;
 import static org.junit.Assert.assertTrue;
 
->>>>>>> 2f6383ff
 @RunWith(SpringRunner.class)
 @AutoConfigureMockMvc
 @SpringBootTest
 @ActiveProfiles({"google", "connectedtest"})
 @Category(Connected.class)
 public class BucketResourceTest {
-  private final Logger logger = LoggerFactory.getLogger(BucketResourceTest.class);
-
-  @Autowired private LoadDao loadDao;
-  @Autowired private ConfigurationService configService;
-  @Autowired private DatasetBucketDao datasetBucketDao;
-  @Autowired private JsonLoader jsonLoader;
-  @Autowired private GoogleResourceConfiguration resourceConfiguration;
-  @Autowired private GoogleBucketService bucketService;
-  @Autowired private GoogleProjectService projectService;
-  @Autowired private ConnectedOperations connectedOperations;
-  @Autowired private GoogleResourceDao resourceDao;
-  @Autowired private ResourceService resourceService;
-  @Autowired private ProfileService profileService;
-  @Autowired private ConnectedTestConfiguration testConfig;
-  @MockBean private IamProviderInterface samService;
-
-  private BucketResourceUtils bucketResourceUtils = new BucketResourceUtils();
-  private BillingProfileModel profile;
-  private Storage storage;
-  private List<GoogleBucketResource> bucketResources;
-  private boolean allowReuseExistingBuckets;
-  private GoogleProjectResource projectResource;
-  private UUID datasetId;
-
-  @Before
-  public void setup() throws Exception {
-    logger.info(
-        "property allowReuseExistingBuckets = {}",
-        bucketResourceUtils.getAllowReuseExistingBuckets(configService));
-
-    configService.reset();
-    profile = connectedOperations.createProfileForAccount(testConfig.getGoogleBillingAccountId());
-    connectedOperations.stubOutSamCalls(samService);
-    storage = StorageOptions.getDefaultInstance().getService();
-    bucketResources = new ArrayList<>();
-
-    // get or created project in which to do the bucket work
-    projectResource = buildProjectResource();
-
-    String resourcePath = "snapshot-test-dataset.json";
-    DatasetRequestModel datasetRequest =
-        jsonLoader.loadObject(resourcePath, DatasetRequestModel.class);
-    datasetRequest
-        .name(Names.randomizeName(datasetRequest.getName()))
-        .defaultProfileId(profile.getId());
-
-    DatasetSummaryModel summaryModel = connectedOperations.createDataset(datasetRequest);
-    datasetId = summaryModel.getId();
-  }
-
-  @After
-  public void teardown() throws Exception {
-    for (GoogleBucketResource bucketResource : bucketResources) {
-      deleteBucket(bucketResource);
-    }
-    // Connected operations resets the configuration
-    connectedOperations.teardown();
-  }
-
-  @Test
-  // create and delete the bucket, checking that the metadata and cloud state match what is expected
-  public void createAndDeleteBucketTest() throws Exception {
-    String bucketName = "testbucket_createanddeletebuckettest";
-    String flightId = "createAndDeleteBucketTest";
-
-    // create the bucket and metadata
-    GoogleBucketResource bucketResource =
-        createBucket(bucketName, projectResource, GoogleRegion.DEFAULT_GOOGLE_REGION, flightId);
-
-    // check the bucket and metadata exist
-    checkBucketExists(bucketResource.getResourceId());
-
-    // delete the bucket and metadata
-    deleteBucket(bucketResource);
-    checkBucketDeleted(bucketResource.getName(), bucketResource.getResourceId());
-  }
-
-  @Test
-  // create buckets in different regions and see if they're actually created there.
-  public void createBucketsInDifferentRegionsTest() throws Exception {
-    for (GoogleRegion region : List.of(GoogleRegion.US_CENTRAL1, GoogleRegion.US_EAST1)) {
-      String bucketName = "testbucket_bucketregionstest_" + region;
-      String flightId = "bucketRegionsTest_" + region;
-
-      // create the bucket and metadata
-      GoogleBucketResource bucketResource =
-          createBucket(bucketName, projectResource, region, flightId);
-
-      // Get the Bucket
-      Bucket cloudBucket = bucketService.getCloudBucket(bucketName);
-
-      assertThat(
-          "Google bucket was created in " + region,
-          cloudBucket.getLocation(),
-          equalToIgnoringCase(region.toString()));
-    }
-  }
-
-  @Test
-  // two threads compete for the bucket lock, confirm one wins and one loses. a third thread fetches
-  // the bucket
-  // after it's been created, confirm it succeeds.
-  public void twoThreadsCompeteForLockTest() throws Exception {
-    String flightIdBase = "twoThreadsCompeteForLockTest";
-    String bucketName = "twothreadscompeteforlocktest";
-    GoogleRegion bucketRegion = GoogleRegion.DEFAULT_GOOGLE_REGION;
-
-    BucketResourceLockTester resourceLockA =
-        new BucketResourceLockTester(
-            bucketService,
-            datasetBucketDao,
-            datasetId,
+    private final Logger logger = LoggerFactory.getLogger(BucketResourceTest.class);
+
+    @Autowired private LoadDao loadDao;
+    @Autowired private ConfigurationService configService;
+    @Autowired private DatasetBucketDao datasetBucketDao;
+    @Autowired private JsonLoader jsonLoader;
+    @Autowired private GoogleResourceConfiguration resourceConfiguration;
+    @Autowired private GoogleBucketService bucketService;
+    @Autowired private GoogleProjectService projectService;
+    @Autowired private ConnectedOperations connectedOperations;
+    @Autowired private GoogleResourceDao resourceDao;
+    @Autowired private ResourceService resourceService;
+    @Autowired private ProfileService profileService;
+    @Autowired private ConnectedTestConfiguration testConfig;
+    @MockBean private IamProviderInterface samService;
+
+    private BucketResourceUtils bucketResourceUtils = new BucketResourceUtils();
+    private BillingProfileModel profile;
+    private Storage storage;
+    private List<GoogleBucketResource> bucketResources;
+    private boolean allowReuseExistingBuckets;
+    private GoogleProjectResource projectResource;
+    private UUID datasetId;
+    @Before
+    public void setup() throws Exception {
+        logger.info("property allowReuseExistingBuckets = {}",
+            bucketResourceUtils.getAllowReuseExistingBuckets(configService));
+
+        configService.reset();
+        profile = connectedOperations.createProfileForAccount(testConfig.getGoogleBillingAccountId());
+        connectedOperations.stubOutSamCalls(samService);
+        storage = StorageOptions.getDefaultInstance().getService();
+        bucketResources = new ArrayList<>();
+
+        // get or created project in which to do the bucket work
+        projectResource = buildProjectResource();
+
+        String resourcePath = "snapshot-test-dataset.json";
+        DatasetRequestModel datasetRequest = jsonLoader.loadObject(resourcePath, DatasetRequestModel.class);
+        datasetRequest
+            .name(Names.randomizeName(datasetRequest.getName()))
+            .defaultProfileId(profile.getId());
+
+        DatasetSummaryModel summaryModel = connectedOperations.createDataset(datasetRequest);
+        datasetId = summaryModel.getId();
+    }
+
+    @After
+    public void teardown() throws Exception {
+        for (GoogleBucketResource bucketResource : bucketResources) {
+            deleteBucket(bucketResource);
+        }
+        // Connected operations resets the configuration
+        connectedOperations.teardown();
+    }
+
+    @Test
+    // create and delete the bucket, checking that the metadata and cloud state match what is expected
+    public void createAndDeleteBucketTest() throws Exception {
+        String bucketName = "testbucket_createanddeletebuckettest";
+        String flightId = "createAndDeleteBucketTest";
+
+        // create the bucket and metadata
+        GoogleBucketResource bucketResource =
+            createBucket(bucketName, projectResource, GoogleRegion.DEFAULT_GOOGLE_REGION, flightId);
+
+        // check the bucket and metadata exist
+        checkBucketExists(bucketResource.getResourceId());
+
+        // delete the bucket and metadata
+        deleteBucket(bucketResource);
+        checkBucketDeleted(bucketResource.getName(), bucketResource.getResourceId());
+    }
+
+    @Test
+    // create buckets in different regions and see if they're actually created there.
+    public void createBucketsInDifferentRegionsTest() throws Exception {
+        for (GoogleRegion region : List.of(GoogleRegion.US_CENTRAL1, GoogleRegion.US_EAST1)) {
+            String bucketName = "testbucket_bucketregionstest_" + region;
+            String flightId = "bucketRegionsTest_" + region;
+
+            // create the bucket and metadata
+            GoogleBucketResource bucketResource =
+                createBucket(bucketName, projectResource, region, flightId);
+
+            // Get the Bucket
+            Bucket cloudBucket = bucketService.getCloudBucket(bucketName);
+
+            assertThat("Google bucket was created in " + region, cloudBucket.getLocation(),
+                equalToIgnoringCase(region.toString()));
+        }
+    }
+
+    @Test
+    // two threads compete for the bucket lock, confirm one wins and one loses. a third thread fetches the bucket
+    // after it's been created, confirm it succeeds.
+    public void twoThreadsCompeteForLockTest() throws Exception {
+        String flightIdBase = "twoThreadsCompeteForLockTest";
+        String bucketName = "twothreadscompeteforlocktest";
+        GoogleRegion bucketRegion = GoogleRegion.DEFAULT_GOOGLE_REGION;
+
+        BucketResourceLockTester resourceLockA = new BucketResourceLockTester(
+            bucketService, datasetBucketDao, datasetId,
+            bucketName, projectResource, bucketRegion, flightIdBase + "A", true);
+        BucketResourceLockTester resourceLockB = new BucketResourceLockTester(
+            bucketService, datasetBucketDao, datasetId,
+            bucketName, projectResource, bucketRegion, flightIdBase + "B", false);
+        BucketResourceLockTester resourceLockC = new BucketResourceLockTester(
+            bucketService, datasetBucketDao, datasetId,
+            bucketName, projectResource, bucketRegion, flightIdBase + "C", false);
+
+        Thread threadA = new Thread(resourceLockA);
+        Thread threadB = new Thread(resourceLockB);
+        Thread threadC = new Thread(resourceLockC);
+
+        configService.setFault(ConfigEnum.BUCKET_LOCK_CONFLICT_STOP_FAULT.name(), true);
+        threadA.start();
+        TimeUnit.SECONDS.sleep(1);
+
+        threadB.start();
+        threadB.join();
+        assertTrue("Thread B did get a lock exception", resourceLockB.gotLockException());
+
+        configService.setFault(ConfigEnum.BUCKET_LOCK_CONFLICT_CONTINUE_FAULT.name(), true);
+        threadA.join();
+        assertFalse("Thread A did not get a lock exception", resourceLockA.gotLockException());
+
+        GoogleBucketResource bucketResource = resourceLockA.getBucketResource();
+        bucketResources.add(bucketResource);
+        assertNotNull("Thread A did create the bucket", bucketResource);
+
+        checkBucketExists(bucketResource.getResourceId());
+
+        threadC.start();
+        threadC.join();
+        assertFalse("Thread C did not get a lock exception", resourceLockC.gotLockException());
+        assertNotNull("Thread C did get the bucket", resourceLockC.getBucketResource());
+
+        deleteBucket(bucketResource);
+        checkBucketDeleted(bucketResource.getName(), bucketResource.getResourceId());
+    }
+
+    @Test
+    // this is testing one case of corrupt metadata (i.e. state of the cloud does not match state of the metadata)
+    // bucket cloud resource exists, but the corresponding bucket_resource metadata row does not
+    public void bucketExistsBeforeMetadataTest() throws Exception {
+        logger.info("property allowReuseExistingBuckets = {}",
+            bucketResourceUtils.getAllowReuseExistingBuckets(configService));
+
+        String bucketName = "testbucket_bucketexistsbeforemetadatatest";
+        String flightIdA = "bucketExistsBeforeMetadataTestA";
+
+        // create the bucket and metadata
+        GoogleBucketResource bucketResource =
+            createBucket(bucketName, projectResource, GoogleRegion.DEFAULT_GOOGLE_REGION, flightIdA);
+        checkBucketExists(bucketResource.getResourceId());
+
+        // delete the metadata only
+        boolean rowDeleted = resourceDao.deleteBucketMetadata(bucketName, flightIdA);
+        assertTrue("metadata row deleted", rowDeleted);
+
+        // try to fetch the bucket again, check fails with not found exception
+        boolean caughtNotFoundException = false;
+        try {
+            bucketService.getBucketResourceById(bucketResource.getResourceId(), true);
+        } catch (GoogleResourceNotFoundException cmEx) {
+            caughtNotFoundException = true;
+        }
+        assertTrue("fetch failed when metadata does not exist", caughtNotFoundException);
+
+        // set application property allowReuseExistingBuckets=false
+        // try to create bucket again, check fails with corrupt metadata exception
+        bucketResourceUtils.setAllowReuseExistingBuckets(configService, false);
+        String flightIdB = "bucketExistsBeforeMetadataTestB";
+        boolean caughtCorruptMetadataException = false;
+        try {
+            createBucket(bucketName, projectResource, GoogleRegion.DEFAULT_GOOGLE_REGION, flightIdB);
+        } catch (CorruptMetadataException cmEx) {
+            caughtCorruptMetadataException = true;
+        }
+        assertTrue("create failed when cloud resource already exists", caughtCorruptMetadataException);
+
+        // set application property allowReuseExistingBuckets=true
+        // try to create bucket again, check succeeds
+        bucketResourceUtils.setAllowReuseExistingBuckets(configService, true);
+        String flightIdC = "bucketExistsBeforeMetadataTestC";
+        bucketResource = createBucket(bucketName, projectResource, GoogleRegion.DEFAULT_GOOGLE_REGION, flightIdC);
+
+        // check the bucket and metadata exist
+        checkBucketExists(bucketResource.getResourceId());
+
+        // delete the bucket and metadata
+        deleteBucket(bucketResource);
+        checkBucketDeleted(bucketResource.getName(), bucketResource.getResourceId());
+    }
+
+    @Test
+    // this is testing one case of corrupt metadata (i.e. state of the cloud does not match state of the metadata)
+    // bucket_resource metadata row exists, but the corresponding bucket cloud resource does not
+    public void noBucketButMetadataExistsTest() throws Exception {
+        logger.info("property allowReuseExistingBuckets = {}",
+            bucketResourceUtils.getAllowReuseExistingBuckets(configService));
+
+        String bucketName = "testbucket_nobucketbutmetadataexiststest";
+        String flightIdA = "noBucketButMetadataExistsTestA";
+
+        // create the bucket and metadata
+        GoogleBucketResource bucketResource =
+            createBucket(bucketName, projectResource, GoogleRegion.DEFAULT_GOOGLE_REGION, flightIdA);
+        checkBucketExists(bucketResource.getResourceId());
+
+        // delete the bucket cloud resource only
+        Bucket bucket = storage.get(bucketName);
+        boolean bucketDeleted = bucket.delete();
+        assertTrue("bucket cloud resource deleted", bucketDeleted);
+
+        // try to fetch the bucket again, check fails with corrupt metadata exception
+        boolean caughtCorruptMetadataException = false;
+        try {
+            bucketService.getBucketResourceById(bucketResource.getResourceId(), true);
+        } catch (CorruptMetadataException cmEx) {
+            caughtCorruptMetadataException = true;
+        }
+        assertTrue("fetch failed when cloud resource does not exist", caughtCorruptMetadataException);
+
+        // try to getOrCreate bucket again, check fails with corrupt metadata exception
+        String flightIdB = "bucketExistsBeforeMetadataTestB";
+        caughtCorruptMetadataException = false;
+        try {
+            createBucket(bucketName, projectResource, GoogleRegion.DEFAULT_GOOGLE_REGION, flightIdB);
+        } catch (CorruptMetadataException cmEx) {
+            caughtCorruptMetadataException = true;
+        }
+        assertTrue("getOrCreate failed when cloud resource does not exist", caughtCorruptMetadataException);
+
+        // update the metadata to match the cloud state, check that everything is deleted
+        bucketService.updateBucketMetadata(bucketName, null);
+        checkBucketDeleted(bucketResource.getName(), bucketResource.getResourceId());
+    }
+
+    private GoogleBucketResource createBucket(String bucketName,
+                                              GoogleProjectResource projectResource,
+                                              GoogleRegion bucketRegion,
+                                              String flightId) throws InterruptedException {
+
+        GoogleBucketResource bucketResource = bucketService.getOrCreateBucket(
             bucketName,
             projectResource,
             bucketRegion,
-            flightIdBase + "A",
-            true);
-    BucketResourceLockTester resourceLockB =
-        new BucketResourceLockTester(
-            bucketService,
-            datasetBucketDao,
-            datasetId,
-            bucketName,
-            projectResource,
-            bucketRegion,
-            flightIdBase + "B",
-            false);
-    BucketResourceLockTester resourceLockC =
-        new BucketResourceLockTester(
-            bucketService,
-            datasetBucketDao,
-            datasetId,
-            bucketName,
-            projectResource,
-            bucketRegion,
-            flightIdBase + "C",
-            false);
-
-    Thread threadA = new Thread(resourceLockA);
-    Thread threadB = new Thread(resourceLockB);
-    Thread threadC = new Thread(resourceLockC);
-
-    configService.setFault(ConfigEnum.BUCKET_LOCK_CONFLICT_STOP_FAULT.name(), true);
-    threadA.start();
-    TimeUnit.SECONDS.sleep(1);
-
-    threadB.start();
-    threadB.join();
-    assertTrue("Thread B did get a lock exception", resourceLockB.gotLockException());
-
-    configService.setFault(ConfigEnum.BUCKET_LOCK_CONFLICT_CONTINUE_FAULT.name(), true);
-    threadA.join();
-    assertFalse("Thread A did not get a lock exception", resourceLockA.gotLockException());
-
-    GoogleBucketResource bucketResource = resourceLockA.getBucketResource();
-    bucketResources.add(bucketResource);
-    assertNotNull("Thread A did create the bucket", bucketResource);
-
-    checkBucketExists(bucketResource.getResourceId());
-
-    threadC.start();
-    threadC.join();
-    assertFalse("Thread C did not get a lock exception", resourceLockC.gotLockException());
-    assertNotNull("Thread C did get the bucket", resourceLockC.getBucketResource());
-
-    deleteBucket(bucketResource);
-    checkBucketDeleted(bucketResource.getName(), bucketResource.getResourceId());
-  }
-
-  @Test
-  // this is testing one case of corrupt metadata (i.e. state of the cloud does not match state of
-  // the metadata)
-  // bucket cloud resource exists, but the corresponding bucket_resource metadata row does not
-  public void bucketExistsBeforeMetadataTest() throws Exception {
-    logger.info(
-        "property allowReuseExistingBuckets = {}",
-        bucketResourceUtils.getAllowReuseExistingBuckets(configService));
-
-    String bucketName = "testbucket_bucketexistsbeforemetadatatest";
-    String flightIdA = "bucketExistsBeforeMetadataTestA";
-
-    // create the bucket and metadata
-    GoogleBucketResource bucketResource =
-        createBucket(bucketName, projectResource, GoogleRegion.DEFAULT_GOOGLE_REGION, flightIdA);
-    checkBucketExists(bucketResource.getResourceId());
-
-    // delete the metadata only
-    boolean rowDeleted = resourceDao.deleteBucketMetadata(bucketName, flightIdA);
-    assertTrue("metadata row deleted", rowDeleted);
-
-    // try to fetch the bucket again, check fails with not found exception
-    boolean caughtNotFoundException = false;
-    try {
-      bucketService.getBucketResourceById(bucketResource.getResourceId(), true);
-    } catch (GoogleResourceNotFoundException cmEx) {
-      caughtNotFoundException = true;
-    }
-    assertTrue("fetch failed when metadata does not exist", caughtNotFoundException);
-
-    // set application property allowReuseExistingBuckets=false
-    // try to create bucket again, check fails with corrupt metadata exception
-    bucketResourceUtils.setAllowReuseExistingBuckets(configService, false);
-    String flightIdB = "bucketExistsBeforeMetadataTestB";
-    boolean caughtCorruptMetadataException = false;
-    try {
-      createBucket(bucketName, projectResource, GoogleRegion.DEFAULT_GOOGLE_REGION, flightIdB);
-    } catch (CorruptMetadataException cmEx) {
-      caughtCorruptMetadataException = true;
-    }
-    assertTrue("create failed when cloud resource already exists", caughtCorruptMetadataException);
-
-    // set application property allowReuseExistingBuckets=true
-    // try to create bucket again, check succeeds
-    bucketResourceUtils.setAllowReuseExistingBuckets(configService, true);
-    String flightIdC = "bucketExistsBeforeMetadataTestC";
-    bucketResource =
-        createBucket(bucketName, projectResource, GoogleRegion.DEFAULT_GOOGLE_REGION, flightIdC);
-
-    // check the bucket and metadata exist
-    checkBucketExists(bucketResource.getResourceId());
-
-    // delete the bucket and metadata
-    deleteBucket(bucketResource);
-    checkBucketDeleted(bucketResource.getName(), bucketResource.getResourceId());
-  }
-
-  @Test
-  // this is testing one case of corrupt metadata (i.e. state of the cloud does not match state of
-  // the metadata)
-  // bucket_resource metadata row exists, but the corresponding bucket cloud resource does not
-  public void noBucketButMetadataExistsTest() throws Exception {
-    logger.info(
-        "property allowReuseExistingBuckets = {}",
-        bucketResourceUtils.getAllowReuseExistingBuckets(configService));
-
-    String bucketName = "testbucket_nobucketbutmetadataexiststest";
-    String flightIdA = "noBucketButMetadataExistsTestA";
-
-    // create the bucket and metadata
-    GoogleBucketResource bucketResource =
-        createBucket(bucketName, projectResource, GoogleRegion.DEFAULT_GOOGLE_REGION, flightIdA);
-    checkBucketExists(bucketResource.getResourceId());
-
-    // delete the bucket cloud resource only
-    Bucket bucket = storage.get(bucketName);
-    boolean bucketDeleted = bucket.delete();
-    assertTrue("bucket cloud resource deleted", bucketDeleted);
-
-    // try to fetch the bucket again, check fails with corrupt metadata exception
-    boolean caughtCorruptMetadataException = false;
-    try {
-      bucketService.getBucketResourceById(bucketResource.getResourceId(), true);
-    } catch (CorruptMetadataException cmEx) {
-      caughtCorruptMetadataException = true;
-    }
-    assertTrue("fetch failed when cloud resource does not exist", caughtCorruptMetadataException);
-
-    // try to getOrCreate bucket again, check fails with corrupt metadata exception
-    String flightIdB = "bucketExistsBeforeMetadataTestB";
-    caughtCorruptMetadataException = false;
-    try {
-      createBucket(bucketName, projectResource, GoogleRegion.DEFAULT_GOOGLE_REGION, flightIdB);
-    } catch (CorruptMetadataException cmEx) {
-      caughtCorruptMetadataException = true;
-    }
-    assertTrue(
-        "getOrCreate failed when cloud resource does not exist", caughtCorruptMetadataException);
-
-    // update the metadata to match the cloud state, check that everything is deleted
-    bucketService.updateBucketMetadata(bucketName, null);
-    checkBucketDeleted(bucketResource.getName(), bucketResource.getResourceId());
-  }
-
-  private GoogleBucketResource createBucket(
-      String bucketName,
-      GoogleProjectResource projectResource,
-      GoogleRegion bucketRegion,
-      String flightId)
-      throws InterruptedException {
-
-    GoogleBucketResource bucketResource =
-        bucketService.getOrCreateBucket(bucketName, projectResource, bucketRegion, flightId);
-
-    bucketResources.add(bucketResource);
-    datasetBucketDao.createDatasetBucketLink(datasetId, bucketResource.getResourceId());
-
-    return bucketResource;
-  }
-
-  private void checkBucketExists(UUID bucketResourceId) {
-    // confirm the metadata row is unlocked and the bucket exists
-    GoogleBucketResource bucketResource =
-        bucketService.getBucketResourceById(bucketResourceId, false);
-    assertNotNull("bucket metadata row exists", bucketResource);
-    assertNull("bucket metadata is unlocked", bucketResource.getFlightId());
-
-    Bucket bucket = storage.get(bucketResource.getName());
-    assertNotNull("bucket exists in the cloud", bucket);
-  }
-
-  private void deleteBucket(GoogleBucketResource bucketResource) {
-    // delete the bucket and update the metadata
-    storage.delete(bucketResource.getName());
-    bucketService.updateBucketMetadata(bucketResource.getName(), null);
-    datasetBucketDao.deleteDatasetBucketLink(datasetId, bucketResource.getResourceId());
-  }
-
-  private void checkBucketDeleted(String bucketName, UUID bucketResourceId) {
-    // confirm the bucket and metadata row no longer exist
-    Bucket bucket = storage.get(bucketName);
-    assertNull("bucket no longer exists", bucket);
-
-    boolean exceptionThrown = false;
-    try {
-      GoogleBucketResource bucketResource =
-          bucketService.getBucketResourceById(bucketResourceId, false);
-      logger.info("bucketResource = " + bucketResource);
-    } catch (GoogleResourceNotFoundException grnfEx) {
-      exceptionThrown = true;
-    }
-    assertTrue("bucket metadata row no longer exists", exceptionThrown);
-  }
-
-  private GoogleProjectResource buildProjectResource() throws Exception {
-    String role = "roles/bigquery.jobUser";
-    String stewardsGroupEmail = "group:JadeStewards-dev@dev.test.firecloud.org";
-    List<String> stewardsGroupEmailList = Lists.newArrayList();
-    stewardsGroupEmailList.add(stewardsGroupEmail);
-    Map<String, List<String>> roleToStewardMap = new HashMap<>();
-    roleToStewardMap.put(role, stewardsGroupEmailList);
-
-    // create project metadata
-    return projectService.getOrCreateProject(
-        resourceConfiguration.getSingleDataProjectId(),
-        profile,
-        roleToStewardMap,
-        GoogleRegion.DEFAULT_GOOGLE_REGION);
-  }
+            flightId);
+
+        bucketResources.add(bucketResource);
+        datasetBucketDao.createDatasetBucketLink(datasetId, bucketResource.getResourceId());
+
+        return bucketResource;
+    }
+
+    private void checkBucketExists(UUID bucketResourceId) {
+        // confirm the metadata row is unlocked and the bucket exists
+        GoogleBucketResource bucketResource = bucketService.getBucketResourceById(bucketResourceId, false);
+        assertNotNull("bucket metadata row exists", bucketResource);
+        assertNull("bucket metadata is unlocked", bucketResource.getFlightId());
+
+        Bucket bucket = storage.get(bucketResource.getName());
+        assertNotNull("bucket exists in the cloud", bucket);
+    }
+
+    private void deleteBucket(GoogleBucketResource bucketResource) {
+        // delete the bucket and update the metadata
+        storage.delete(bucketResource.getName());
+        bucketService.updateBucketMetadata(bucketResource.getName(), null);
+        datasetBucketDao.deleteDatasetBucketLink(datasetId, bucketResource.getResourceId());
+    }
+
+    private void checkBucketDeleted(String bucketName, UUID bucketResourceId) {
+        // confirm the bucket and metadata row no longer exist
+        Bucket bucket = storage.get(bucketName);
+        assertNull("bucket no longer exists", bucket);
+
+        boolean exceptionThrown = false;
+        try {
+            GoogleBucketResource bucketResource = bucketService.getBucketResourceById(bucketResourceId, false);
+            logger.info("bucketResource = " + bucketResource);
+        } catch (GoogleResourceNotFoundException grnfEx) {
+            exceptionThrown = true;
+        }
+        assertTrue("bucket metadata row no longer exists", exceptionThrown);
+    }
+
+    private GoogleProjectResource buildProjectResource() throws Exception {
+        String role = "roles/bigquery.jobUser";
+        String stewardsGroupEmail = "group:JadeStewards-dev@dev.test.firecloud.org";
+        List<String> stewardsGroupEmailList = Lists.newArrayList();
+        stewardsGroupEmailList.add(stewardsGroupEmail);
+        Map<String, List<String>> roleToStewardMap = new HashMap<>();
+        roleToStewardMap.put(role, stewardsGroupEmailList);
+
+        // create project metadata
+        return projectService.getOrCreateProject(
+            resourceConfiguration.getSingleDataProjectId(),
+            profile,
+            roleToStewardMap,
+            GoogleRegion.DEFAULT_GOOGLE_REGION);
+    }
+
 }
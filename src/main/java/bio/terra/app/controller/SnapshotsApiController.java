--- conflicted
+++ resolved
@@ -270,13 +270,7 @@
   public ResponseEntity<SnapshotPreviewModel> querySnapshotDataById(
       UUID id, String table, QueryDataRequestModel queryDataRequest) {
     snapshotService.verifySnapshotReadable(id, getAuthenticatedInfo());
-<<<<<<< HEAD
     SqlSortDirection sortDirection = SqlSortDirection.from(queryDataRequest.getDirection());
-=======
-    // TODO: Remove after https://broadworkbench.atlassian.net/browse/DR-2588 is fixed
-    SqlSortDirection sortDirection =
-        Objects.requireNonNullElse(queryDataRequest.getDirection(), SqlSortDirection.ASC);
->>>>>>> ab9f0ef9
     SnapshotPreviewModel previewModel =
         snapshotService.retrievePreview(
             getAuthenticatedInfo(),
@@ -299,14 +293,6 @@
       String sort,
       SqlSortDirectionAscDefault direction,
       String filter) {
-<<<<<<< HEAD
-    snapshotService.verifySnapshotReadable(id, getAuthenticatedInfo());
-    SqlSortDirection sortDirection = SqlSortDirection.from(direction);
-    SnapshotPreviewModel previewModel =
-        snapshotService.retrievePreview(
-            getAuthenticatedInfo(), id, table, limit, offset, sort, sortDirection, filter);
-    return ResponseEntity.ok(previewModel);
-=======
     return querySnapshotDataById(
         id,
         table,
@@ -314,9 +300,8 @@
             .offset(offset)
             .limit(limit)
             .sort(sort)
-            .direction(direction)
+            .direction(SqlSortDirection.from(direction))
             .filter(filter));
->>>>>>> ab9f0ef9
   }
 
   // --snapshot auth domains --

package bio.terra.filesystem;

import bio.terra.category.Connected;
import bio.terra.configuration.ConnectedTestConfiguration;
import bio.terra.fixtures.ConnectedOperations;
import bio.terra.fixtures.JsonLoader;
import bio.terra.fixtures.Names;
import bio.terra.model.BillingProfileModel;
import bio.terra.model.DatasetSummaryModel;
import bio.terra.model.ErrorModel;
import bio.terra.model.FSObjectModel;
import bio.terra.model.FileLoadModel;
import bio.terra.resourcemanagement.service.google.GoogleResourceConfiguration;
import bio.terra.service.DrsIdService;
import bio.terra.service.SamClientService;
import bio.terra.service.dataproject.DataLocationSelector;
import com.fasterxml.jackson.databind.ObjectMapper;
import org.junit.After;
import org.junit.Before;
import org.junit.Test;
import org.junit.experimental.categories.Category;
import org.junit.runner.RunWith;
import org.springframework.beans.factory.annotation.Autowired;
import org.springframework.boot.test.autoconfigure.web.servlet.AutoConfigureMockMvc;
import org.springframework.boot.test.context.SpringBootTest;
import org.springframework.boot.test.mock.mockito.MockBean;
import org.springframework.boot.test.mock.mockito.SpyBean;
import org.springframework.http.HttpStatus;
import org.springframework.http.MediaType;
import org.springframework.mock.web.MockHttpServletResponse;
import org.springframework.test.context.ActiveProfiles;
import org.springframework.test.context.junit4.SpringRunner;
import org.springframework.test.web.servlet.MockMvc;
import org.springframework.test.web.servlet.MvcResult;

import java.net.URI;
import java.util.UUID;

import static org.hamcrest.CoreMatchers.containsString;
import static org.hamcrest.CoreMatchers.equalTo;
import static org.junit.Assert.assertThat;
import static org.junit.Assert.assertTrue;
import static org.mockito.ArgumentMatchers.any;
import static org.mockito.Mockito.doReturn;
import static org.springframework.test.web.servlet.request.MockMvcRequestBuilders.get;
import static org.springframework.test.web.servlet.result.MockMvcResultMatchers.content;

@RunWith(SpringRunner.class)
@SpringBootTest
@AutoConfigureMockMvc
@ActiveProfiles({"google", "connectedtest"})
@Category(Connected.class)
public class FileOperationTest {
    @Autowired private MockMvc mvc;
    @Autowired private ObjectMapper objectMapper;
    @Autowired private JsonLoader jsonLoader;
    @Autowired private ConnectedTestConfiguration testConfig;
    @Autowired private DrsIdService drsService;
    @Autowired private GoogleResourceConfiguration googleResourceConfiguration;
    @Autowired private ConnectedOperations connectedOperations;

    @MockBean
    private SamClientService samService;

    @SpyBean
    private DataLocationSelector dataLocationSelector;

    private int validFileCounter;

    @Before
    public void setup() throws Exception {
        // Setup mock sam service
        connectedOperations.stubOutSamCalls(samService);
        validFileCounter = 0;
    }

    @After
    public void teardown() throws Exception {
        connectedOperations.teardown();
    }

    private static String testDescription = "test file description";
    private static String testMimeType = "application/pdf";
    private static String testPdfFile = "File Design Notes.pdf";

    @Test
    public void fileOperationsTest() throws Exception {
        String coreBillingAccountId = googleResourceConfiguration.getCoreBillingAccount();
        BillingProfileModel profileModel = connectedOperations.createProfileForAccount(coreBillingAccountId);
        DatasetSummaryModel datasetSummary = connectedOperations.createDatasetWithFlight(profileModel,
            "snapshot-test-dataset.json");
        FileLoadModel fileLoadModel = makeFileLoad(profileModel.getId());

        FSObjectModel fileModel = connectedOperations.ingestFileSuccess(datasetSummary.getId(), fileLoadModel);
        assertThat("file path matches", fileModel.getPath(), equalTo(fileLoadModel.getTargetPath()));

        // Change the data location selector, verify that we can still delete the file
        String newBucketName = "bucket-" + UUID.randomUUID().toString();
        doReturn(newBucketName).when(dataLocationSelector).bucketForFile(any());
        connectedOperations.deleteTestFile(datasetSummary.getId(), fileModel.getObjectId());
        fileModel = connectedOperations.ingestFileSuccess(datasetSummary.getId(), fileLoadModel);
        assertThat("file path reflects new bucket location",
            fileModel.getFileDetail().getAccessUrl(),
            containsString(newBucketName));
        // Track the bucket so connected ops can remove it on teardown
        connectedOperations.addBucket(newBucketName);

        // lookup the file we just created
        String url = "/api/repository/v1/datasets/" + datasetSummary.getId() + "/files/" + fileModel.getObjectId();
        MvcResult result = mvc.perform(get(url))
            .andExpect(content().contentType(MediaType.APPLICATION_JSON_UTF8_VALUE))
            .andReturn();
        MockHttpServletResponse response = result.getResponse();
        assertThat("Lookup file succeeds", HttpStatus.valueOf(response.getStatus()), equalTo(HttpStatus.OK));

        FSObjectModel lookupModel = objectMapper.readValue(response.getContentAsString(), FSObjectModel.class);
        assertTrue("Ingest file equals lookup file", lookupModel.equals(fileModel));

        // Error: Duplicate target file
        ErrorModel errorModel = connectedOperations.ingestFileFailure(datasetSummary.getId(), fileLoadModel);
        assertThat("duplicate file error", errorModel.getMessage(),
            containsString("already exists"));

        // Lookup the file by path
        url = "/api/repository/v1/datasets/" + datasetSummary.getId() +
            "/filesystem/objects?path=" + fileModel.getPath();
        result = mvc.perform(get(url))
            .andExpect(content().contentType(MediaType.APPLICATION_JSON_UTF8_VALUE))
            .andReturn();
        response = result.getResponse();
        assertThat("Lookup file by path succeeds", HttpStatus.valueOf(response.getStatus()), equalTo(HttpStatus.OK));
        lookupModel = objectMapper.readValue(response.getContentAsString(), FSObjectModel.class);
        assertTrue("Ingest file equals lookup file", lookupModel.equals(fileModel));

        // Delete the file and we should be able to create it successfully again
        connectedOperations.deleteTestFile(datasetSummary.getId(), fileModel.getObjectId());
        fileModel = connectedOperations.ingestFileSuccess(datasetSummary.getId(), fileLoadModel);
        assertThat("file path matches", fileModel.getPath(), equalTo(fileLoadModel.getTargetPath()));

        // Change the data location selector, verify that we can still delete the file
        String newBucketName = "bucket-" + UUID.randomUUID().toString();
        doReturn(newBucketName).when(dataLocationSelector).bucketForFile(any());
        connectedOperations.deleteTestFile(datasetSummary.getId(), fileModel.getObjectId());
        fileModel = connectedOperations.ingestFileSuccess(datasetSummary.getId(), fileLoadModel);
        assertThat("file path reflects new bucket location",
            fileModel.getFileDetail().getAccessUrl(),
            containsString(newBucketName));
        // Track the bucket so connected ops can remove it on teardown
        connectedOperations.addBucket(newBucketName);

        // Error: Non-existent source file
        String badfile = "/I am not a file";
        URI uribadfile = new URI("gs",
            testConfig.getIngestbucket(),
            badfile,
            null,
            null);
        String badPath = "/dd/files/" + Names.randomizeName("dir") + badfile;

        fileLoadModel = new FileLoadModel()
            .profileId(profileModel.getId())
            .sourcePath(uribadfile.toString())
            .description(testDescription)
            .mimeType(testMimeType)
            .targetPath(badPath);

        errorModel = connectedOperations.ingestFileFailure(datasetSummary.getId(), fileLoadModel);
        assertThat("source file does not exist", errorModel.getMessage(),
            containsString("file not found"));

        // Error: Invalid gs path - case 1: not gs
        fileLoadModel = new FileLoadModel()
            .profileId(profileModel.getId())
            .sourcePath("http://jade_notabucket/foo/bar.txt")
            .description(testDescription)
            .mimeType(testMimeType)
            .targetPath(makeValidUniqueFilePath());

        errorModel = connectedOperations.ingestFileFailure(datasetSummary.getId(), fileLoadModel);
        assertThat("Not a gs schema", errorModel.getMessage(),
            containsString("not a gs"));

        // Error: Invalid gs path - case 2: invalid bucket name
        fileLoadModel = new FileLoadModel()
            .profileId(profileModel.getId())
            .sourcePath("gs://jade_notabucket:1234/foo/bar.txt")
            .description(testDescription)
            .mimeType(testMimeType)
            .targetPath(makeValidUniqueFilePath());

        errorModel = connectedOperations.ingestFileFailure(datasetSummary.getId(), fileLoadModel);
        assertThat("Invalid bucket name", errorModel.getMessage(),
            containsString("Invalid bucket name"));

        // Error: Invalid gs path - case 3: no bucket or path
        fileLoadModel = new FileLoadModel()
            .profileId(profileModel.getId())
            .sourcePath("gs:///")
            .description(testDescription)
            .mimeType(testMimeType)
            .targetPath(makeValidUniqueFilePath());

        errorModel = connectedOperations.ingestFileFailure(datasetSummary.getId(), fileLoadModel);
        assertThat("No bucket or path", errorModel.getMessage(),
            containsString("gs path"));
    }

    private String makeValidUniqueFilePath() {
        validFileCounter++;
        return String.format("/dd/files/foo/ValidFileName%d.pdf", validFileCounter);
    }

    private FileLoadModel makeFileLoad(String profileId) throws Exception {
        String targetDir = Names.randomizeName("dir");
        URI uri = new URI("gs",
            testConfig.getIngestbucket(),
            "/files/" + testPdfFile,
            null,
            null);
        String targetPath = "/dd/files/" + targetDir + "/" + testPdfFile;

        return new FileLoadModel()
            .sourcePath(uri.toString())
            .description(testDescription)
            .mimeType(testMimeType)
            .targetPath(targetPath)
            .profileId(profileId);
<<<<<<< HEAD
=======

        return fileLoadModel;
>>>>>>> 2978c0f0
    }

}<|MERGE_RESOLUTION|>--- conflicted
+++ resolved
@@ -137,17 +137,6 @@
         fileModel = connectedOperations.ingestFileSuccess(datasetSummary.getId(), fileLoadModel);
         assertThat("file path matches", fileModel.getPath(), equalTo(fileLoadModel.getTargetPath()));
 
-        // Change the data location selector, verify that we can still delete the file
-        String newBucketName = "bucket-" + UUID.randomUUID().toString();
-        doReturn(newBucketName).when(dataLocationSelector).bucketForFile(any());
-        connectedOperations.deleteTestFile(datasetSummary.getId(), fileModel.getObjectId());
-        fileModel = connectedOperations.ingestFileSuccess(datasetSummary.getId(), fileLoadModel);
-        assertThat("file path reflects new bucket location",
-            fileModel.getFileDetail().getAccessUrl(),
-            containsString(newBucketName));
-        // Track the bucket so connected ops can remove it on teardown
-        connectedOperations.addBucket(newBucketName);
-
         // Error: Non-existent source file
         String badfile = "/I am not a file";
         URI uribadfile = new URI("gs",
@@ -225,11 +214,6 @@
             .mimeType(testMimeType)
             .targetPath(targetPath)
             .profileId(profileId);
-<<<<<<< HEAD
-=======
-
-        return fileLoadModel;
->>>>>>> 2978c0f0
     }
 
 }
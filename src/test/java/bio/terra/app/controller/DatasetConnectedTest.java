package bio.terra.app.controller;

import bio.terra.common.TestUtils;
import bio.terra.common.category.Connected;
import bio.terra.common.fixtures.ConnectedOperations;
import bio.terra.common.fixtures.JsonLoader;
import bio.terra.common.fixtures.Names;
import bio.terra.common.fixtures.ProfileFixtures;
import bio.terra.model.DatasetRequestModel;
import bio.terra.model.DatasetSummaryModel;
<<<<<<< HEAD
import bio.terra.model.ErrorModel;
=======
import bio.terra.model.DeleteResponseModel;
>>>>>>> 0ca19a15
import bio.terra.service.iam.IamService;
import bio.terra.service.resourcemanagement.BillingProfile;
import bio.terra.service.resourcemanagement.ProfileDao;
import bio.terra.service.resourcemanagement.google.GoogleResourceConfiguration;
<<<<<<< HEAD
import com.fasterxml.jackson.databind.ObjectMapper;
import org.apache.commons.lang3.StringUtils;
import org.junit.After;
import org.junit.Before;
=======
>>>>>>> 0ca19a15
import org.junit.Test;
import org.junit.experimental.categories.Category;
import org.junit.runner.RunWith;
import org.springframework.beans.factory.annotation.Autowired;
import org.springframework.boot.test.autoconfigure.web.servlet.AutoConfigureMockMvc;
import org.springframework.boot.test.context.SpringBootTest;
import org.springframework.boot.test.mock.mockito.MockBean;
import org.springframework.http.HttpStatus;
import org.springframework.http.MediaType;
import org.springframework.mock.web.MockHttpServletResponse;
import org.springframework.test.context.ActiveProfiles;
import org.springframework.test.context.junit4.SpringRunner;
import org.springframework.test.web.servlet.MockMvc;
import org.springframework.test.web.servlet.MvcResult;
import org.springframework.test.web.servlet.ResultMatcher;

import java.util.UUID;

import static org.hamcrest.CoreMatchers.containsString;
import static org.hamcrest.Matchers.equalTo;
import static org.junit.Assert.assertFalse;
import static org.junit.Assert.assertThat;
import static org.junit.Assert.assertTrue;
import static org.springframework.test.web.servlet.request.MockMvcRequestBuilders.delete;
import static org.springframework.test.web.servlet.request.MockMvcRequestBuilders.post;
import static org.springframework.test.web.servlet.result.MockMvcResultMatchers.status;

@RunWith(SpringRunner.class)
@SpringBootTest
@AutoConfigureMockMvc
@ActiveProfiles({"google", "connectedtest"})
@Category(Connected.class)
public class DatasetConnectedTest {
    @Autowired private MockMvc mvc;
    @Autowired private JsonLoader jsonLoader;
    @Autowired private ProfileDao profileDao;
    @Autowired private GoogleResourceConfiguration googleResourceConfiguration;
    @Autowired private ConnectedOperations connectedOperations;

    @MockBean private IamService samService;

    private BillingProfile billingProfile;

    @Before
    public void setup() throws Exception {
        connectedOperations.stubOutSamCalls(samService);
        billingProfile = ProfileFixtures.billingProfileForAccount(googleResourceConfiguration.getCoreBillingAccount());
        UUID profileId = profileDao.createBillingProfile(billingProfile);
        billingProfile.id(profileId);
    }

    @After
    public void tearDown() throws Exception {
        profileDao.deleteBillingProfileById(billingProfile.getId());
    }

    @Test
    public void testCreateOmopDataset() throws Exception {
        DatasetRequestModel datasetRequest = jsonLoader.loadObject("it-dataset-omop.json", DatasetRequestModel.class);
        datasetRequest
            .name(Names.randomizeName(datasetRequest.getName()))
            .defaultProfileId(billingProfile.getId().toString());

        MockHttpServletResponse response = createDataset(datasetRequest, status().isCreated());
        assertThat("create omop dataset successfully", response.getStatus(), equalTo(HttpStatus.CREATED.value()));
        DatasetSummaryModel datasetSummaryModel =
            objectMapper.readValue(response.getContentAsString(), DatasetSummaryModel.class);

        response = deleteDataset(datasetSummaryModel.getId());
        checkDeleteSuccessful(response);
    }

    @Test
    public void testDuplicateName() throws Exception {
        // create a dataset and check that it succeeds
        DatasetRequestModel datasetRequest = jsonLoader
            .loadObject("snapshot-test-dataset.json", DatasetRequestModel.class);
        datasetRequest
            .name(Names.randomizeName(datasetRequest.getName()))
            .defaultProfileId(billingProfile.getId().toString());

        MockHttpServletResponse response = createDataset(datasetRequest, status().isCreated());
        assertThat("created test dataset successfully", response.getStatus(), equalTo(HttpStatus.CREATED.value()));
        DatasetSummaryModel datasetSummaryModel =
            objectMapper.readValue(response.getContentAsString(), DatasetSummaryModel.class);

        // try to create the same dataset again and check that it fails
        response = createDataset(datasetRequest, status().is4xxClientError());
        assertThat("duplicate create dataset failed", response.getStatus(),
            equalTo(HttpStatus.BAD_REQUEST.value()));
        ErrorModel errorModel = checkResponseIsError(response);
        assertThat(errorModel.getMessage(),
            containsString("Dataset already exists"));

        // delete the dataset
        response = deleteDataset(datasetSummaryModel.getId());
        checkDeleteSuccessful(response);
    }

    private MockHttpServletResponse createDataset(DatasetRequestModel datasetRequest, ResultMatcher expectedStatus)
        throws Exception {
        MvcResult result = mvc.perform(post("/api/repository/v1/datasets")
            .contentType(MediaType.APPLICATION_JSON)
<<<<<<< HEAD
            .content(objectMapper.writeValueAsString(datasetRequest)))
            .andExpect(expectedStatus)
            .andReturn();
        return result.getResponse();
    }

    private MockHttpServletResponse deleteDataset(String datasetId) throws Exception {
        MvcResult result = mvc.perform(delete("/api/repository/v1/datasets/" + datasetId)).andReturn();
        return result.getResponse();
    }
=======
            .content(TestUtils.mapToJson(datasetRequest)))
            .andExpect(status().isCreated())
            .andReturn();
        MockHttpServletResponse response = result.getResponse();
        assertThat("create omop dataset successfully", response.getStatus(), equalTo(HttpStatus.CREATED.value()));
        DatasetSummaryModel datasetSummaryModel =
            TestUtils.mapFromJson(response.getContentAsString(), DatasetSummaryModel.class);
>>>>>>> 0ca19a15

    private void checkDeleteSuccessful(MockHttpServletResponse deleteResponse) throws Exception {
        assertThat("deleted dataset successfully", deleteResponse.getStatus(), equalTo(HttpStatus.OK.value()));
        DeleteResponseModel responseModel =
<<<<<<< HEAD
            objectMapper.readValue(deleteResponse.getContentAsString(), DeleteResponseModel.class);
=======
            TestUtils.mapFromJson(response.getContentAsString(), DeleteResponseModel.class);
>>>>>>> 0ca19a15
        assertTrue("Valid delete response object state enumeration",
            (responseModel.getObjectState() == DeleteResponseModel.ObjectStateEnum.DELETED ||
                responseModel.getObjectState() == DeleteResponseModel.ObjectStateEnum.NOT_FOUND));
    }

    private ErrorModel checkResponseIsError(MockHttpServletResponse response) throws Exception {
        String responseBody = response.getContentAsString();
        HttpStatus responseStatus = HttpStatus.valueOf(response.getStatus());
        assertFalse("Expect HTTP failure status", responseStatus.is2xxSuccessful());

        assertTrue("Error model was returned on failure",
            StringUtils.contains(responseBody, "message"));

        return objectMapper.readValue(responseBody, ErrorModel.class);
    }
}<|MERGE_RESOLUTION|>--- conflicted
+++ resolved
@@ -8,22 +8,15 @@
 import bio.terra.common.fixtures.ProfileFixtures;
 import bio.terra.model.DatasetRequestModel;
 import bio.terra.model.DatasetSummaryModel;
-<<<<<<< HEAD
 import bio.terra.model.ErrorModel;
-=======
 import bio.terra.model.DeleteResponseModel;
->>>>>>> 0ca19a15
 import bio.terra.service.iam.IamService;
 import bio.terra.service.resourcemanagement.BillingProfile;
 import bio.terra.service.resourcemanagement.ProfileDao;
 import bio.terra.service.resourcemanagement.google.GoogleResourceConfiguration;
-<<<<<<< HEAD
-import com.fasterxml.jackson.databind.ObjectMapper;
 import org.apache.commons.lang3.StringUtils;
 import org.junit.After;
 import org.junit.Before;
-=======
->>>>>>> 0ca19a15
 import org.junit.Test;
 import org.junit.experimental.categories.Category;
 import org.junit.runner.RunWith;
@@ -90,7 +83,7 @@
         MockHttpServletResponse response = createDataset(datasetRequest, status().isCreated());
         assertThat("create omop dataset successfully", response.getStatus(), equalTo(HttpStatus.CREATED.value()));
         DatasetSummaryModel datasetSummaryModel =
-            objectMapper.readValue(response.getContentAsString(), DatasetSummaryModel.class);
+            TestUtils.mapFromJson(response.getContentAsString(), DatasetSummaryModel.class);
 
         response = deleteDataset(datasetSummaryModel.getId());
         checkDeleteSuccessful(response);
@@ -108,7 +101,7 @@
         MockHttpServletResponse response = createDataset(datasetRequest, status().isCreated());
         assertThat("created test dataset successfully", response.getStatus(), equalTo(HttpStatus.CREATED.value()));
         DatasetSummaryModel datasetSummaryModel =
-            objectMapper.readValue(response.getContentAsString(), DatasetSummaryModel.class);
+            TestUtils.mapFromJson(response.getContentAsString(), DatasetSummaryModel.class);
 
         // try to create the same dataset again and check that it fails
         response = createDataset(datasetRequest, status().is4xxClientError());
@@ -127,10 +120,13 @@
         throws Exception {
         MvcResult result = mvc.perform(post("/api/repository/v1/datasets")
             .contentType(MediaType.APPLICATION_JSON)
-<<<<<<< HEAD
-            .content(objectMapper.writeValueAsString(datasetRequest)))
-            .andExpect(expectedStatus)
+            .content(TestUtils.mapToJson(datasetRequest)))
+            .andExpect(status().isCreated())
             .andReturn();
+        MockHttpServletResponse response = result.getResponse();
+        assertThat("create omop dataset successfully", response.getStatus(), equalTo(HttpStatus.CREATED.value()));
+//        DatasetSummaryModel datasetSummaryModel =
+//            TestUtils.mapFromJson(response.getContentAsString(), DatasetSummaryModel.class);
         return result.getResponse();
     }
 
@@ -138,24 +134,11 @@
         MvcResult result = mvc.perform(delete("/api/repository/v1/datasets/" + datasetId)).andReturn();
         return result.getResponse();
     }
-=======
-            .content(TestUtils.mapToJson(datasetRequest)))
-            .andExpect(status().isCreated())
-            .andReturn();
-        MockHttpServletResponse response = result.getResponse();
-        assertThat("create omop dataset successfully", response.getStatus(), equalTo(HttpStatus.CREATED.value()));
-        DatasetSummaryModel datasetSummaryModel =
-            TestUtils.mapFromJson(response.getContentAsString(), DatasetSummaryModel.class);
->>>>>>> 0ca19a15
 
     private void checkDeleteSuccessful(MockHttpServletResponse deleteResponse) throws Exception {
         assertThat("deleted dataset successfully", deleteResponse.getStatus(), equalTo(HttpStatus.OK.value()));
         DeleteResponseModel responseModel =
-<<<<<<< HEAD
-            objectMapper.readValue(deleteResponse.getContentAsString(), DeleteResponseModel.class);
-=======
-            TestUtils.mapFromJson(response.getContentAsString(), DeleteResponseModel.class);
->>>>>>> 0ca19a15
+            TestUtils.mapFromJson(deleteResponse.getContentAsString(), DeleteResponseModel.class);
         assertTrue("Valid delete response object state enumeration",
             (responseModel.getObjectState() == DeleteResponseModel.ObjectStateEnum.DELETED ||
                 responseModel.getObjectState() == DeleteResponseModel.ObjectStateEnum.NOT_FOUND));
@@ -169,6 +152,6 @@
         assertTrue("Error model was returned on failure",
             StringUtils.contains(responseBody, "message"));
 
-        return objectMapper.readValue(responseBody, ErrorModel.class);
+        return TestUtils.mapFromJson(responseBody, ErrorModel.class);
     }
 }
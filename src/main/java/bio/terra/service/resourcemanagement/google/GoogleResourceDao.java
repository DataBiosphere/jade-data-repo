package bio.terra.service.resourcemanagement.google;

import bio.terra.common.DaoKeyHolder;
import bio.terra.service.filedata.google.gcs.GcsConfiguration;
import bio.terra.service.profile.exception.ProfileInUseException;
import bio.terra.service.resourcemanagement.exception.GoogleResourceException;
import bio.terra.service.resourcemanagement.exception.GoogleResourceNotFoundException;
import bio.terra.service.snapshot.exception.CorruptMetadataException;
import org.slf4j.Logger;
import org.slf4j.LoggerFactory;
import org.springframework.beans.factory.annotation.Autowired;
import org.springframework.jdbc.core.namedparam.MapSqlParameterSource;
import org.springframework.jdbc.core.namedparam.NamedParameterJdbcTemplate;
import org.springframework.stereotype.Repository;
import org.springframework.transaction.annotation.Isolation;
import org.springframework.transaction.annotation.Propagation;
import org.springframework.transaction.annotation.Transactional;

import java.sql.SQLException;
import java.util.List;
import java.util.UUID;
import java.util.stream.Collectors;

@Repository
public class GoogleResourceDao {
    private static final Logger logger = LoggerFactory.getLogger(GoogleResourceDao.class);
    private final NamedParameterJdbcTemplate jdbcTemplate;
    private final String defaultRegion;

    private static final String sqlProjectRetrieve = "SELECT id, google_project_id, google_project_number, profile_id" +
        " FROM project_resource";
    private static final String sqlProjectRetrieveById = sqlProjectRetrieve +
        " WHERE marked_for_delete = false AND id = :id";
    private static final String sqlProjectRetrieveByProjectId = sqlProjectRetrieve +
        " WHERE marked_for_delete = false AND google_project_id = :google_project_id";
    private static final String sqlProjectRetrieveByIdForDelete = sqlProjectRetrieve +
        " WHERE marked_for_delete = true AND id = :id";

    private static final String sqlBucketRetrieve =
        "SELECT p.id AS project_resource_id, google_project_id, google_project_number, profile_id," +
            " b.id AS bucket_resource_id, name, region, flightid" +
            " FROM bucket_resource b JOIN project_resource p ON b.project_resource_id = p.id " +
            " WHERE b.marked_for_delete = false";
    private static final String sqlBucketRetrievedById = sqlBucketRetrieve + " AND b.id = :id";
    private static final String sqlBucketRetrievedByName = sqlBucketRetrieve + " AND b.name = :name";

    // Given a profile id, compute the count of all references to projects associated with the profile
    private static final String sqlProfileProjectRefs =
        "SELECT pid, dscnt + sncnt + bkcnt AS refcnt FROM " +
            " (SELECT" +
            "  project_resource.id AS pid," +
            "  (SELECT COUNT(*) FROM dataset WHERE dataset.project_resource_id = project_resource.id) AS dscnt," +
            "  (SELECT COUNT(*) FROM snapshot WHERE snapshot.project_resource_id = project_resource.id) AS sncnt," +
            "  (SELECT count(*) FROM bucket_resource, dataset_bucket" +
            "    WHERE bucket_resource.project_resource_id = project_resource.id" +
            "    AND bucket_resource.id = dataset_bucket.bucket_resource_id" +
            "    AND dataset_bucket.successful_ingests > 0) AS bkcnt" +
            " FROM project_resource" +
            " WHERE project_resource.profile_id = :profile_id) AS X";

    // Class for collecting results from the above query
    private static class ProjectRefs {
        private UUID projectId;
        private long refCount;

        public UUID getProjectId() {
            return projectId;
        }

        public ProjectRefs projectId(UUID projectId) {
            this.projectId = projectId;
            return this;
        }

        public long getRefCount() {
            return refCount;
        }

        public ProjectRefs refCount(long refCount) {
            this.refCount = refCount;
            return this;
        }
    }

    @Autowired
    public GoogleResourceDao(NamedParameterJdbcTemplate jdbcTemplate,
                             GcsConfiguration gcsConfiguration) throws SQLException {
        this.jdbcTemplate = jdbcTemplate;
        this.defaultRegion = gcsConfiguration.getRegion();
    }

    // -- project resource methods --

    @Transactional(propagation = Propagation.REQUIRED, isolation = Isolation.SERIALIZABLE)
    public UUID createProject(GoogleProjectResource project) {
        String sql = "INSERT INTO project_resource " +
            "(google_project_id, google_project_number, profile_id) VALUES " +
            "(:google_project_id, :google_project_number, :profile_id)";
        MapSqlParameterSource params = new MapSqlParameterSource()
            .addValue("google_project_id", project.getGoogleProjectId())
            .addValue("google_project_number", project.getGoogleProjectNumber())
            .addValue("profile_id", project.getProfileId());
        DaoKeyHolder keyHolder = new DaoKeyHolder();
        jdbcTemplate.update(sql, params, keyHolder);
        return keyHolder.getId();
    }

    @Transactional(propagation = Propagation.REQUIRED, readOnly = true)
    public GoogleProjectResource retrieveProjectById(UUID id) {
        MapSqlParameterSource params = new MapSqlParameterSource().addValue("id", id);
        return retrieveProjectBy(sqlProjectRetrieveById, params);
    }

    @Transactional(propagation = Propagation.REQUIRED, readOnly = true)
    public GoogleProjectResource retrieveProjectByGoogleProjectId(String googleProjectId) {
        MapSqlParameterSource params =
            new MapSqlParameterSource().addValue("google_project_id", googleProjectId);
        return retrieveProjectBy(sqlProjectRetrieveByProjectId, params);
    }
    @Transactional(propagation = Propagation.REQUIRED, readOnly = true)
    public GoogleProjectResource retrieveProjectByIdForDelete(UUID id) {
        MapSqlParameterSource params = new MapSqlParameterSource().addValue("id", id);
        return retrieveProjectBy(sqlProjectRetrieveByIdForDelete, params);
    }

    // NOTE: This method is currently only used from tests
    @Transactional(propagation = Propagation.REQUIRED, isolation = Isolation.SERIALIZABLE)
    public void deleteProject(UUID id) {
        String sql = "DELETE FROM project_resource WHERE id = :id";
        MapSqlParameterSource params = new MapSqlParameterSource().addValue("id", id);
        int rowsAffected = jdbcTemplate.update(sql, params);
        logger.info("Project resource {} was {}", id, (rowsAffected > 0 ? "deleted" : "not found"));
    }

    @Transactional(propagation = Propagation.REQUIRED, isolation = Isolation.SERIALIZABLE)
    public List<UUID> markUnusedProjectsForDelete(UUID profileId) {
        // Collect all projects related to the incoming profile and compute the number of references
        // on those projects. Note that so long as we use the one project profile data location selector
        // there will never be more than one project. The code will support the case where that relationship
        // is different.
        MapSqlParameterSource params = new MapSqlParameterSource().addValue("profile_id", profileId);
        List<ProjectRefs> projectRefs = jdbcTemplate.query(sqlProfileProjectRefs, params,
            (rs, rowNum) -> new ProjectRefs()
                .projectId(rs.getObject("pid", UUID.class))
                .refCount(rs.getLong("refcnt")));

        // If the profile is in use by any project, we bail here.
<<<<<<< HEAD
        long totalRefs = projectRefs.stream().mapToLong(ProjectRefs::getRefCount).sum();
        logger.info("Profile {} has {} projects with the total of {} references",
            profileId, projectRefs.size(), totalRefs);

        if (0 < totalRefs) {
=======
        if (0 < projectRefs.stream().mapToLong(ProjectRefs::getRefCount).sum()) {
>>>>>>> 494dc9eb
            throw new ProfileInUseException("Profile is in use and cannot be deleted");
        }

        // Common variables for marking projects and buckets for delete.
        List<UUID> projectIds = projectRefs.stream().map(ProjectRefs::getProjectId).collect(Collectors.toList());
        if (projectIds.size() > 0) {
            MapSqlParameterSource markParams = new MapSqlParameterSource().addValue("project_ids", projectIds);

            final String sqlMarkProjects = "UPDATE project_resource SET marked_for_delete = true" +
                " WHERE id IN (:project_ids)";
            jdbcTemplate.update(sqlMarkProjects, markParams);

            final String sqlMarkBuckets = "UPDATE bucket_resource SET marked_for_delete = true" +
                " WHERE project_resource_id IN (:project_ids)";
            jdbcTemplate.update(sqlMarkBuckets, markParams);
        }

        return projectIds;
    }

    @Transactional(propagation = Propagation.REQUIRED, isolation = Isolation.SERIALIZABLE)
    public void deleteProjectMetadata(List<UUID> projectIds) {
        if (projectIds.size() > 0) {
            MapSqlParameterSource markParams = new MapSqlParameterSource().addValue("project_ids", projectIds);

            // Delete the buckets
            final String sqlMarkBuckets = "DELETE FROM bucket_resource WHERE project_resource_id IN (:project_ids)";
            jdbcTemplate.update(sqlMarkBuckets, markParams);

            // Delete the projects
            final String sqlMarkProjects = "DELETE FROM project_resource WHERE id IN (:project_ids)";
            jdbcTemplate.update(sqlMarkProjects, markParams);
        }
    }

    private GoogleProjectResource retrieveProjectBy(String sql, MapSqlParameterSource params) {
        List<GoogleProjectResource> projectList = retrieveProjectListBy(sql, params);
        if (projectList.size() == 0) {
            throw new GoogleResourceNotFoundException("Project not found");
        }
        if (projectList.size() > 1) {
            throw new CorruptMetadataException("Found more than one result for project resource: " +
                projectList.get(0).getGoogleProjectId());
        }
        return projectList.get(0);
    }

    private List<GoogleProjectResource> retrieveProjectListBy(String sql, MapSqlParameterSource params) {
        return jdbcTemplate.query(sql, params, (rs, rowNum) -> new GoogleProjectResource()
            .id(rs.getObject("id", UUID.class))
            .profileId(rs.getObject("profile_id", UUID.class))
            .googleProjectId(rs.getString("google_project_id"))
            .googleProjectNumber(rs.getString("google_project_number")));
    }

    // -- bucket resource methods --

    /**
     * Insert a new row into the bucket_resource metadata table and give the provided flight the lock by setting the
     * flightid column. If there already exists a row with this bucket name, return null instead of throwing an
     * exception.
     * c     * @return a GoogleBucketResource if the insert succeeded, null otherwise
     */
    @Transactional(propagation = Propagation.REQUIRED, isolation = Isolation.SERIALIZABLE)
    public GoogleBucketResource createAndLockBucket(String bucketName,
                                                    String region,
                                                    GoogleProjectResource projectResource,
                                                    String flightId) {
        // Put an end to serialization errors here. We only come through here if we really need to create
        // the bucket, so this is not on the path of most bucket lookups.
        jdbcTemplate.getJdbcTemplate().execute("LOCK TABLE bucket_resource IN EXCLUSIVE MODE");

        String sql = "INSERT INTO bucket_resource (project_resource_id, name, region, flightid) VALUES " +
            "(:project_resource_id, :name, :region, :flightid) " +
            "ON CONFLICT ON CONSTRAINT bucket_resource_name_key DO NOTHING";
        MapSqlParameterSource params = new MapSqlParameterSource()
            .addValue("project_resource_id", projectResource.getId())
            .addValue("name", bucketName)
            .addValue("region", region)
            .addValue("flightid", flightId);
        DaoKeyHolder keyHolder = new DaoKeyHolder();

        int numRowsUpdated = jdbcTemplate.update(sql, params, keyHolder);
        if (numRowsUpdated == 1) {
            return new GoogleBucketResource()
                .resourceId(keyHolder.getId())
                .flightId(flightId)
                .profileId(projectResource.getProfileId())
                .projectResource(projectResource)
                .name(bucketName);
        } else {
            return null;
        }
    }

    /**
     * Unlock an existing bucket_resource metadata row, by setting flightid = NULL.
     * Only the flight that currently holds the lock can unlock the row.
     * The lock may not be held - that is not an error
     *
     * @param bucketName bucket to unlock
     * @param flightId   flight trying to unlock it
     */
    @Transactional(propagation = Propagation.REQUIRED, isolation = Isolation.SERIALIZABLE)
    public void unlockBucket(String bucketName, String flightId) {
        String sql = "UPDATE bucket_resource SET flightid = NULL " +
            "WHERE name = :name AND flightid = :flightid";
        MapSqlParameterSource params = new MapSqlParameterSource()
            .addValue("name", bucketName)
            .addValue("flightid", flightId);
        int numRowsUpdated = jdbcTemplate.update(sql, params);
        logger.info("Bucket {} was {}", bucketName, (numRowsUpdated > 0 ? "unlocked" : "not locked"));
    }

    /**
     * Fetch an existing bucket_resource metadata row using the name amd project id.
     * This method expects that there is exactly one row matching the provided name and project id.
     *
     * @param bucketName         name of the bucket
     * @param requestedProjectId projectId in which we are searching for the bucket
     * @return a reference to the bucket as a POJO GoogleBucketResource or null if not found
     * @throws GoogleResourceException  if the bucket matches, but is in the wrong project
     * @throws CorruptMetadataException if multiple buckets have the same name
     */
    @Transactional(propagation = Propagation.REQUIRED, readOnly = true)
    public GoogleBucketResource getBucket(String bucketName, UUID requestedProjectId) {
        MapSqlParameterSource params = new MapSqlParameterSource().addValue("name", bucketName);
        GoogleBucketResource bucketResource = retrieveBucketBy(sqlBucketRetrievedByName, params);
        if (bucketResource == null) {
            return null;
        }

        UUID foundProjectId = bucketResource.getProjectResource().getId();
        if (!foundProjectId.equals(requestedProjectId)) {
            // there is a bucket with this name in our metadata, but it's for a different project
            throw new GoogleResourceException(
                String.format("A bucket with this name already exists for a different project: %s, %s",
                    bucketName, requestedProjectId));
        }

        return bucketResource;
    }

    /**
     * Fetch an existing bucket_resource metadata row using the id.
     * This method expects that there is exactly one row matching the provided resource id.
     *
     * @param bucketResourceId unique idea of a bucket resource
     * @return a reference to the bucket as a POJO GoogleBucketResource
     * @throws GoogleResourceNotFoundException if no bucket_resource metadata row is found
     */
    @Transactional(propagation = Propagation.REQUIRED, readOnly = true)
    public GoogleBucketResource retrieveBucketById(UUID bucketResourceId) {
        MapSqlParameterSource params = new MapSqlParameterSource().addValue("id", bucketResourceId);
        GoogleBucketResource bucketResource = retrieveBucketBy(sqlBucketRetrievedById, params);
        if (bucketResource == null) {
            throw new GoogleResourceNotFoundException("Bucket not found for id:" + bucketResourceId);
        }
        return bucketResource;
    }

    /**
     * Delete the bucket_resource metadata row associated with the bucket, provided the row is either unlocked or
     * locked by the provided flight.
     *
     * @param bucketName name of bucket to delete
     * @param flightId   flight trying to do the delete
     * @return true if a row is deleted, false otherwise
     */
    @Transactional(propagation = Propagation.REQUIRED, isolation = Isolation.SERIALIZABLE)
    public boolean deleteBucketMetadata(String bucketName, String flightId) {
        String sql = "DELETE FROM bucket_resource " +
            "WHERE name = :name AND (flightid = :flightid OR flightid IS NULL)";
        MapSqlParameterSource params = new MapSqlParameterSource()
            .addValue("name", bucketName)
            .addValue("flightid", flightId);
        int numRowsUpdated = jdbcTemplate.update(sql, params);
        return (numRowsUpdated == 1);
    }

    private GoogleBucketResource retrieveBucketBy(String sql, MapSqlParameterSource params) {
        List<GoogleBucketResource> bucketResources =
            jdbcTemplate.query(sql, params, (rs, rowNum) -> {
                // Make project resource and a bucket resource from the query result
                GoogleProjectResource projectResource = new GoogleProjectResource()
                    .id(rs.getObject("project_resource_id", UUID.class))
                    .googleProjectId(rs.getString("google_project_id"))
                    .googleProjectNumber(rs.getString("google_project_number"))
                    .profileId(rs.getObject("profile_id", UUID.class));

                String region = rs.getString("region");

                // Since storing the region was not in the original data, we supply the
                // default if a value is not present.
                return new GoogleBucketResource()
                    .projectResource(projectResource)
                    .resourceId(rs.getObject("bucket_resource_id", UUID.class))
                    .name(rs.getString("name"))
                    .flightId(rs.getString("flightid"))
                    .region(region == null ? defaultRegion : region);
            });

        if (bucketResources.size() > 1) {
            throw new CorruptMetadataException("Found more than one result for bucket resource: " +
                bucketResources.get(0).getName());
        }

        return (bucketResources.size() == 0 ? null : bucketResources.get(0));
    }

}
<|MERGE_RESOLUTION|>--- conflicted
+++ resolved
@@ -145,15 +145,11 @@
                 .refCount(rs.getLong("refcnt")));
 
         // If the profile is in use by any project, we bail here.
-<<<<<<< HEAD
         long totalRefs = projectRefs.stream().mapToLong(ProjectRefs::getRefCount).sum();
         logger.info("Profile {} has {} projects with the total of {} references",
             profileId, projectRefs.size(), totalRefs);
 
         if (0 < totalRefs) {
-=======
-        if (0 < projectRefs.stream().mapToLong(ProjectRefs::getRefCount).sum()) {
->>>>>>> 494dc9eb
             throw new ProfileInUseException("Profile is in use and cannot be deleted");
         }
 

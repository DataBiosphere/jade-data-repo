--- conflicted
+++ resolved
@@ -1,10 +1,4 @@
 package bio.terra.integration;
-
-import static org.hamcrest.Matchers.equalTo;
-import static org.hamcrest.Matchers.notNullValue;
-import static org.hamcrest.Matchers.startsWith;
-import static org.junit.Assert.assertThat;
-import static org.junit.Assert.assertTrue;
 
 import bio.terra.common.PdaoConstant;
 import bio.terra.common.TestUtils;
@@ -21,167 +15,158 @@
 import com.google.cloud.bigquery.FieldValueList;
 import com.google.cloud.bigquery.QueryJobConfiguration;
 import com.google.cloud.bigquery.TableResult;
+import org.apache.commons.lang.StringUtils;
+import org.slf4j.Logger;
+import org.slf4j.LoggerFactory;
+
 import java.util.concurrent.TimeUnit;
 import java.util.regex.Matcher;
 import java.util.regex.Pattern;
-<<<<<<< HEAD
-import org.apache.commons.lang.StringUtils;
-import org.slf4j.Logger;
-import org.slf4j.LoggerFactory;
-=======
 
 import static org.hamcrest.Matchers.equalTo;
 import static org.hamcrest.Matchers.notNullValue;
 import static org.hamcrest.Matchers.startsWith;
 import static org.hamcrest.MatcherAssert.assertThat;
 import static org.junit.Assert.assertTrue;
->>>>>>> 2f6383ff
 
 public final class BigQueryFixtures {
-  private static final Logger logger = LoggerFactory.getLogger(BigQueryFixtures.class);
-  private static final int SAM_TIMEOUT_SECONDS = 400;
+    private static final Logger logger = LoggerFactory.getLogger(BigQueryFixtures.class);
+    private static final int SAM_TIMEOUT_SECONDS = 400;
 
-  private BigQueryFixtures() {}
+    private BigQueryFixtures() {
+    }
 
-  public static BigQuery getBigQuery(String projectId, Credentials credentials) {
-    return BigQueryOptions.newBuilder()
-        .setProjectId(projectId)
-        .setCredentials(credentials)
-        .build()
-        .getService();
-  }
+    public static BigQuery getBigQuery(String projectId, Credentials credentials) {
+        return BigQueryOptions.newBuilder()
+            .setProjectId(projectId)
+            .setCredentials(credentials)
+            .build()
+            .getService();
+    }
 
-  public static BigQuery getBigQuery(String projectId, String token) {
-    GoogleCredentials googleCredentials = GoogleCredentials.create(new AccessToken(token, null));
-    return getBigQuery(projectId, googleCredentials);
-  }
+    public static BigQuery getBigQuery(String projectId, String token) {
+        GoogleCredentials googleCredentials = GoogleCredentials.create(new AccessToken(token, null));
+        return getBigQuery(projectId, googleCredentials);
+    }
 
-  public static boolean datasetExists(BigQuery bigQuery, String projectId, String datasetName) {
-    try {
-      DatasetId datasetId = DatasetId.of(projectId, datasetName);
-      Dataset dataset = bigQuery.getDataset(datasetId);
-      return (dataset != null);
-    } catch (Exception ex) {
-      throw new IllegalStateException("existence check failed for " + datasetName, ex);
+
+    public static boolean datasetExists(BigQuery bigQuery, String projectId, String datasetName) {
+        try {
+            DatasetId datasetId = DatasetId.of(projectId, datasetName);
+            Dataset dataset = bigQuery.getDataset(datasetId);
+            return (dataset != null);
+        } catch (Exception ex) {
+            throw new IllegalStateException("existence check failed for " + datasetName, ex);
+        }
     }
-  }
 
-  public static TableResult query(String sql, BigQuery bigQuery) {
-    try {
-      QueryJobConfiguration queryConfig = QueryJobConfiguration.newBuilder(sql).build();
-      return bigQuery.query(queryConfig);
-    } catch (InterruptedException | BigQueryException e) {
-      e.printStackTrace(System.out);
-      throw new IllegalStateException("Query failed", e);
+    public static TableResult query(String sql, BigQuery bigQuery) {
+        try {
+            QueryJobConfiguration queryConfig = QueryJobConfiguration.newBuilder(sql).build();
+            return bigQuery.query(queryConfig);
+        } catch (InterruptedException | BigQueryException e) {
+            e.printStackTrace(System.out);
+            throw new IllegalStateException("Query failed", e);
+        }
     }
-  }
 
-  /**
-   * Run a query in BigQuery with retries
-   *
-   * <p>The BigQuery query is in an exponential backoff loop so that it tolerates access failures
-   * due to GCP IAM update propagation. See DR-875 and the document: <a
-   * href="https://docs.google.com/document/d/18j1ldbbXn-5Zyji5pHjx3CEg-SRQan2P2olY_6gAPUA">IAM
-   * Propagation Note </a>
-   *
-   * @param sql query string to execute
-   * @param bigQuery authenticated BigQuery object to use
-   * @return TableResult object returned from BigQuery
-   */
-  private static final int RETRY_INITIAL_INTERVAL_SECONDS = 2;
+    /**
+     * Run a query in BigQuery with retries
+     *
+     * The BigQuery query is in an exponential backoff loop so that it tolerates access failures due to
+     * GCP IAM update propagation. See DR-875 and the document:
+     * <a href="https://docs.google.com/document/d/18j1ldbbXn-5Zyji5pHjx3CEg-SRQan2P2olY_6gAPUA">IAM Propagation Note
+     * </a>
+     *
+     * @param sql query string to execute
+     * @param bigQuery authenticated BigQuery object to use
+     * @return TableResult object returned from BigQuery
+     */
+    private static final int RETRY_INITIAL_INTERVAL_SECONDS = 2;
+    private static final int RETRY_MAX_INTERVAL_SECONDS = 30;
+    private static final int RETRY_MAX_SLEEP_SECONDS = 420;
 
-  private static final int RETRY_MAX_INTERVAL_SECONDS = 30;
-  private static final int RETRY_MAX_SLEEP_SECONDS = 420;
+    public static TableResult queryWithRetry(String sql, BigQuery bigQuery) throws InterruptedException {
+        int sleptSeconds = 0;
+        int sleepSeconds = RETRY_INITIAL_INTERVAL_SECONDS;
+        while (true) {
+            try {
+                QueryJobConfiguration queryConfig = QueryJobConfiguration.newBuilder(sql).build();
+                return bigQuery.query(queryConfig);
+            } catch (BigQueryException ex) {
+                logger.info("Caught BQ exception: code=" + ex.getCode()
+                    + " reason=" + ex.getReason()
+                    + " msg=" + ex.getMessage());
+                if ((sleptSeconds < RETRY_MAX_SLEEP_SECONDS) &&
+                    (ex.getCode() == 403) &&
+                    StringUtils.equals(ex.getReason(), "accessDenied")) {
 
-  public static TableResult queryWithRetry(String sql, BigQuery bigQuery)
-      throws InterruptedException {
-    int sleptSeconds = 0;
-    int sleepSeconds = RETRY_INITIAL_INTERVAL_SECONDS;
-    while (true) {
-      try {
-        QueryJobConfiguration queryConfig = QueryJobConfiguration.newBuilder(sql).build();
-        return bigQuery.query(queryConfig);
-      } catch (BigQueryException ex) {
-        logger.info(
-            "Caught BQ exception: code="
-                + ex.getCode()
-                + " reason="
-                + ex.getReason()
-                + " msg="
-                + ex.getMessage());
-        if ((sleptSeconds < RETRY_MAX_SLEEP_SECONDS)
-            && (ex.getCode() == 403)
-            && StringUtils.equals(ex.getReason(), "accessDenied")) {
+                    TimeUnit.SECONDS.sleep(sleepSeconds);
+                    sleptSeconds += sleepSeconds;
+                    logger.info("Slept " + sleepSeconds + " total slept " + sleptSeconds);
+                    sleepSeconds = Math.min(2 * sleepSeconds, RETRY_MAX_INTERVAL_SECONDS);
+                } else {
+                    throw ex;
+                }
+            }
+        }
+    }
 
-          TimeUnit.SECONDS.sleep(sleepSeconds);
-          sleptSeconds += sleepSeconds;
-          logger.info("Slept " + sleepSeconds + " total slept " + sleptSeconds);
-          sleepSeconds = Math.min(2 * sleepSeconds, RETRY_MAX_INTERVAL_SECONDS);
-        } else {
-          throw ex;
+    public static String makeTableRef(SnapshotModel snapshotModel, String tableName) {
+        return String.format("`%s.%s.%s`",
+            snapshotModel.getDataProject(),
+            snapshotModel.getName(),
+            tableName);
+    }
+
+    public static String makeTableRef(DatasetModel datasetModel, String tableName) {
+        return String.format("`%s.%s.%s`",
+            datasetModel.getDataProject(),
+            PdaoConstant.PDAO_PREFIX + datasetModel.getName(),
+            tableName);
+    }
+
+    // Given a dataset, table, and column, query for a DRS URI and extract the DRS Object Id
+    private static final Pattern drsIdRegex = Pattern.compile("([^/]+)$");
+
+    public static String queryForDrsId(BigQuery bigQuery,
+                                       SnapshotModel snapshotModel,
+                                       String tableName,
+                                       String columnName) throws InterruptedException {
+        String sql = String.format("SELECT %s FROM %s WHERE %s IS NOT NULL LIMIT 1",
+            columnName,
+            makeTableRef(snapshotModel, tableName),
+            columnName);
+        TableResult ids = BigQueryFixtures.queryWithRetry(sql, bigQuery);
+        assertThat("Got one row", ids.getTotalRows(), equalTo(1L));
+
+        String drsUri = null;
+        for (FieldValueList fieldValueList : ids.iterateAll()) {
+            drsUri = fieldValueList.get(0).getStringValue();
         }
-      }
+        assertThat("DRS URI was found", drsUri, notNullValue());
+
+        Matcher matcher = drsIdRegex.matcher(drsUri);
+        assertThat("matcher found a match in the DRS URI", matcher.find(), equalTo(true));
+        return matcher.group();
     }
-  }
 
-  public static String makeTableRef(SnapshotModel snapshotModel, String tableName) {
-    return String.format(
-        "`%s.%s.%s`", snapshotModel.getDataProject(), snapshotModel.getName(), tableName);
-  }
+    // Common method to use to wait for SAM to sync to a google group, allowing access by the
+    // user associated with the BigQuery instance.
+    public static boolean hasAccess(BigQuery bigQuery, String dataProject, String bqDatasetName) throws Exception {
+        return TestUtils.eventualExpect(5, SAM_TIMEOUT_SECONDS, true, () -> {
+            try {
+                boolean bqDatasetExists = BigQueryFixtures.datasetExists(bigQuery, dataProject, bqDatasetName);
+                assertTrue("BigQuery dataset exists and is accessible", bqDatasetExists);
+                return true;
+            } catch (IllegalStateException e) {
+                assertThat(
+                    "access is denied until SAM syncs the reader policy with Google",
+                    e.getCause().getMessage(),
+                    startsWith("Access Denied:"));
+                return false;
+            }
+        });
+    }
 
-  public static String makeTableRef(DatasetModel datasetModel, String tableName) {
-    return String.format(
-        "`%s.%s.%s`",
-        datasetModel.getDataProject(),
-        PdaoConstant.PDAO_PREFIX + datasetModel.getName(),
-        tableName);
-  }
-
-  // Given a dataset, table, and column, query for a DRS URI and extract the DRS Object Id
-  private static final Pattern drsIdRegex = Pattern.compile("([^/]+)$");
-
-  public static String queryForDrsId(
-      BigQuery bigQuery, SnapshotModel snapshotModel, String tableName, String columnName)
-      throws InterruptedException {
-    String sql =
-        String.format(
-            "SELECT %s FROM %s WHERE %s IS NOT NULL LIMIT 1",
-            columnName, makeTableRef(snapshotModel, tableName), columnName);
-    TableResult ids = BigQueryFixtures.queryWithRetry(sql, bigQuery);
-    assertThat("Got one row", ids.getTotalRows(), equalTo(1L));
-
-    String drsUri = null;
-    for (FieldValueList fieldValueList : ids.iterateAll()) {
-      drsUri = fieldValueList.get(0).getStringValue();
-    }
-    assertThat("DRS URI was found", drsUri, notNullValue());
-
-    Matcher matcher = drsIdRegex.matcher(drsUri);
-    assertThat("matcher found a match in the DRS URI", matcher.find(), equalTo(true));
-    return matcher.group();
-  }
-
-  // Common method to use to wait for SAM to sync to a google group, allowing access by the
-  // user associated with the BigQuery instance.
-  public static boolean hasAccess(BigQuery bigQuery, String dataProject, String bqDatasetName)
-      throws Exception {
-    return TestUtils.eventualExpect(
-        5,
-        SAM_TIMEOUT_SECONDS,
-        true,
-        () -> {
-          try {
-            boolean bqDatasetExists =
-                BigQueryFixtures.datasetExists(bigQuery, dataProject, bqDatasetName);
-            assertTrue("BigQuery dataset exists and is accessible", bqDatasetExists);
-            return true;
-          } catch (IllegalStateException e) {
-            assertThat(
-                "access is denied until SAM syncs the reader policy with Google",
-                e.getCause().getMessage(),
-                startsWith("Access Denied:"));
-            return false;
-          }
-        });
-  }
 }
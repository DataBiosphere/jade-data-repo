package bio.terra.service.snapshot;

import static java.util.Collections.singletonList;
import static org.hamcrest.Matchers.equalTo;
import static org.hamcrest.Matchers.greaterThan;
import static org.hamcrest.Matchers.lessThan;
import static org.junit.Assert.assertThat;
import static org.junit.Assert.assertTrue;

import bio.terra.app.model.CloudRegion;
import bio.terra.app.model.CloudResource;
import bio.terra.app.model.GoogleCloudResource;
import bio.terra.app.model.GoogleRegion;
import bio.terra.common.Column;
import bio.terra.common.MetadataEnumeration;
import bio.terra.common.Relationship;
import bio.terra.common.Table;
import bio.terra.common.category.Unit;
import bio.terra.common.fixtures.JsonLoader;
import bio.terra.common.fixtures.ProfileFixtures;
import bio.terra.common.fixtures.ResourceFixtures;
import bio.terra.model.BillingProfileModel;
import bio.terra.model.CloudPlatform;
import bio.terra.model.DatasetRequestModel;
import bio.terra.model.EnumerateSortByParam;
import bio.terra.model.SnapshotRequestModel;
import bio.terra.model.SqlSortDirection;
import bio.terra.service.dataset.Dataset;
import bio.terra.service.dataset.DatasetDao;
import bio.terra.service.dataset.DatasetUtils;
import bio.terra.service.dataset.StorageResource;
import bio.terra.service.profile.ProfileDao;
import bio.terra.service.resourcemanagement.google.GoogleProjectResource;
import bio.terra.service.resourcemanagement.google.GoogleResourceDao;
import bio.terra.service.snapshot.exception.MissingRowCountsException;
import java.util.ArrayList;
import java.util.Collections;
import java.util.List;
import java.util.Map;
import java.util.UUID;
import java.util.function.Function;
import java.util.stream.Collectors;
import org.junit.After;
import org.junit.Before;
import org.junit.Test;
import org.junit.experimental.categories.Category;
import org.junit.runner.RunWith;
import org.springframework.beans.factory.annotation.Autowired;
import org.springframework.boot.test.autoconfigure.web.servlet.AutoConfigureMockMvc;
import org.springframework.boot.test.context.SpringBootTest;
import org.springframework.test.context.junit4.SpringRunner;

<<<<<<< HEAD
=======
import java.util.ArrayList;
import java.util.Collections;
import java.util.List;
import java.util.Map;
import java.util.UUID;
import java.util.function.Function;
import java.util.stream.Collectors;

import static java.util.Collections.singletonList;
import static org.hamcrest.Matchers.equalTo;
import static org.hamcrest.Matchers.greaterThan;
import static org.hamcrest.Matchers.lessThan;
import static org.hamcrest.MatcherAssert.assertThat;
import static org.junit.Assert.assertTrue;

>>>>>>> 2f6383ff
@RunWith(SpringRunner.class)
@SpringBootTest
@AutoConfigureMockMvc
@Category(Unit.class)
public class SnapshotDaoTest {

  @Autowired private SnapshotDao snapshotDao;

  @Autowired private DatasetDao datasetDao;

  @Autowired private ProfileDao profileDao;

  @Autowired private GoogleResourceDao resourceDao;

  @Autowired private SnapshotService snapshotService;

  @Autowired private JsonLoader jsonLoader;

  private Dataset dataset;
  private UUID datasetId;
  private SnapshotRequestModel snapshotRequest;
  private UUID snapshotId;
  private List<UUID> snapshotIdList;
  private List<UUID> datasetIds;
  private UUID profileId;
  private UUID projectId;

  @Before
  public void setup() throws Exception {
    BillingProfileModel billingProfile =
        profileDao.createBillingProfile(ProfileFixtures.randomBillingProfileRequest(), "hi@hi.hi");
    profileId = billingProfile.getId();

    GoogleProjectResource projectResource = ResourceFixtures.randomProjectResource(billingProfile);
    projectId = resourceDao.createProject(projectResource);

    DatasetRequestModel datasetRequest =
        jsonLoader.loadObject("snapshot-test-dataset.json", DatasetRequestModel.class);
    datasetRequest
        .name(datasetRequest.getName() + UUID.randomUUID())
        .defaultProfileId(profileId)
        .cloudPlatform(CloudPlatform.GCP);

    dataset = DatasetUtils.convertRequestWithGeneratedNames(datasetRequest);
    dataset.projectResourceId(projectId);

    String createFlightId = UUID.randomUUID().toString();
    datasetId = UUID.randomUUID();
    dataset.id(datasetId);
    datasetDao.createAndLock(dataset, createFlightId);
    datasetDao.unlockExclusive(dataset.getId(), createFlightId);
    dataset = datasetDao.retrieve(datasetId);

    snapshotRequest =
        jsonLoader
            .loadObject("snapshot-test-snapshot.json", SnapshotRequestModel.class)
            .profileId(profileId);
    snapshotRequest.getContents().get(0).setDatasetName(dataset.getName());

    // Populate the snapshotId with random; delete should quietly not find it.
    snapshotId = UUID.randomUUID();
    datasetIds = new ArrayList<>();
  }

  @After
  public void teardown() throws Exception {
    if (snapshotIdList != null) {
      for (UUID id : snapshotIdList) {
        snapshotDao.delete(id);
      }
      snapshotIdList = null;
    }
    snapshotDao.delete(snapshotId);
    datasetDao.delete(datasetId);
    resourceDao.deleteProject(projectId);
    profileDao.deleteBillingProfileById(profileId);
  }

  @Test(expected = MissingRowCountsException.class)
  public void testMissingRowCounts() throws Exception {
    Snapshot snapshot = snapshotService.makeSnapshotFromSnapshotRequest(snapshotRequest);
    snapshot.projectResourceId(projectId);
    snapshotDao.updateSnapshotTableRowCounts(snapshot, Collections.emptyMap());
  }

  @Test
  public void happyInOutTest() throws Exception {
    snapshotRequest.name(snapshotRequest.getName() + UUID.randomUUID().toString());

    String flightId = "happyInOutTest_flightId";
    Snapshot snapshot =
        snapshotService
            .makeSnapshotFromSnapshotRequest(snapshotRequest)
            .projectResourceId(projectId)
            .id(snapshotId);
    snapshotDao.createAndLock(snapshot, flightId);

    snapshotDao.unlock(snapshotId, flightId);
    Snapshot fromDB = snapshotDao.retrieveSnapshot(snapshotId);

    assertThat("snapshot name set correctly", fromDB.getName(), equalTo(snapshot.getName()));

    assertThat(
        "snapshot description set correctly",
        fromDB.getDescription(),
        equalTo(snapshot.getDescription()));

    assertThat("correct number of tables created", fromDB.getTables().size(), equalTo(2));

    assertThat("correct number of sources created", fromDB.getSnapshotSources().size(), equalTo(1));

    // verify source and map
    SnapshotSource source = fromDB.getFirstSnapshotSource();
    assertThat(
        "source points back to snapshot", source.getSnapshot().getId(), equalTo(snapshot.getId()));

    // verify snapshot source region includes the default region
    assertTrue(
        "source dataset info includes default region",
        GoogleRegion.matchingRegionWithFallbacks(
            source.getDataset().getDatasetSummary().getStorage(),
            GoogleRegion.DEFAULT_GOOGLE_REGION));

    assertThat(
        "source points to the asset spec",
        source.getAssetSpecification().getId(),
        equalTo(dataset.getAssetSpecifications().get(0).getId()));

    assertThat("correct number of map tables", source.getSnapshotMapTables().size(), equalTo(2));

    // Verify map table
    SnapshotMapTable mapTable =
        source.getSnapshotMapTables().stream()
            .filter(t -> t.getFromTable().getName().equals("thetable"))
            .findFirst()
            .orElseThrow(AssertionError::new);
    Table datasetTable =
        dataset.getTables().stream()
            .filter(t -> t.getName().equals("thetable"))
            .findFirst()
            .orElseThrow(AssertionError::new);
    Table snapshotTable =
        snapshot.getTables().stream()
            .filter(t -> t.getName().equals("thetable"))
            .findFirst()
            .orElseThrow(AssertionError::new);

    assertThat(
        "correct map table dataset table",
        mapTable.getFromTable().getId(),
        equalTo(datasetTable.getId()));

    assertThat(
        "correct map table snapshot table",
        mapTable.getToTable().getId(),
        equalTo(snapshotTable.getId()));

    assertThat(
        "correct number of map columns", mapTable.getSnapshotMapColumns().size(), equalTo(1));

    // Verify map columns
    SnapshotMapColumn mapColumn = mapTable.getSnapshotMapColumns().get(0);
    // Why is dataset columns Collection and not List?
    Column datasetColumn = datasetTable.getColumns().iterator().next();
    Column snapshotColumn = snapshotTable.getColumns().get(0);

    assertThat(
        "correct map column dataset column",
        mapColumn.getFromColumn().getId(),
        equalTo(datasetColumn.getId()));

    assertThat(
        "correct map column snapshot column",
        mapColumn.getToColumn().getId(),
        equalTo(snapshotColumn.getId()));

    List<Relationship> relationships = fromDB.getRelationships();
    assertThat("a relationship comes back", relationships.size(), equalTo(1));
    Relationship relationship = relationships.get(0);
    Table fromTable = relationship.getFromTable();
    Column fromColumn = relationship.getFromColumn();
    Table toTable = relationship.getToTable();
    Column toColumn = relationship.getToColumn();
    assertThat("from table name matches", fromTable.getName(), equalTo("thetable"));
    assertThat("from column name matches", fromColumn.getName(), equalTo("thecolumn"));
    assertThat("to table name matches", toTable.getName(), equalTo("anothertable"));
    assertThat("to column name matches", toColumn.getName(), equalTo("anothercolumn"));
    assertThat(
        "relationship points to the snapshot table",
        fromTable.getId(),
        equalTo(snapshotTable.getId()));
  }

  @Test
  public void snapshotEnumerateTest() throws Exception {
    snapshotIdList = new ArrayList<>();
    String snapshotName = snapshotRequest.getName() + UUID.randomUUID().toString();

    for (int i = 0; i < 6; i++) {
      snapshotRequest
          .name(makeName(snapshotName, i))
          // set the description to a random string so we can verify the sorting is working
          // independently of the
          // dataset name or created_date. add a suffix to filter on for the even snapshots
          .description(UUID.randomUUID().toString() + ((i % 2 == 0) ? "==foo==" : ""));
      String flightId = "snapshotEnumerateTest_flightId";
      UUID tempSnapshotId = UUID.randomUUID();
      Snapshot snapshot =
          snapshotService
              .makeSnapshotFromSnapshotRequest(snapshotRequest)
              .projectResourceId(projectId)
              .id(tempSnapshotId);
      snapshotDao.createAndLock(snapshot, flightId);

      snapshotDao.unlock(tempSnapshotId, flightId);
      snapshotIdList.add(tempSnapshotId);
    }

    testOneEnumerateRange(snapshotIdList, snapshotName, 0, 1000);
    testOneEnumerateRange(snapshotIdList, snapshotName, 1, 3);
    testOneEnumerateRange(snapshotIdList, snapshotName, 3, 5);
    testOneEnumerateRange(snapshotIdList, snapshotName, 4, 7);

    testSortingNames(snapshotIdList, snapshotName, 0, 10, SqlSortDirection.ASC);
    testSortingNames(snapshotIdList, snapshotName, 0, 3, SqlSortDirection.ASC);
    testSortingNames(snapshotIdList, snapshotName, 1, 3, SqlSortDirection.ASC);
    testSortingNames(snapshotIdList, snapshotName, 2, 5, SqlSortDirection.ASC);
    testSortingNames(snapshotIdList, snapshotName, 0, 10, SqlSortDirection.DESC);
    testSortingNames(snapshotIdList, snapshotName, 0, 3, SqlSortDirection.DESC);
    testSortingNames(snapshotIdList, snapshotName, 1, 3, SqlSortDirection.DESC);
    testSortingNames(snapshotIdList, snapshotName, 2, 5, SqlSortDirection.DESC);

    testSortingDescriptions(snapshotIdList, SqlSortDirection.DESC);
    testSortingDescriptions(snapshotIdList, SqlSortDirection.ASC);

    MetadataEnumeration<SnapshotSummary> filterDefaultRegionEnum =
        snapshotDao.retrieveSnapshots(
            0,
            6,
            null,
            null,
            null,
            GoogleRegion.DEFAULT_GOOGLE_REGION.toString(),
            datasetIds,
            snapshotIdList);
    List<SnapshotSummary> filteredRegionSnapshots = filterDefaultRegionEnum.getItems();
    assertThat(
        "snapshot filter by default GCS region returns correct total",
        filteredRegionSnapshots.size(),
        equalTo(snapshotIdList.size()));
    for (SnapshotSummary s : filteredRegionSnapshots) {
      Snapshot snapshot = snapshotDao.retrieveSnapshot(s.getId());
      assertTrue(
          "snapshot filter by default GCS region returns correct items",
          snapshot
              .getFirstSnapshotSource()
              .getDataset()
              .getDatasetSummary()
              .datasetStorageContainsRegion(GoogleRegion.DEFAULT_GOOGLE_REGION));
    }

    MetadataEnumeration<SnapshotSummary> filterNameAndRegionEnum =
        snapshotDao.retrieveSnapshots(
            0,
            6,
            null,
            null,
            makeName(snapshotName, 0),
            GoogleRegion.DEFAULT_GOOGLE_REGION.toString(),
            datasetIds,
            snapshotIdList);
    List<SnapshotSummary> filteredNameAndRegionSnapshots = filterNameAndRegionEnum.getItems();
    assertThat(
        "snapshot filter by name and region returns correct total",
        filteredNameAndRegionSnapshots.size(),
        equalTo(1));
    assertThat(
        "snapshot filter by name and region returns correct snapshot name",
        filteredNameAndRegionSnapshots.get(0).getName(),
        equalTo(makeName(snapshotName, 0)));
    for (SnapshotSummary s : filteredNameAndRegionSnapshots) {
      Snapshot snapshot = snapshotDao.retrieveSnapshot(s.getId());
      assertTrue(
          "snapshot filter by name and region returns correct snapshot source region",
          snapshot
              .getFirstSnapshotSource()
              .getDataset()
              .getDatasetSummary()
              .datasetStorageContainsRegion(GoogleRegion.DEFAULT_GOOGLE_REGION));

      // Test retrieve SnapshotProject object
      SnapshotProject snapshotProject = snapshotDao.retrieveSnapshotProject(s.getId(), true);
      assertThat("snapshot project id matches", snapshotProject.getId(), equalTo(s.getId()));
      assertThat("snapshot project name matches", snapshotProject.getName(), equalTo(s.getName()));
      assertThat(
          "snapshot project profile id matches",
          snapshotProject.getProfileId(),
          equalTo(snapshot.getProfileId()));
      assertThat(
          "snapshot project data project name matches",
          snapshotProject.getDataProject(),
          equalTo(snapshot.getProjectResource().getGoogleProjectId()));
      assertThat(
          "snapshot project has a single source dataset",
          snapshotProject.getSourceDatasetProjects().size(),
          equalTo(1));
      assertThat(
          "dataset project id matches",
          snapshotProject.getFirstSourceDatasetProject().getId(),
          equalTo(snapshot.getFirstSnapshotSource().getDataset().getId()));
      assertThat(
          "dataset project name matches",
          snapshotProject.getFirstSourceDatasetProject().getName(),
          equalTo(snapshot.getFirstSnapshotSource().getDataset().getName()));
      assertThat(
          "dataset project profile id matches",
          snapshotProject.getFirstSourceDatasetProject().getProfileId(),
          equalTo(
              snapshot.getFirstSnapshotSource().getDataset().getProjectResource().getProfileId()));
      assertThat(
          "dataset project data project name matches",
          snapshotProject.getFirstSourceDatasetProject().getDataProject(),
          equalTo(
              snapshot
                  .getFirstSnapshotSource()
                  .getDataset()
                  .getProjectResource()
                  .getGoogleProjectId()));
    }

    MetadataEnumeration<SnapshotSummary> summaryEnum =
        snapshotDao.retrieveSnapshots(
            0, 2, null, null, "==foo==", null, datasetIds, snapshotIdList);
    List<SnapshotSummary> summaryList = summaryEnum.getItems();
    assertThat("filtered and retrieved 2 snapshots", summaryList.size(), equalTo(2));
    assertThat("filtered total 3", summaryEnum.getFilteredTotal(), equalTo(3));
    assertThat("total 6", summaryEnum.getTotal(), equalTo(6));
    for (int i = 0; i < 2; i++) {
      assertThat(
          "first 2 ids match", snapshotIdList.get(i * 2), equalTo(summaryList.get(i).getId()));
    }

    MetadataEnumeration<SnapshotSummary> emptyEnum =
        snapshotDao.retrieveSnapshots(0, 6, null, null, "__", null, datasetIds, snapshotIdList);
    assertThat("underscores don't act as wildcards", emptyEnum.getItems().size(), equalTo(0));

    MetadataEnumeration<SnapshotSummary> summaryEnum0 =
        snapshotDao.retrieveSnapshots(0, 10, null, null, null, null, datasetIds, snapshotIdList);
    assertThat("no dataset uuid gives all snapshots", summaryEnum0.getTotal(), equalTo(6));

    // use the original dataset id and make sure you get all snapshots
    datasetIds = singletonList(datasetId);
    MetadataEnumeration<SnapshotSummary> summaryEnum1 =
        snapshotDao.retrieveSnapshots(0, 10, null, null, null, null, datasetIds, snapshotIdList);
    assertThat(
        "expected dataset uuid gives expected snapshot", summaryEnum1.getTotal(), equalTo(6));

    // made a random dataset uuid and made sure that you get no snapshots
    List<UUID> datasetIdsBad = singletonList(UUID.randomUUID());
    MetadataEnumeration<SnapshotSummary> summaryEnum2 =
        snapshotDao.retrieveSnapshots(0, 10, null, null, null, null, datasetIdsBad, snapshotIdList);
    assertThat("dummy dataset uuid gives no snapshots", summaryEnum2.getTotal(), equalTo(0));
  }

  private String makeName(String baseName, int index) {
    return baseName + "-" + index;
  }

  private void testSortingNames(
      List<UUID> snapshotIds,
      String snapshotName,
      int offset,
      int limit,
      SqlSortDirection direction) {
    MetadataEnumeration<SnapshotSummary> summaryEnum =
        snapshotDao.retrieveSnapshots(
            offset,
            limit,
            EnumerateSortByParam.NAME,
            direction,
            null,
            null,
            datasetIds,
            snapshotIds);
    List<SnapshotSummary> summaryList = summaryEnum.getItems();
    int index = (direction.equals(SqlSortDirection.ASC)) ? offset : snapshotIds.size() - offset - 1;
    for (SnapshotSummary summary : summaryList) {
      assertThat("correct id", snapshotIds.get(index), equalTo(summary.getId()));
      assertThat("correct name", makeName(snapshotName, index), equalTo(summary.getName()));
      index += (direction.equals(SqlSortDirection.ASC)) ? 1 : -1;
    }
  }

  private void testSortingDescriptions(List<UUID> snapshotIds, SqlSortDirection direction) {
    MetadataEnumeration<SnapshotSummary> summaryEnum =
        snapshotDao.retrieveSnapshots(
            0, 6, EnumerateSortByParam.DESCRIPTION, direction, null, null, datasetIds, snapshotIds);
    List<SnapshotSummary> summaryList = summaryEnum.getItems();
    assertThat("the full list comes back", summaryList.size(), equalTo(6));
    String previous = summaryList.get(0).getDescription();
    for (int i = 1; i < summaryList.size(); i++) {
      String next = summaryList.get(i).getDescription();
      if (direction.equals(SqlSortDirection.ASC)) {
        assertThat("ascending order", previous, lessThan(next));
      } else {
        assertThat("descending order", previous, greaterThan(next));
      }
      previous = next;
    }
  }

  private void testOneEnumerateRange(
      List<UUID> snapshotIds, String snapshotName, int offset, int limit) {
    // We expect the snapshots to be returned in their created order
    MetadataEnumeration<SnapshotSummary> summaryEnum =
        snapshotDao.retrieveSnapshots(
            offset,
            limit,
            EnumerateSortByParam.CREATED_DATE,
            SqlSortDirection.ASC,
            null,
            null,
            datasetIds,
            snapshotIds);
    List<SnapshotSummary> summaryList = summaryEnum.getItems();
    int index = offset;
    for (SnapshotSummary summary : summaryList) {
      assertThat("correct snapshot id", snapshotIds.get(index), equalTo(summary.getId()));
      assertThat(
          "correct snapshot name", makeName(snapshotName, index), equalTo(summary.getName()));

      Map<CloudResource, StorageResource> storageMap =
          summary.getStorage().stream()
              .collect(Collectors.toMap(StorageResource::getCloudResource, Function.identity()));

      Snapshot fromDB = snapshotDao.retrieveSnapshot(snapshotIds.get(index));
      SnapshotSource source = fromDB.getFirstSnapshotSource();

      for (GoogleCloudResource resource : GoogleCloudResource.values()) {
        CloudRegion sourceRegion =
            source.getDataset().getDatasetSummary().getStorageResourceRegion(resource);
        CloudRegion snapshotRegion = storageMap.get(resource).getRegion();
        assertThat(
            "snapshot includes expected source dataset storage regions",
            snapshotRegion,
            equalTo(sourceRegion));
      }
      index++;
    }
  }
}<|MERGE_RESOLUTION|>--- conflicted
+++ resolved
@@ -1,11 +1,4 @@
 package bio.terra.service.snapshot;
-
-import static java.util.Collections.singletonList;
-import static org.hamcrest.Matchers.equalTo;
-import static org.hamcrest.Matchers.greaterThan;
-import static org.hamcrest.Matchers.lessThan;
-import static org.junit.Assert.assertThat;
-import static org.junit.Assert.assertTrue;
 
 import bio.terra.app.model.CloudRegion;
 import bio.terra.app.model.CloudResource;
@@ -33,13 +26,6 @@
 import bio.terra.service.resourcemanagement.google.GoogleProjectResource;
 import bio.terra.service.resourcemanagement.google.GoogleResourceDao;
 import bio.terra.service.snapshot.exception.MissingRowCountsException;
-import java.util.ArrayList;
-import java.util.Collections;
-import java.util.List;
-import java.util.Map;
-import java.util.UUID;
-import java.util.function.Function;
-import java.util.stream.Collectors;
 import org.junit.After;
 import org.junit.Before;
 import org.junit.Test;
@@ -50,8 +36,6 @@
 import org.springframework.boot.test.context.SpringBootTest;
 import org.springframework.test.context.junit4.SpringRunner;
 
-<<<<<<< HEAD
-=======
 import java.util.ArrayList;
 import java.util.Collections;
 import java.util.List;
@@ -67,455 +51,397 @@
 import static org.hamcrest.MatcherAssert.assertThat;
 import static org.junit.Assert.assertTrue;
 
->>>>>>> 2f6383ff
 @RunWith(SpringRunner.class)
 @SpringBootTest
 @AutoConfigureMockMvc
 @Category(Unit.class)
 public class SnapshotDaoTest {
 
-  @Autowired private SnapshotDao snapshotDao;
-
-  @Autowired private DatasetDao datasetDao;
-
-  @Autowired private ProfileDao profileDao;
-
-  @Autowired private GoogleResourceDao resourceDao;
-
-  @Autowired private SnapshotService snapshotService;
-
-  @Autowired private JsonLoader jsonLoader;
-
-  private Dataset dataset;
-  private UUID datasetId;
-  private SnapshotRequestModel snapshotRequest;
-  private UUID snapshotId;
-  private List<UUID> snapshotIdList;
-  private List<UUID> datasetIds;
-  private UUID profileId;
-  private UUID projectId;
-
-  @Before
-  public void setup() throws Exception {
-    BillingProfileModel billingProfile =
-        profileDao.createBillingProfile(ProfileFixtures.randomBillingProfileRequest(), "hi@hi.hi");
-    profileId = billingProfile.getId();
-
-    GoogleProjectResource projectResource = ResourceFixtures.randomProjectResource(billingProfile);
-    projectId = resourceDao.createProject(projectResource);
-
-    DatasetRequestModel datasetRequest =
-        jsonLoader.loadObject("snapshot-test-dataset.json", DatasetRequestModel.class);
-    datasetRequest
-        .name(datasetRequest.getName() + UUID.randomUUID())
-        .defaultProfileId(profileId)
-        .cloudPlatform(CloudPlatform.GCP);
-
-    dataset = DatasetUtils.convertRequestWithGeneratedNames(datasetRequest);
-    dataset.projectResourceId(projectId);
-
-    String createFlightId = UUID.randomUUID().toString();
-    datasetId = UUID.randomUUID();
-    dataset.id(datasetId);
-    datasetDao.createAndLock(dataset, createFlightId);
-    datasetDao.unlockExclusive(dataset.getId(), createFlightId);
-    dataset = datasetDao.retrieve(datasetId);
-
-    snapshotRequest =
-        jsonLoader
-            .loadObject("snapshot-test-snapshot.json", SnapshotRequestModel.class)
+    @Autowired
+    private SnapshotDao snapshotDao;
+
+    @Autowired
+    private DatasetDao datasetDao;
+
+    @Autowired
+    private ProfileDao profileDao;
+
+    @Autowired
+    private GoogleResourceDao resourceDao;
+
+    @Autowired
+    private SnapshotService snapshotService;
+
+    @Autowired
+    private JsonLoader jsonLoader;
+
+    private Dataset dataset;
+    private UUID datasetId;
+    private SnapshotRequestModel snapshotRequest;
+    private UUID snapshotId;
+    private List<UUID> snapshotIdList;
+    private List<UUID> datasetIds;
+    private UUID profileId;
+    private UUID projectId;
+
+    @Before
+    public void setup() throws Exception {
+        BillingProfileModel billingProfile =
+            profileDao.createBillingProfile(ProfileFixtures.randomBillingProfileRequest(), "hi@hi.hi");
+        profileId = billingProfile.getId();
+
+        GoogleProjectResource projectResource = ResourceFixtures.randomProjectResource(billingProfile);
+        projectId = resourceDao.createProject(projectResource);
+
+        DatasetRequestModel datasetRequest = jsonLoader.loadObject("snapshot-test-dataset.json",
+            DatasetRequestModel.class);
+        datasetRequest
+            .name(datasetRequest.getName() + UUID.randomUUID())
+            .defaultProfileId(profileId)
+            .cloudPlatform(CloudPlatform.GCP);
+
+        dataset = DatasetUtils.convertRequestWithGeneratedNames(datasetRequest);
+        dataset.projectResourceId(projectId);
+
+        String createFlightId = UUID.randomUUID().toString();
+        datasetId = UUID.randomUUID();
+        dataset.id(datasetId);
+        datasetDao.createAndLock(dataset, createFlightId);
+        datasetDao.unlockExclusive(dataset.getId(), createFlightId);
+        dataset = datasetDao.retrieve(datasetId);
+
+        snapshotRequest = jsonLoader.loadObject("snapshot-test-snapshot.json", SnapshotRequestModel.class)
             .profileId(profileId);
-    snapshotRequest.getContents().get(0).setDatasetName(dataset.getName());
-
-    // Populate the snapshotId with random; delete should quietly not find it.
-    snapshotId = UUID.randomUUID();
-    datasetIds = new ArrayList<>();
-  }
-
-  @After
-  public void teardown() throws Exception {
-    if (snapshotIdList != null) {
-      for (UUID id : snapshotIdList) {
-        snapshotDao.delete(id);
-      }
-      snapshotIdList = null;
-    }
-    snapshotDao.delete(snapshotId);
-    datasetDao.delete(datasetId);
-    resourceDao.deleteProject(projectId);
-    profileDao.deleteBillingProfileById(profileId);
-  }
-
-  @Test(expected = MissingRowCountsException.class)
-  public void testMissingRowCounts() throws Exception {
-    Snapshot snapshot = snapshotService.makeSnapshotFromSnapshotRequest(snapshotRequest);
-    snapshot.projectResourceId(projectId);
-    snapshotDao.updateSnapshotTableRowCounts(snapshot, Collections.emptyMap());
-  }
-
-  @Test
-  public void happyInOutTest() throws Exception {
-    snapshotRequest.name(snapshotRequest.getName() + UUID.randomUUID().toString());
-
-    String flightId = "happyInOutTest_flightId";
-    Snapshot snapshot =
-        snapshotService
-            .makeSnapshotFromSnapshotRequest(snapshotRequest)
+        snapshotRequest.getContents().get(0).setDatasetName(dataset.getName());
+
+        // Populate the snapshotId with random; delete should quietly not find it.
+        snapshotId = UUID.randomUUID();
+        datasetIds = new ArrayList<>();
+    }
+
+    @After
+    public void teardown() throws Exception {
+        if (snapshotIdList != null) {
+            for (UUID id : snapshotIdList) {
+                snapshotDao.delete(id);
+            }
+            snapshotIdList = null;
+        }
+        snapshotDao.delete(snapshotId);
+        datasetDao.delete(datasetId);
+        resourceDao.deleteProject(projectId);
+        profileDao.deleteBillingProfileById(profileId);
+    }
+
+    @Test(expected = MissingRowCountsException.class)
+    public void testMissingRowCounts() throws Exception {
+        Snapshot snapshot = snapshotService.makeSnapshotFromSnapshotRequest(snapshotRequest);
+        snapshot.projectResourceId(projectId);
+        snapshotDao.updateSnapshotTableRowCounts(snapshot, Collections.emptyMap());
+    }
+
+    @Test
+    public void happyInOutTest() throws Exception {
+        snapshotRequest.name(snapshotRequest.getName() + UUID.randomUUID().toString());
+
+        String flightId = "happyInOutTest_flightId";
+        Snapshot snapshot = snapshotService.makeSnapshotFromSnapshotRequest(snapshotRequest)
             .projectResourceId(projectId)
             .id(snapshotId);
-    snapshotDao.createAndLock(snapshot, flightId);
-
-    snapshotDao.unlock(snapshotId, flightId);
-    Snapshot fromDB = snapshotDao.retrieveSnapshot(snapshotId);
-
-    assertThat("snapshot name set correctly", fromDB.getName(), equalTo(snapshot.getName()));
-
-    assertThat(
-        "snapshot description set correctly",
-        fromDB.getDescription(),
-        equalTo(snapshot.getDescription()));
-
-    assertThat("correct number of tables created", fromDB.getTables().size(), equalTo(2));
-
-    assertThat("correct number of sources created", fromDB.getSnapshotSources().size(), equalTo(1));
-
-    // verify source and map
-    SnapshotSource source = fromDB.getFirstSnapshotSource();
-    assertThat(
-        "source points back to snapshot", source.getSnapshot().getId(), equalTo(snapshot.getId()));
-
-    // verify snapshot source region includes the default region
-    assertTrue(
-        "source dataset info includes default region",
-        GoogleRegion.matchingRegionWithFallbacks(
-            source.getDataset().getDatasetSummary().getStorage(),
-            GoogleRegion.DEFAULT_GOOGLE_REGION));
-
-    assertThat(
-        "source points to the asset spec",
-        source.getAssetSpecification().getId(),
-        equalTo(dataset.getAssetSpecifications().get(0).getId()));
-
-    assertThat("correct number of map tables", source.getSnapshotMapTables().size(), equalTo(2));
-
-    // Verify map table
-    SnapshotMapTable mapTable =
-        source.getSnapshotMapTables().stream()
+        snapshotDao.createAndLock(snapshot, flightId);
+
+        snapshotDao.unlock(snapshotId, flightId);
+        Snapshot fromDB = snapshotDao.retrieveSnapshot(snapshotId);
+
+        assertThat("snapshot name set correctly",
+            fromDB.getName(),
+            equalTo(snapshot.getName()));
+
+        assertThat("snapshot description set correctly",
+            fromDB.getDescription(),
+            equalTo(snapshot.getDescription()));
+
+        assertThat("correct number of tables created",
+            fromDB.getTables().size(),
+            equalTo(2));
+
+        assertThat("correct number of sources created",
+            fromDB.getSnapshotSources().size(),
+            equalTo(1));
+
+        // verify source and map
+        SnapshotSource source = fromDB.getFirstSnapshotSource();
+        assertThat("source points back to snapshot",
+            source.getSnapshot().getId(),
+            equalTo(snapshot.getId()));
+
+        // verify snapshot source region includes the default region
+        assertTrue("source dataset info includes default region",
+            GoogleRegion.matchingRegionWithFallbacks(source.getDataset().getDatasetSummary().getStorage(),
+                GoogleRegion.DEFAULT_GOOGLE_REGION));
+
+        assertThat("source points to the asset spec",
+            source.getAssetSpecification().getId(),
+            equalTo(dataset.getAssetSpecifications().get(0).getId()));
+
+        assertThat("correct number of map tables",
+            source.getSnapshotMapTables().size(),
+            equalTo(2));
+
+        // Verify map table
+        SnapshotMapTable mapTable = source.getSnapshotMapTables()
+            .stream()
             .filter(t -> t.getFromTable().getName().equals("thetable"))
             .findFirst()
             .orElseThrow(AssertionError::new);
-    Table datasetTable =
-        dataset.getTables().stream()
+        Table datasetTable = dataset.getTables()
+            .stream()
             .filter(t -> t.getName().equals("thetable"))
             .findFirst()
             .orElseThrow(AssertionError::new);
-    Table snapshotTable =
-        snapshot.getTables().stream()
+        Table snapshotTable = snapshot.getTables()
+            .stream()
             .filter(t -> t.getName().equals("thetable"))
             .findFirst()
             .orElseThrow(AssertionError::new);
 
-    assertThat(
-        "correct map table dataset table",
-        mapTable.getFromTable().getId(),
-        equalTo(datasetTable.getId()));
-
-    assertThat(
-        "correct map table snapshot table",
-        mapTable.getToTable().getId(),
-        equalTo(snapshotTable.getId()));
-
-    assertThat(
-        "correct number of map columns", mapTable.getSnapshotMapColumns().size(), equalTo(1));
-
-    // Verify map columns
-    SnapshotMapColumn mapColumn = mapTable.getSnapshotMapColumns().get(0);
-    // Why is dataset columns Collection and not List?
-    Column datasetColumn = datasetTable.getColumns().iterator().next();
-    Column snapshotColumn = snapshotTable.getColumns().get(0);
-
-    assertThat(
-        "correct map column dataset column",
-        mapColumn.getFromColumn().getId(),
-        equalTo(datasetColumn.getId()));
-
-    assertThat(
-        "correct map column snapshot column",
-        mapColumn.getToColumn().getId(),
-        equalTo(snapshotColumn.getId()));
-
-    List<Relationship> relationships = fromDB.getRelationships();
-    assertThat("a relationship comes back", relationships.size(), equalTo(1));
-    Relationship relationship = relationships.get(0);
-    Table fromTable = relationship.getFromTable();
-    Column fromColumn = relationship.getFromColumn();
-    Table toTable = relationship.getToTable();
-    Column toColumn = relationship.getToColumn();
-    assertThat("from table name matches", fromTable.getName(), equalTo("thetable"));
-    assertThat("from column name matches", fromColumn.getName(), equalTo("thecolumn"));
-    assertThat("to table name matches", toTable.getName(), equalTo("anothertable"));
-    assertThat("to column name matches", toColumn.getName(), equalTo("anothercolumn"));
-    assertThat(
-        "relationship points to the snapshot table",
-        fromTable.getId(),
-        equalTo(snapshotTable.getId()));
-  }
-
-  @Test
-  public void snapshotEnumerateTest() throws Exception {
-    snapshotIdList = new ArrayList<>();
-    String snapshotName = snapshotRequest.getName() + UUID.randomUUID().toString();
-
-    for (int i = 0; i < 6; i++) {
-      snapshotRequest
-          .name(makeName(snapshotName, i))
-          // set the description to a random string so we can verify the sorting is working
-          // independently of the
-          // dataset name or created_date. add a suffix to filter on for the even snapshots
-          .description(UUID.randomUUID().toString() + ((i % 2 == 0) ? "==foo==" : ""));
-      String flightId = "snapshotEnumerateTest_flightId";
-      UUID tempSnapshotId = UUID.randomUUID();
-      Snapshot snapshot =
-          snapshotService
-              .makeSnapshotFromSnapshotRequest(snapshotRequest)
-              .projectResourceId(projectId)
-              .id(tempSnapshotId);
-      snapshotDao.createAndLock(snapshot, flightId);
-
-      snapshotDao.unlock(tempSnapshotId, flightId);
-      snapshotIdList.add(tempSnapshotId);
-    }
-
-    testOneEnumerateRange(snapshotIdList, snapshotName, 0, 1000);
-    testOneEnumerateRange(snapshotIdList, snapshotName, 1, 3);
-    testOneEnumerateRange(snapshotIdList, snapshotName, 3, 5);
-    testOneEnumerateRange(snapshotIdList, snapshotName, 4, 7);
-
-    testSortingNames(snapshotIdList, snapshotName, 0, 10, SqlSortDirection.ASC);
-    testSortingNames(snapshotIdList, snapshotName, 0, 3, SqlSortDirection.ASC);
-    testSortingNames(snapshotIdList, snapshotName, 1, 3, SqlSortDirection.ASC);
-    testSortingNames(snapshotIdList, snapshotName, 2, 5, SqlSortDirection.ASC);
-    testSortingNames(snapshotIdList, snapshotName, 0, 10, SqlSortDirection.DESC);
-    testSortingNames(snapshotIdList, snapshotName, 0, 3, SqlSortDirection.DESC);
-    testSortingNames(snapshotIdList, snapshotName, 1, 3, SqlSortDirection.DESC);
-    testSortingNames(snapshotIdList, snapshotName, 2, 5, SqlSortDirection.DESC);
-
-    testSortingDescriptions(snapshotIdList, SqlSortDirection.DESC);
-    testSortingDescriptions(snapshotIdList, SqlSortDirection.ASC);
-
-    MetadataEnumeration<SnapshotSummary> filterDefaultRegionEnum =
-        snapshotDao.retrieveSnapshots(
-            0,
-            6,
-            null,
-            null,
-            null,
-            GoogleRegion.DEFAULT_GOOGLE_REGION.toString(),
-            datasetIds,
-            snapshotIdList);
-    List<SnapshotSummary> filteredRegionSnapshots = filterDefaultRegionEnum.getItems();
-    assertThat(
-        "snapshot filter by default GCS region returns correct total",
-        filteredRegionSnapshots.size(),
-        equalTo(snapshotIdList.size()));
-    for (SnapshotSummary s : filteredRegionSnapshots) {
-      Snapshot snapshot = snapshotDao.retrieveSnapshot(s.getId());
-      assertTrue(
-          "snapshot filter by default GCS region returns correct items",
-          snapshot
-              .getFirstSnapshotSource()
-              .getDataset()
-              .getDatasetSummary()
-              .datasetStorageContainsRegion(GoogleRegion.DEFAULT_GOOGLE_REGION));
-    }
-
-    MetadataEnumeration<SnapshotSummary> filterNameAndRegionEnum =
-        snapshotDao.retrieveSnapshots(
-            0,
-            6,
-            null,
-            null,
-            makeName(snapshotName, 0),
-            GoogleRegion.DEFAULT_GOOGLE_REGION.toString(),
-            datasetIds,
-            snapshotIdList);
-    List<SnapshotSummary> filteredNameAndRegionSnapshots = filterNameAndRegionEnum.getItems();
-    assertThat(
-        "snapshot filter by name and region returns correct total",
-        filteredNameAndRegionSnapshots.size(),
-        equalTo(1));
-    assertThat(
-        "snapshot filter by name and region returns correct snapshot name",
-        filteredNameAndRegionSnapshots.get(0).getName(),
-        equalTo(makeName(snapshotName, 0)));
-    for (SnapshotSummary s : filteredNameAndRegionSnapshots) {
-      Snapshot snapshot = snapshotDao.retrieveSnapshot(s.getId());
-      assertTrue(
-          "snapshot filter by name and region returns correct snapshot source region",
-          snapshot
-              .getFirstSnapshotSource()
-              .getDataset()
-              .getDatasetSummary()
-              .datasetStorageContainsRegion(GoogleRegion.DEFAULT_GOOGLE_REGION));
-
-      // Test retrieve SnapshotProject object
-      SnapshotProject snapshotProject = snapshotDao.retrieveSnapshotProject(s.getId(), true);
-      assertThat("snapshot project id matches", snapshotProject.getId(), equalTo(s.getId()));
-      assertThat("snapshot project name matches", snapshotProject.getName(), equalTo(s.getName()));
-      assertThat(
-          "snapshot project profile id matches",
-          snapshotProject.getProfileId(),
-          equalTo(snapshot.getProfileId()));
-      assertThat(
-          "snapshot project data project name matches",
-          snapshotProject.getDataProject(),
-          equalTo(snapshot.getProjectResource().getGoogleProjectId()));
-      assertThat(
-          "snapshot project has a single source dataset",
-          snapshotProject.getSourceDatasetProjects().size(),
-          equalTo(1));
-      assertThat(
-          "dataset project id matches",
-          snapshotProject.getFirstSourceDatasetProject().getId(),
-          equalTo(snapshot.getFirstSnapshotSource().getDataset().getId()));
-      assertThat(
-          "dataset project name matches",
-          snapshotProject.getFirstSourceDatasetProject().getName(),
-          equalTo(snapshot.getFirstSnapshotSource().getDataset().getName()));
-      assertThat(
-          "dataset project profile id matches",
-          snapshotProject.getFirstSourceDatasetProject().getProfileId(),
-          equalTo(
-              snapshot.getFirstSnapshotSource().getDataset().getProjectResource().getProfileId()));
-      assertThat(
-          "dataset project data project name matches",
-          snapshotProject.getFirstSourceDatasetProject().getDataProject(),
-          equalTo(
-              snapshot
-                  .getFirstSnapshotSource()
-                  .getDataset()
-                  .getProjectResource()
-                  .getGoogleProjectId()));
-    }
-
-    MetadataEnumeration<SnapshotSummary> summaryEnum =
-        snapshotDao.retrieveSnapshots(
-            0, 2, null, null, "==foo==", null, datasetIds, snapshotIdList);
-    List<SnapshotSummary> summaryList = summaryEnum.getItems();
-    assertThat("filtered and retrieved 2 snapshots", summaryList.size(), equalTo(2));
-    assertThat("filtered total 3", summaryEnum.getFilteredTotal(), equalTo(3));
-    assertThat("total 6", summaryEnum.getTotal(), equalTo(6));
-    for (int i = 0; i < 2; i++) {
-      assertThat(
-          "first 2 ids match", snapshotIdList.get(i * 2), equalTo(summaryList.get(i).getId()));
-    }
-
-    MetadataEnumeration<SnapshotSummary> emptyEnum =
-        snapshotDao.retrieveSnapshots(0, 6, null, null, "__", null, datasetIds, snapshotIdList);
-    assertThat("underscores don't act as wildcards", emptyEnum.getItems().size(), equalTo(0));
-
-    MetadataEnumeration<SnapshotSummary> summaryEnum0 =
-        snapshotDao.retrieveSnapshots(0, 10, null, null, null, null, datasetIds, snapshotIdList);
-    assertThat("no dataset uuid gives all snapshots", summaryEnum0.getTotal(), equalTo(6));
-
-    // use the original dataset id and make sure you get all snapshots
-    datasetIds = singletonList(datasetId);
-    MetadataEnumeration<SnapshotSummary> summaryEnum1 =
-        snapshotDao.retrieveSnapshots(0, 10, null, null, null, null, datasetIds, snapshotIdList);
-    assertThat(
-        "expected dataset uuid gives expected snapshot", summaryEnum1.getTotal(), equalTo(6));
-
-    // made a random dataset uuid and made sure that you get no snapshots
-    List<UUID> datasetIdsBad = singletonList(UUID.randomUUID());
-    MetadataEnumeration<SnapshotSummary> summaryEnum2 =
-        snapshotDao.retrieveSnapshots(0, 10, null, null, null, null, datasetIdsBad, snapshotIdList);
-    assertThat("dummy dataset uuid gives no snapshots", summaryEnum2.getTotal(), equalTo(0));
-  }
-
-  private String makeName(String baseName, int index) {
-    return baseName + "-" + index;
-  }
-
-  private void testSortingNames(
-      List<UUID> snapshotIds,
-      String snapshotName,
-      int offset,
-      int limit,
-      SqlSortDirection direction) {
-    MetadataEnumeration<SnapshotSummary> summaryEnum =
-        snapshotDao.retrieveSnapshots(
-            offset,
-            limit,
-            EnumerateSortByParam.NAME,
-            direction,
-            null,
-            null,
-            datasetIds,
-            snapshotIds);
-    List<SnapshotSummary> summaryList = summaryEnum.getItems();
-    int index = (direction.equals(SqlSortDirection.ASC)) ? offset : snapshotIds.size() - offset - 1;
-    for (SnapshotSummary summary : summaryList) {
-      assertThat("correct id", snapshotIds.get(index), equalTo(summary.getId()));
-      assertThat("correct name", makeName(snapshotName, index), equalTo(summary.getName()));
-      index += (direction.equals(SqlSortDirection.ASC)) ? 1 : -1;
-    }
-  }
-
-  private void testSortingDescriptions(List<UUID> snapshotIds, SqlSortDirection direction) {
-    MetadataEnumeration<SnapshotSummary> summaryEnum =
-        snapshotDao.retrieveSnapshots(
-            0, 6, EnumerateSortByParam.DESCRIPTION, direction, null, null, datasetIds, snapshotIds);
-    List<SnapshotSummary> summaryList = summaryEnum.getItems();
-    assertThat("the full list comes back", summaryList.size(), equalTo(6));
-    String previous = summaryList.get(0).getDescription();
-    for (int i = 1; i < summaryList.size(); i++) {
-      String next = summaryList.get(i).getDescription();
-      if (direction.equals(SqlSortDirection.ASC)) {
-        assertThat("ascending order", previous, lessThan(next));
-      } else {
-        assertThat("descending order", previous, greaterThan(next));
-      }
-      previous = next;
-    }
-  }
-
-  private void testOneEnumerateRange(
-      List<UUID> snapshotIds, String snapshotName, int offset, int limit) {
-    // We expect the snapshots to be returned in their created order
-    MetadataEnumeration<SnapshotSummary> summaryEnum =
-        snapshotDao.retrieveSnapshots(
-            offset,
-            limit,
-            EnumerateSortByParam.CREATED_DATE,
-            SqlSortDirection.ASC,
-            null,
-            null,
-            datasetIds,
-            snapshotIds);
-    List<SnapshotSummary> summaryList = summaryEnum.getItems();
-    int index = offset;
-    for (SnapshotSummary summary : summaryList) {
-      assertThat("correct snapshot id", snapshotIds.get(index), equalTo(summary.getId()));
-      assertThat(
-          "correct snapshot name", makeName(snapshotName, index), equalTo(summary.getName()));
-
-      Map<CloudResource, StorageResource> storageMap =
-          summary.getStorage().stream()
-              .collect(Collectors.toMap(StorageResource::getCloudResource, Function.identity()));
-
-      Snapshot fromDB = snapshotDao.retrieveSnapshot(snapshotIds.get(index));
-      SnapshotSource source = fromDB.getFirstSnapshotSource();
-
-      for (GoogleCloudResource resource : GoogleCloudResource.values()) {
-        CloudRegion sourceRegion =
-            source.getDataset().getDatasetSummary().getStorageResourceRegion(resource);
-        CloudRegion snapshotRegion = storageMap.get(resource).getRegion();
-        assertThat(
-            "snapshot includes expected source dataset storage regions",
-            snapshotRegion,
-            equalTo(sourceRegion));
-      }
-      index++;
-    }
-  }
+        assertThat("correct map table dataset table",
+            mapTable.getFromTable().getId(),
+            equalTo(datasetTable.getId()));
+
+        assertThat("correct map table snapshot table",
+            mapTable.getToTable().getId(),
+            equalTo(snapshotTable.getId()));
+
+        assertThat("correct number of map columns",
+            mapTable.getSnapshotMapColumns().size(),
+            equalTo(1));
+
+        // Verify map columns
+        SnapshotMapColumn mapColumn = mapTable.getSnapshotMapColumns().get(0);
+        // Why is dataset columns Collection and not List?
+        Column datasetColumn = datasetTable.getColumns().iterator().next();
+        Column snapshotColumn = snapshotTable.getColumns().get(0);
+
+        assertThat("correct map column dataset column",
+            mapColumn.getFromColumn().getId(),
+            equalTo(datasetColumn.getId()));
+
+        assertThat("correct map column snapshot column",
+            mapColumn.getToColumn().getId(),
+            equalTo(snapshotColumn.getId()));
+
+        List<Relationship> relationships = fromDB.getRelationships();
+        assertThat("a relationship comes back", relationships.size(), equalTo(1));
+        Relationship relationship = relationships.get(0);
+        Table fromTable = relationship.getFromTable();
+        Column fromColumn = relationship.getFromColumn();
+        Table toTable = relationship.getToTable();
+        Column toColumn = relationship.getToColumn();
+        assertThat("from table name matches", fromTable.getName(), equalTo("thetable"));
+        assertThat("from column name matches", fromColumn.getName(), equalTo("thecolumn"));
+        assertThat("to table name matches", toTable.getName(), equalTo("anothertable"));
+        assertThat("to column name matches", toColumn.getName(), equalTo("anothercolumn"));
+        assertThat("relationship points to the snapshot table",
+            fromTable.getId(),
+            equalTo(snapshotTable.getId()));
+    }
+
+    @Test
+    public void snapshotEnumerateTest() throws Exception {
+        snapshotIdList = new ArrayList<>();
+        String snapshotName = snapshotRequest.getName() + UUID.randomUUID().toString();
+
+        for (int i = 0; i < 6; i++) {
+            snapshotRequest
+                .name(makeName(snapshotName, i))
+                // set the description to a random string so we can verify the sorting is working independently of the
+                // dataset name or created_date. add a suffix to filter on for the even snapshots
+                .description(UUID.randomUUID().toString() + ((i % 2 == 0) ? "==foo==" : ""));
+            String flightId = "snapshotEnumerateTest_flightId";
+            UUID tempSnapshotId = UUID.randomUUID();
+            Snapshot snapshot = snapshotService.makeSnapshotFromSnapshotRequest(snapshotRequest)
+                .projectResourceId(projectId)
+                .id(tempSnapshotId);
+            snapshotDao.createAndLock(snapshot, flightId);
+
+            snapshotDao.unlock(tempSnapshotId, flightId);
+            snapshotIdList.add(tempSnapshotId);
+        }
+
+        testOneEnumerateRange(snapshotIdList, snapshotName, 0, 1000);
+        testOneEnumerateRange(snapshotIdList, snapshotName, 1, 3);
+        testOneEnumerateRange(snapshotIdList, snapshotName, 3, 5);
+        testOneEnumerateRange(snapshotIdList, snapshotName, 4, 7);
+
+        testSortingNames(snapshotIdList, snapshotName, 0, 10, SqlSortDirection.ASC);
+        testSortingNames(snapshotIdList, snapshotName, 0, 3, SqlSortDirection.ASC);
+        testSortingNames(snapshotIdList, snapshotName, 1, 3, SqlSortDirection.ASC);
+        testSortingNames(snapshotIdList, snapshotName, 2, 5, SqlSortDirection.ASC);
+        testSortingNames(snapshotIdList, snapshotName, 0, 10, SqlSortDirection.DESC);
+        testSortingNames(snapshotIdList, snapshotName, 0, 3, SqlSortDirection.DESC);
+        testSortingNames(snapshotIdList, snapshotName, 1, 3, SqlSortDirection.DESC);
+        testSortingNames(snapshotIdList, snapshotName, 2, 5, SqlSortDirection.DESC);
+
+        testSortingDescriptions(snapshotIdList, SqlSortDirection.DESC);
+        testSortingDescriptions(snapshotIdList, SqlSortDirection.ASC);
+
+        MetadataEnumeration<SnapshotSummary> filterDefaultRegionEnum = snapshotDao.retrieveSnapshots(0, 6,
+                null, null, null, GoogleRegion.DEFAULT_GOOGLE_REGION.toString(), datasetIds, snapshotIdList);
+        List<SnapshotSummary> filteredRegionSnapshots = filterDefaultRegionEnum.getItems();
+        assertThat("snapshot filter by default GCS region returns correct total",
+            filteredRegionSnapshots.size(),
+            equalTo(snapshotIdList.size()));
+        for (SnapshotSummary s : filteredRegionSnapshots) {
+            Snapshot snapshot = snapshotDao.retrieveSnapshot(s.getId());
+            assertTrue("snapshot filter by default GCS region returns correct items",
+                snapshot.getFirstSnapshotSource().getDataset().getDatasetSummary()
+                    .datasetStorageContainsRegion(GoogleRegion.DEFAULT_GOOGLE_REGION));
+        }
+
+        MetadataEnumeration<SnapshotSummary> filterNameAndRegionEnum = snapshotDao.retrieveSnapshots(0, 6,
+                null, null, makeName(snapshotName, 0),
+                GoogleRegion.DEFAULT_GOOGLE_REGION.toString(),
+                datasetIds, snapshotIdList);
+        List<SnapshotSummary> filteredNameAndRegionSnapshots = filterNameAndRegionEnum.getItems();
+        assertThat("snapshot filter by name and region returns correct total",
+                filteredNameAndRegionSnapshots.size(),
+                equalTo(1));
+        assertThat("snapshot filter by name and region returns correct snapshot name",
+                filteredNameAndRegionSnapshots.get(0).getName(),
+                equalTo(makeName(snapshotName, 0)));
+        for (SnapshotSummary s : filteredNameAndRegionSnapshots) {
+            Snapshot snapshot = snapshotDao.retrieveSnapshot(s.getId());
+            assertTrue("snapshot filter by name and region returns correct snapshot source region",
+                    snapshot.getFirstSnapshotSource().getDataset().getDatasetSummary()
+                            .datasetStorageContainsRegion(GoogleRegion.DEFAULT_GOOGLE_REGION));
+
+            // Test retrieve SnapshotProject object
+            SnapshotProject snapshotProject = snapshotDao.retrieveSnapshotProject(s.getId(), true);
+            assertThat("snapshot project id matches", snapshotProject.getId(), equalTo(s.getId()));
+            assertThat("snapshot project name matches", snapshotProject.getName(), equalTo(s.getName()));
+            assertThat("snapshot project profile id matches", snapshotProject.getProfileId(),
+                equalTo(snapshot.getProfileId()));
+            assertThat("snapshot project data project name matches", snapshotProject.getDataProject(),
+                equalTo(snapshot.getProjectResource().getGoogleProjectId()));
+            assertThat("snapshot project has a single source dataset",
+                snapshotProject.getSourceDatasetProjects().size(),
+                equalTo(1));
+            assertThat("dataset project id matches",
+                snapshotProject.getFirstSourceDatasetProject().getId(),
+                equalTo(snapshot.getFirstSnapshotSource().getDataset().getId()));
+            assertThat("dataset project name matches",
+                snapshotProject.getFirstSourceDatasetProject().getName(),
+                equalTo(snapshot.getFirstSnapshotSource().getDataset().getName()));
+            assertThat("dataset project profile id matches",
+                snapshotProject.getFirstSourceDatasetProject().getProfileId(),
+                equalTo(snapshot.getFirstSnapshotSource().getDataset().getProjectResource().getProfileId()));
+            assertThat("dataset project data project name matches",
+                snapshotProject.getFirstSourceDatasetProject().getDataProject(),
+                equalTo(snapshot.getFirstSnapshotSource().getDataset().getProjectResource().getGoogleProjectId()));
+        }
+
+        MetadataEnumeration<SnapshotSummary> summaryEnum = snapshotDao.retrieveSnapshots(0, 2, null,
+            null, "==foo==", null, datasetIds, snapshotIdList);
+        List<SnapshotSummary> summaryList = summaryEnum.getItems();
+        assertThat("filtered and retrieved 2 snapshots", summaryList.size(), equalTo(2));
+        assertThat("filtered total 3", summaryEnum.getFilteredTotal(), equalTo(3));
+        assertThat("total 6", summaryEnum.getTotal(), equalTo(6));
+        for (int i = 0; i < 2; i++) {
+            assertThat("first 2 ids match", snapshotIdList.get(i * 2), equalTo(summaryList.get(i).getId()));
+        }
+
+        MetadataEnumeration<SnapshotSummary> emptyEnum = snapshotDao.retrieveSnapshots(0, 6, null,
+            null, "__", null, datasetIds, snapshotIdList);
+        assertThat("underscores don't act as wildcards", emptyEnum.getItems().size(), equalTo(0));
+
+        MetadataEnumeration<SnapshotSummary> summaryEnum0 = snapshotDao.retrieveSnapshots(0, 10, null,
+            null, null, null, datasetIds, snapshotIdList);
+        assertThat("no dataset uuid gives all snapshots", summaryEnum0.getTotal(), equalTo(6));
+
+        // use the original dataset id and make sure you get all snapshots
+        datasetIds = singletonList(datasetId);
+        MetadataEnumeration<SnapshotSummary> summaryEnum1 = snapshotDao.retrieveSnapshots(0, 10, null,
+            null, null, null, datasetIds, snapshotIdList);
+        assertThat("expected dataset uuid gives expected snapshot", summaryEnum1.getTotal(), equalTo(6));
+
+        // made a random dataset uuid and made sure that you get no snapshots
+        List<UUID> datasetIdsBad = singletonList(UUID.randomUUID());
+        MetadataEnumeration<SnapshotSummary> summaryEnum2 = snapshotDao.retrieveSnapshots(0, 10, null,
+            null, null, null, datasetIdsBad, snapshotIdList);
+        assertThat("dummy dataset uuid gives no snapshots", summaryEnum2.getTotal(), equalTo(0));
+    }
+
+    private String makeName(String baseName, int index) {
+        return baseName + "-" + index;
+    }
+
+    private void testSortingNames(
+        List<UUID> snapshotIds,
+        String snapshotName,
+        int offset,
+        int limit,
+        SqlSortDirection direction) {
+        MetadataEnumeration<SnapshotSummary> summaryEnum = snapshotDao.retrieveSnapshots(offset, limit,
+            EnumerateSortByParam.NAME, direction, null, null, datasetIds, snapshotIds);
+        List<SnapshotSummary> summaryList = summaryEnum.getItems();
+        int index = (direction.equals(SqlSortDirection.ASC)) ? offset : snapshotIds.size() - offset - 1;
+        for (SnapshotSummary summary : summaryList) {
+            assertThat("correct id", snapshotIds.get(index), equalTo(summary.getId()));
+            assertThat("correct name", makeName(snapshotName, index), equalTo(summary.getName()));
+            index += (direction.equals(SqlSortDirection.ASC)) ? 1 : -1;
+        }
+    }
+
+    private void testSortingDescriptions(List<UUID> snapshotIds, SqlSortDirection direction) {
+        MetadataEnumeration<SnapshotSummary> summaryEnum = snapshotDao.retrieveSnapshots(0, 6,
+            EnumerateSortByParam.DESCRIPTION, direction, null, null, datasetIds, snapshotIds);
+        List<SnapshotSummary> summaryList = summaryEnum.getItems();
+        assertThat("the full list comes back", summaryList.size(), equalTo(6));
+        String previous = summaryList.get(0).getDescription();
+        for (int i = 1; i < summaryList.size(); i++) {
+            String next = summaryList.get(i).getDescription();
+            if (direction.equals(SqlSortDirection.ASC)) {
+                assertThat("ascending order", previous, lessThan(next));
+            } else {
+                assertThat("descending order", previous, greaterThan(next));
+            }
+            previous = next;
+        }
+
+    }
+
+    private void testOneEnumerateRange(List<UUID> snapshotIds,
+                                       String snapshotName,
+                                       int offset,
+                                       int limit) {
+        // We expect the snapshots to be returned in their created order
+        MetadataEnumeration<SnapshotSummary> summaryEnum = snapshotDao.retrieveSnapshots(offset, limit,
+            EnumerateSortByParam.CREATED_DATE, SqlSortDirection.ASC, null, null, datasetIds, snapshotIds);
+        List<SnapshotSummary> summaryList = summaryEnum.getItems();
+        int index = offset;
+        for (SnapshotSummary summary : summaryList) {
+            assertThat("correct snapshot id",
+                snapshotIds.get(index),
+                equalTo(summary.getId()));
+            assertThat("correct snapshot name",
+                makeName(snapshotName, index),
+                equalTo(summary.getName()));
+
+            Map<CloudResource, StorageResource> storageMap = summary.getStorage().stream()
+                    .collect(Collectors.toMap(StorageResource::getCloudResource, Function.identity()));
+
+            Snapshot fromDB = snapshotDao.retrieveSnapshot(snapshotIds.get(index));
+            SnapshotSource source = fromDB.getFirstSnapshotSource();
+
+            for (GoogleCloudResource resource: GoogleCloudResource.values()) {
+                CloudRegion sourceRegion = source.getDataset().getDatasetSummary().getStorageResourceRegion(resource);
+                CloudRegion snapshotRegion = storageMap.get(resource).getRegion();
+                assertThat("snapshot includes expected source dataset storage regions",
+                    snapshotRegion,
+                    equalTo(sourceRegion));
+            }
+            index++;
+        }
+    }
 }
--- conflicted
+++ resolved
@@ -66,13 +66,8 @@
   }
 
   @Test
-<<<<<<< HEAD
-  public void testDoAndUndoStep() throws InterruptedException {
+  void testDoAndUndoStep() throws InterruptedException {
     workingMap.put(SnapshotDuosMapKeys.FIRECLOUD_GROUP, null);
-=======
-  void testDoAndUndoStep() throws InterruptedException {
-    when(flightContext.getWorkingMap()).thenReturn(workingMap);
->>>>>>> 0507087a
     step = new CreateSnapshotMetadataStep(snapshotDao, snapshotService, snapshotRequestModel);
     StepResult doResult = step.doStep(flightContext);
     assertThat(doResult.getStepStatus(), equalTo(StepStatus.STEP_RESULT_SUCCESS));

import java.text.SimpleDateFormat

/*
 * Data Repository Building Notes
 *
 * USING SWAGGER-CODEGEN
 * We use swagger-codegen to generate our model classes and controller interfaces with default methods.
 * The swagger YAML file is the primary implementation and documentation of the Data Repository API.
 *
 * The gradle technique for running codegen as part of the build is written up here:
 *   https://blog.jcore.com/2017/05/22/automatically-generating-api-using-swagger-and-gradle/
 * It relies on the behavior of the Java plugin, described here:
 *   https://docs.gradle.org/current/userguide/java_plugin.html#sec:java_source_sets
 */

buildscript {
    ext {
        springBootVersion = '2.3.4.RELEASE'
    }
    repositories {
        mavenCentral()
    }
    dependencies {
        classpath('io.swagger:swagger-codegen:2.4.11')
    }
}

plugins {
    id "com.google.cloud.tools.jib" version "1.6.1"
    id 'org.liquibase.gradle' version '2.0.1'
    id "org.gradle.test-retry" version "1.2.0"
    id 'antlr'
    id 'com.github.spotbugs' version '4.5.1'
    id "org.hidetake.swagger.generator" version "2.18.2"
    id "org.springframework.boot" version "2.3.4.RELEASE"
    id "idea"
    id "java"
    id "io.spring.dependency-management" version "1.0.10.RELEASE"
    id "jacoco"
    id "checkstyle"
    id "com.srcclr.gradle" version "3.1.0"
}

allprojects {
    group 'bio.terra'
<<<<<<< HEAD
    version '1.1.0-SNAPSHOT'
=======
    version '1.2.0-SNAPSHOT'
>>>>>>> 1821e3f3

    ext {
        resourceDir = "${rootDir}/src/main/resources/api"
    }

    // specifying versions for dependencies, not adding the dependencies themselves (yet)
    apply plugin: "io.spring.dependency-management"
    dependencyManagement {
        imports {
            mavenBom org.springframework.boot.gradle.plugin.SpringBootPlugin.BOM_COORDINATES
        }
        dependencies {
            dependency group: "io.swagger.core.v3", name: "swagger-annotations", version: "2.1.5"
            dependency group: "io.swagger.codegen.v3", name: "swagger-codegen-cli", version: "3.0.22"
        }
    }
}

apply from: 'debug.gradle'

// skip subproject tasks by default when building jade-data-repo
subprojects.each { s ->
    s.tasks.all {
        task -> task.enabled = (System.getenv("ENABLE_SUBPROJECT_TASKS") != null)
    }
}

sourceCompatibility = 1.8

if (hasProperty('buildScan')) {
    buildScan {
        termsOfServiceUrl = 'https://gradle.com/terms-of-service'
        termsOfServiceAgree = 'yes'
        publishAlways()
        def project = ""; def cluster = ""; def nschunk = "";
        if (System.getenv("NAMESPACEINUSE")) {
            project = "broad-jade-integration"
            cluster = "integration-master"
            def ns = System.getenv("NAMESPACEINUSE")
            nschunk = "%0Aresource.labels.namespace_name%3D%22${ns}%22%0Alabels.k8s-pod%2Fcomponent%3D%22${ns}-jade-datarepo-api%22"
        } else {
            project = System.getenv("GOOGLE_CLOUD_PROJECT")
            cluster = "jade-master-us-central1"
            nschunk = ""
        }
        def startTest = new Date().format("yyyy-MM-dd'T'HH:mm:ss'Z'", TimeZone.getTimeZone("UTC"))
        buildFinished { ->
            def endTest = new Date().format("yyyy-MM-dd'T'HH:mm:ss'Z'", TimeZone.getTimeZone("UTC"))
            link "Jump to StackDriver Logs 🔗 ", "https://console.cloud.google.com/logs/viewer?interval=CUSTOM&project=${project}&folder&organizationId&minLogLevel=0&expandAll=false&customFacets=&limitCustomFacetWidth=true&scrollTimestamp=${startTest}&dateRangeStart=${startTest}&dateRangeEnd=${endTest}&advancedFilter=resource.type%3D%22k8s_container%22%0Aresource.labels.project_id%3D%22${project}%22%0Aresource.labels.location%3D%22us-central1%22%0Aresource.labels.cluster_name%3D%22${cluster}%22${nschunk}"
        }
    }
}

spotbugs {
    effort = 'max'
    // This makes the "html" reports come out in plain text so you can just open the file in IntelliJ
    // and look at your bugs instead of having to switch to a browser.
    extraArgs = ['-emacs']
}
spotbugsMain {
    reports {
        html {
            enabled = true
            destination = file("$buildDir/reports/spotbugs/main.html")
            excludeFilter = file("config/spotbugs/excludeFilter.xml")
        }
    }
}
spotbugsTest {
    reports {
        html {
            enabled = true
            destination = file("$buildDir/reports/spotbugs/test.html")
            excludeFilter = file("config/spotbugs/excludeFilter.xml")
        }
    }
}

tasks.withType(JacocoReport) {
    reports {
        xml.enabled false
        csv.enabled false
        html.destination file("${buildDir}/jacocoHtml")
    }
}

jacocoTestCoverageVerification {
    violationRules {
        rule {
            limit {
                counter = 'BRANCH'
                value = 'COVEREDRATIO'
                minimum = 0.1
            }
        }
    }
}
check.dependsOn jacocoTestCoverageVerification

repositories {
    mavenCentral()
    maven {
        url 'https://broadinstitute.jfrog.io/broadinstitute/libs-release-local/'
    }
    maven {
        url 'https://broadinstitute.jfrog.io/broadinstitute/libs-snapshot-local/'
    }
}

configurations {
    generatedCompile
    runtimeClasspath
}

dependencies {
    // TODO: Unpack the "starter" and include just what we use
    compile 'com.google.cloud:google-cloud-billing:1.1.6'
    compile 'com.google.cloud:google-cloud-resourcemanager:0.118.2-alpha'
    compile 'com.google.apis:google-api-services-serviceusage:v1-rev20201021-1.30.10'
    compile 'com.google.apis:google-api-services-appengine:v1-rev20201201-1.31.0'
    compile 'com.google.cloud:google-cloud-bigquery:1.108.1'
    compile 'com.google.cloud:google-cloud-storage:1.108.0'
    compile 'com.google.cloud:google-cloud-firestore:1.22.0'
    compile group: 'com.google.cloud', name: 'google-cloud-pubsub', version: '1.104.1'
    compile 'org.apache.commons:commons-dbcp2:2.7.0'     // For database connection support
    compile 'org.apache.commons:commons-lang3:3.9'
    compile group: 'org.apache.commons', name: 'commons-collections4', version: '4.4'
    compile 'org.apache.directory.studio:org.apache.commons.io:2.4'
    compile 'org.liquibase:liquibase-core:3.8.0'         // For upgrade
    compile 'org.postgresql:postgresql:42.2.8'           // Postgres jdbc driver
    compile 'org.slf4j:slf4j-api:1.7.28'                 // Logging facade
    implementation "org.springframework.boot:spring-boot-starter-web"
    implementation group: "javax.validation", name: "validation-api"
    // Fix to this version
    compile 'com.google.http-client:google-http-client:1.38.0'

    implementation group: "io.swagger.core.v3", name: "swagger-annotations"
    swaggerCodegen group: "io.swagger.codegen.v3", name: "swagger-codegen-cli"

    compile 'org.springframework:spring-jdbc:5.1.9.RELEASE'
    compile 'org.springframework.cloud:spring-cloud-gcp-starter-logging:1.2.5.RELEASE'
    compile "org.springframework.cloud:spring-cloud-starter-sleuth:2.2.5.RELEASE"
    compile 'org.broadinstitute.dsde.workbench:sam-client_2.12:0.1-343dfff-SNAP'
    compile 'org.antlr:ST4:4.3'                          // String templating
    compile group: 'io.kubernetes', name: 'client-java', version: '10.0.0'

    compile 'io.springfox:springfox-swagger-ui:2.10.0'
    compile 'io.springfox:springfox-swagger2:2.9.2'

    // This allows you to build with a local Stairway JAR file, instead of the one from the repository
    // For example, ./gradlew -Pstairwayjar=/Users/dd/code/stairway/build/libs/stairway-0.0.4-SNAPSHOT.jar
    // Or define the environment variable ORG_GRADLE_PROJECT_stairwayjar
    if (project.hasProperty("stairwayjar")) {
        implementation files(project.ext.get("stairwayjar"))
        implementation group: 'org.apache.commons', name: 'commons-collections4', version: '4.4'
        implementation group: 'org.openapitools', name: 'jackson-databind-nullable', version: '0.2.1'
    } else {
        implementation 'bio.terra:stairway:0.0.24-SNAPSHOT'
    }

    implementation 'org.springframework.boot:spring-boot-starter-actuator'
    implementation 'io.micrometer:micrometer-registry-prometheus:latest.release'

    // Forcing this due to vulnerability issues
    compile ('com.fasterxml.jackson.core:jackson-databind:2.11.0.rc1') {
        force = true
    }
    compile ('com.fasterxml.jackson.core:jackson-core:2.10.2') {
        force = true
    }

    antlr "org.antlr:antlr4:4.8"

    // Need groovy on the class path for the logback config. Could use XML and skip this dependency,
    // but the groovy config is... well... groovy.
    runtime group: 'org.codehaus.groovy', name: 'groovy', version: '2.5.7'

    // Findbugs annotations, so we can selectively suppress findbugs findings
    compileOnly 'com.google.code.findbugs:annotations:3.0.1'

    liquibaseRuntime 'org.liquibase:liquibase-core:3.8.0'
    liquibaseRuntime 'org.postgresql:postgresql:42.2.7'
    liquibaseRuntime 'ch.qos.logback:logback-classic:1.2.3'

    testCompile group: 'junit', name: 'junit', version: '4.12'
    testCompile group: 'org.hamcrest', name: 'hamcrest', version: '2.1'
    testCompile "org.springframework.boot:spring-boot-starter-test"
    testCompile 'org.postgresql:postgresql:42.2.8'
    testCompile 'com.google.code.findbugs:annotations:3.0.1'

    generatedCompile 'org.springframework.boot:spring-boot-starter-web'
    // boot-starter-validation required for javax.validation.Valid references, @Valid tags
    generatedCompile 'org.springframework.boot:spring-boot-starter-validation'
    implementation 'org.springframework.boot:spring-boot-starter-validation'
    implementation group: "org.webjars", name: "webjars-locator-core", version: "0.46"
    runtimeOnly group: "org.webjars.npm", name: "swagger-ui-dist", version: "3.35.2"
    generatedCompile group: "io.swagger.core.v3", name: "swagger-annotations"

    annotationProcessor "org.springframework.boot:spring-boot-configuration-processor"
}

def getGitHash = { ->
    def stdout = new ByteArrayOutputStream()
    exec {
        commandLine 'git', 'rev-parse', '--short', 'HEAD'
        standardOutput = stdout
    }
    return stdout.toString().trim()
}

swaggerSources {
    server {
        inputFile = file("${resourceDir}/data-repository-openapi.yaml")
        code {
            language = "spring"
            library = "spring-boot"
            outputDir = file("${buildDir}/generated-src/swagger")
            components = ["models", "apis"]
            rawOptions = [
                "--invoker-package", "bio.terra",
                "--api-package", "bio.terra.controller",
                "--model-package", "bio.terra.model",
                "-D", "interfaceOnly=true," +
                    "useTags=true," +
                    "dateLibrary=java8"
            ]
        }
    }
}

task generateVersionFile {
    def properties = new Properties()
    def versionFile = file "src/main/resources/version.properties"
    properties.setProperty("semVer", project.version)
    properties.setProperty("gitHash", getGitHash())
    Writer writer = new FileWriter(versionFile, false)
    properties.store(writer, "DO NOT EDIT. Autogenerated by build.gradle.")
    writer.close()
}

generateGrammarSource {
    arguments += ["-visitor", "-long-messages"]
}

task unpack(type: Copy) {
    dependsOn bootJar
    from(zipTree(tasks.bootJar.outputs.files.singleFile))
    into("build/dependency")
}

def generatedOutputDir = 'src/generated/java'
clean.doFirst {
    delete("${projectDir}/$generatedOutputDir")
    delete("${rootDir}/datarepo-client/build")
    delete("${rootDir}/datarepo-client/generated")
}

sourceSets {
    generated {
        compileClasspath = configurations.generatedCompile
    }
    main {
        compileClasspath += generated.output
        runtimeClasspath += generated.output
    }
    test {
        compileClasspath += generated.output
        runtimeClasspath += generated.output
    }
    checkstyle {
        toolVersion '7.8.1'
        checkstyleGenerated.enabled = false // Don't check generated code
        configFile file("config/checkstyle/checkstyle.xml")
    }
    jacoco {
        toolVersion '0.8.2'
    }
}

sourceSets.main.java.srcDir "${buildDir}/generated-src/swagger"

bootRun {
    classpath += sourceSets.generated.output
}

jar {
    from sourceSets.generated.output
}

jib {
    extraDirectories.paths = ['build/gen-expanded']
    to {
        image = "gcr.io/broad-jade-dev/jade-data-repo:" + (System.env.GCR_TAG ?: getGitHash())
    }
    container {
        jvmFlags = ["-Xms2g", "-Xmx2g"]
    }
    container.creationTime = buildTime()
}

def buildTime() {
    def df = new SimpleDateFormat("yyyy-MM-dd'T'HH:mm'Z'") // you can change it
    df.setTimeZone(TimeZone.getTimeZone("UTC"))
    return df.format(new Date())
}
// jib expects all classes to be under app/classes in the resulting image. this, combined with the extraDirectories
// setting above will ensure that the generated classes end up in the right place when jib builds.
task setupGeneratedDir(type: Copy) {
    from file('build/classes/java/generated')
    into file('build/gen-expanded/app/classes')
}
tasks.jib.dependsOn setupGeneratedDir

liquibase {
    activities {
        datarepo {
            changeLogFile project.ext.dbDatarepoChangesetFile
            url project.ext.dbDatarepoUri
            username project.ext.dbDatarepoUsername
            password project.ext.dbDatarepoPassword
            logLevel 'debug'
        }
    }
}


// -- Test tasks --
// The default 'test' task runs all of the unit tests.
// There are separate tasks for running just the unit tests and just the connected tests.
// connected tests and running all of the tests.
test {
    useJUnit {
        includeCategories 'bio.terra.common.category.Unit'
    }
    outputs.upToDateWhen { false }
}

task testConnected(type: Test) {
    useJUnit {
        includeCategories 'bio.terra.common.category.Connected'
    }
    testLogging {
        events = ["passed", "failed", "skipped", "started", "standard_out"]
    }
    retry {
        maxRetries = 3
        maxFailures = 15
    }
    outputs.upToDateWhen { false }
    maxHeapSize = "2g"
}

task testIntegration(type: Test) {
    useJUnit {
        includeCategories 'bio.terra.common.category.Integration'
    }
    testLogging {
        events = ["passed", "failed", "skipped", "started", "standard_out"]
    }
    retry {
        maxRetries = 3
        maxFailures = 15
    }
    outputs.upToDateWhen { false }
}

task testUnit(type: Test) {
    useJUnit {
        includeCategories 'bio.terra.common.category.Unit'
    }
    outputs.upToDateWhen { false }
}

task testOnDemand(type: Test) {
    useJUnit {
        includeCategories 'bio.terra.common.category.OnDemand'
    }
    testLogging {
        events = ["passed", "failed", "skipped", "started", "standard_out"]
    }
    outputs.upToDateWhen { false }
}

task testAll(type: Test) {
    useJUnit {
        // Note: explicitly not including OnDemand tests
        includeCategories 'bio.terra.common.category.Connected', 'bio.terra.common.category.Unit'
    }
    outputs.upToDateWhen { false }
}

compileGeneratedJava.dependsOn swaggerSources.server.code
compileGeneratedJava.dependsOn generateGrammarSource
classes.dependsOn generatedClasses
compileJava.dependsOn compileGeneratedJava
ideaModule.dependsOn swaggerSources.server.code<|MERGE_RESOLUTION|>--- conflicted
+++ resolved
@@ -43,11 +43,7 @@
 
 allprojects {
     group 'bio.terra'
-<<<<<<< HEAD
-    version '1.1.0-SNAPSHOT'
-=======
     version '1.2.0-SNAPSHOT'
->>>>>>> 1821e3f3
 
     ext {
         resourceDir = "${rootDir}/src/main/resources/api"

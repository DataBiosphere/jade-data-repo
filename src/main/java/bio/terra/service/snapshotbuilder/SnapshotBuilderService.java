package bio.terra.service.snapshotbuilder;

import static bio.terra.service.snapshotbuilder.utils.ConceptChildrenQueryBuilder.buildConceptChildrenQuery;
import static bio.terra.service.snapshotbuilder.utils.SearchConceptsQueryBuilder.buildSearchConceptsQuery;

import bio.terra.common.CloudPlatformWrapper;
import bio.terra.common.iam.AuthenticatedUserRequest;
import bio.terra.grammar.azure.SynapseVisitor;
import bio.terra.grammar.google.BigQueryVisitor;
import bio.terra.model.EnumerateSnapshotAccessRequest;
import bio.terra.model.EnumerateSnapshotAccessRequestItem;
import bio.terra.model.SnapshotAccessRequest;
import bio.terra.model.SnapshotAccessRequestResponse;
import bio.terra.model.SnapshotBuilderCohort;
import bio.terra.model.SnapshotBuilderConcept;
import bio.terra.model.SnapshotBuilderCountResponse;
import bio.terra.model.SnapshotBuilderCountResponseResult;
import bio.terra.model.SnapshotBuilderCriteriaGroup;
import bio.terra.model.SnapshotBuilderGetConceptsResponse;
import bio.terra.service.dataset.Dataset;
import bio.terra.service.dataset.DatasetService;
import bio.terra.service.filedata.azure.AzureSynapsePdao;
import bio.terra.service.snapshotbuilder.query.Query;
import bio.terra.service.snapshotbuilder.query.TableNameGenerator;
import bio.terra.service.snapshotbuilder.utils.AggregateBQQueryResultsUtils;
import bio.terra.service.snapshotbuilder.utils.AggregateSynapseQueryResultsUtils;
import bio.terra.service.snapshotbuilder.utils.CriteriaQueryBuilderFactory;
import bio.terra.service.tabulardata.google.bigquery.BigQueryDatasetPdao;
import com.google.cloud.bigquery.TableResult;
import com.google.common.annotations.VisibleForTesting;
import java.sql.ResultSet;
import java.util.List;
import java.util.UUID;
import java.util.function.Function;
import org.apache.commons.lang3.NotImplementedException;
import org.springframework.stereotype.Component;

@Component
public class SnapshotBuilderService {

  public static final String CLOUD_PLATFORM_NOT_IMPLEMENTED_MESSAGE =
      "Cloud platform not implemented";
  private final SnapshotRequestDao snapshotRequestDao;
  private final DatasetService datasetService;
  private final BigQueryDatasetPdao bigQueryDatasetPdao;

  private final AzureSynapsePdao azureSynapsePdao;
<<<<<<< HEAD
  public static final String CLOUD_PLATFORM_NOT_IMPLEMENTED_MESSAGE =
      "Cloud platform not implemented";
=======
  private final CriteriaQueryBuilderFactory criteriaQueryBuilderFactory;
>>>>>>> 6de65704

  public SnapshotBuilderService(
      SnapshotRequestDao snapshotRequestDao,
      DatasetService datasetService,
      BigQueryDatasetPdao bigQueryDatasetPdao,
      AzureSynapsePdao azureSynapsePdao,
      CriteriaQueryBuilderFactory criteriaQueryBuilderFactory) {
    this.snapshotRequestDao = snapshotRequestDao;
    this.datasetService = datasetService;
    this.bigQueryDatasetPdao = bigQueryDatasetPdao;
    this.azureSynapsePdao = azureSynapsePdao;
    this.criteriaQueryBuilderFactory = criteriaQueryBuilderFactory;
  }

  public SnapshotAccessRequestResponse createSnapshotRequest(
      UUID id, SnapshotAccessRequest snapshotAccessRequest, String email) {
    return snapshotRequestDao.create(id, snapshotAccessRequest, email);
  }

  private <T> List<T> runSnapshotBuilderQuery(
      String cloudSpecificSql,
      Dataset dataset,
      Function<TableResult, List<T>> gcpFormatQueryFunction,
      Function<ResultSet, T> synapseFormatQueryFunction) {
    var cloudPlatformWrapper = CloudPlatformWrapper.of(dataset.getCloudPlatform());
    if (cloudPlatformWrapper.isGcp()) {
      return bigQueryDatasetPdao.runQuery(cloudSpecificSql, dataset, gcpFormatQueryFunction);
    } else if (cloudPlatformWrapper.isAzure()) {
      return azureSynapsePdao.runQuery(cloudSpecificSql, synapseFormatQueryFunction);
    } else {
      throw new NotImplementedException(CLOUD_PLATFORM_NOT_IMPLEMENTED_MESSAGE);
    }
  }

  public SnapshotBuilderGetConceptsResponse getConceptChildren(
      UUID datasetId, Integer conceptId, AuthenticatedUserRequest userRequest) {
    Dataset dataset = datasetService.retrieve(datasetId);
    TableNameGenerator tableNameGenerator = getTableNameGenerator(dataset, userRequest);
    String cloudSpecificSql = buildConceptChildrenQuery(conceptId, tableNameGenerator);
    List<SnapshotBuilderConcept> concepts =
        runSnapshotBuilderQuery(
            cloudSpecificSql,
            dataset,
            AggregateBQQueryResultsUtils::aggregateConceptResults,
            AggregateSynapseQueryResultsUtils::aggregateConceptResult);
    return new SnapshotBuilderGetConceptsResponse().result(concepts);
  }

  TableNameGenerator getTableNameGenerator(Dataset dataset, AuthenticatedUserRequest userRequest) {
    CloudPlatformWrapper platform = CloudPlatformWrapper.of(dataset.getCloudPlatform());
    if (platform.isGcp()) {
      return BigQueryVisitor.bqTableName(datasetService.retrieveModel(dataset, userRequest));
    } else if (platform.isAzure()) {
      return SynapseVisitor.azureTableName(
          datasetService.getOrCreateExternalAzureDataSource(dataset, userRequest));
    } else {
      throw new NotImplementedException("Cloud platform not implemented");
    }
  }

  private int getRollupCount(UUID datasetId, List<SnapshotBuilderCohort> cohorts) {
    return 100;
  }

  public SnapshotBuilderCountResponse getCountResponse(
      UUID id, List<SnapshotBuilderCohort> cohorts, AuthenticatedUserRequest userRequest) {
    int rollupCount =
        getRollupCountForCriteriaGroups(
            id,
            cohorts.stream().map(SnapshotBuilderCohort::getCriteriaGroups).toList(),
            userRequest);
    return new SnapshotBuilderCountResponse()
        .result(new SnapshotBuilderCountResponseResult().total(Math.max(rollupCount, 20)));
  }

  public EnumerateSnapshotAccessRequest enumerateByDatasetId(UUID id) {
    return convertToEnumerateModel(snapshotRequestDao.enumerateByDatasetId(id));
  }

<<<<<<< HEAD
  public SnapshotBuilderGetConceptsResponse searchConcepts(
      UUID datasetId, String domainId, String searchText, AuthenticatedUserRequest userRequest) {
    Dataset dataset = datasetService.retrieve(datasetId);
    TableNameGenerator tableNameGenerator = getTableNameGenerator(userRequest, dataset);
    String cloudSpecificSql = buildSearchConceptsQuery(domainId, searchText, tableNameGenerator);
    List<SnapshotBuilderConcept> concepts =
        runSnapshotBuilderQuery(
            cloudSpecificSql,
            dataset,
            AggregateBQQueryResultsUtils::aggregateConceptResults,
            AggregateSynapseQueryResultsUtils::aggregateConceptResult);
    return new SnapshotBuilderGetConceptsResponse().result(concepts);
  }

  @VisibleForTesting
  TableNameGenerator getTableNameGenerator(AuthenticatedUserRequest userRequest, Dataset dataset) {
    CloudPlatformWrapper cloudPlatformWrapper = CloudPlatformWrapper.of(dataset.getCloudPlatform());
    if (cloudPlatformWrapper.isAzure()) {
      return SynapseVisitor.azureTableName(
          datasetService.getOrCreateExternalAzureDataSource(dataset, userRequest));
    } else if (cloudPlatformWrapper.isGcp()) {
      return BigQueryVisitor.bqTableName(datasetService.retrieveModel(dataset, userRequest));
    } else {
      throw new NotImplementedException(CLOUD_PLATFORM_NOT_IMPLEMENTED_MESSAGE);
    }
=======
  public int getRollupCountForCriteriaGroups(
      UUID datasetId,
      List<List<SnapshotBuilderCriteriaGroup>> criteriaGroups,
      AuthenticatedUserRequest userRequest) {
    Dataset dataset = datasetService.retrieve(datasetId);
    TableNameGenerator tableNameGenerator = getTableNameGenerator(dataset, userRequest);

    Query query =
        criteriaQueryBuilderFactory
            .createCriteriaQueryBuilder("person", tableNameGenerator)
            .generateRollupCountsQueryForCriteriaGroupsList(criteriaGroups);
    String cloudSpecificSQL = query.renderSQL();

    return runSnapshotBuilderQuery(
            cloudSpecificSQL,
            dataset,
            AggregateBQQueryResultsUtils::rollupCountsMapper,
            AggregateSynapseQueryResultsUtils::rollupCountsMapper)
        .get(0);
>>>>>>> 6de65704
  }

  private EnumerateSnapshotAccessRequest convertToEnumerateModel(
      List<SnapshotAccessRequestResponse> responses) {
    EnumerateSnapshotAccessRequest enumerateModel = new EnumerateSnapshotAccessRequest();
    for (SnapshotAccessRequestResponse response : responses) {
      enumerateModel.addItemsItem(
          new EnumerateSnapshotAccessRequestItem()
              .id(response.getId())
              .status(response.getStatus())
              .createdDate(response.getCreatedDate())
              .name(response.getSnapshotName())
              .researchPurpose(response.getSnapshotResearchPurpose())
              .createdBy(response.getCreatedBy()));
    }
    return enumerateModel;
  }
}<|MERGE_RESOLUTION|>--- conflicted
+++ resolved
@@ -45,12 +45,7 @@
   private final BigQueryDatasetPdao bigQueryDatasetPdao;
 
   private final AzureSynapsePdao azureSynapsePdao;
-<<<<<<< HEAD
-  public static final String CLOUD_PLATFORM_NOT_IMPLEMENTED_MESSAGE =
-      "Cloud platform not implemented";
-=======
   private final CriteriaQueryBuilderFactory criteriaQueryBuilderFactory;
->>>>>>> 6de65704
 
   public SnapshotBuilderService(
       SnapshotRequestDao snapshotRequestDao,
@@ -130,7 +125,6 @@
     return convertToEnumerateModel(snapshotRequestDao.enumerateByDatasetId(id));
   }
 
-<<<<<<< HEAD
   public SnapshotBuilderGetConceptsResponse searchConcepts(
       UUID datasetId, String domainId, String searchText, AuthenticatedUserRequest userRequest) {
     Dataset dataset = datasetService.retrieve(datasetId);
@@ -156,7 +150,8 @@
     } else {
       throw new NotImplementedException(CLOUD_PLATFORM_NOT_IMPLEMENTED_MESSAGE);
     }
-=======
+  }
+
   public int getRollupCountForCriteriaGroups(
       UUID datasetId,
       List<List<SnapshotBuilderCriteriaGroup>> criteriaGroups,
@@ -176,7 +171,6 @@
             AggregateBQQueryResultsUtils::rollupCountsMapper,
             AggregateSynapseQueryResultsUtils::rollupCountsMapper)
         .get(0);
->>>>>>> 6de65704
   }
 
   private EnumerateSnapshotAccessRequest convertToEnumerateModel(

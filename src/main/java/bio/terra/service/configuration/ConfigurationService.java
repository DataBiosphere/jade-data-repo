package bio.terra.service.configuration;

import static bio.terra.service.configuration.ConfigEnum.ALLOW_REUSE_EXISTING_BUCKETS;
import static bio.terra.service.configuration.ConfigEnum.AUTH_CACHE_TIMEOUT_SECONDS;
import static bio.terra.service.configuration.ConfigEnum.AZURE_SNAPSHOT_BATCH_SIZE;
import static bio.terra.service.configuration.ConfigEnum.BUCKET_LOCK_CONFLICT_CONTINUE_FAULT;
import static bio.terra.service.configuration.ConfigEnum.BUCKET_LOCK_CONFLICT_STOP_FAULT;
import static bio.terra.service.configuration.ConfigEnum.CREATE_ASSET_FAULT;
import static bio.terra.service.configuration.ConfigEnum.DATASET_GRANT_ACCESS_FAULT;
import static bio.terra.service.configuration.ConfigEnum.DRS_LOOKUP_MAX;
import static bio.terra.service.configuration.ConfigEnum.FILE_INGEST_LOCK_FATAL_FAULT;
import static bio.terra.service.configuration.ConfigEnum.FILE_INGEST_LOCK_RETRY_FAULT;
import static bio.terra.service.configuration.ConfigEnum.FILE_INGEST_UNLOCK_FATAL_FAULT;
import static bio.terra.service.configuration.ConfigEnum.FILE_INGEST_UNLOCK_RETRY_FAULT;
import static bio.terra.service.configuration.ConfigEnum.FIRESTORE_QUERY_BATCH_SIZE;
import static bio.terra.service.configuration.ConfigEnum.FIRESTORE_RETRIES;
import static bio.terra.service.configuration.ConfigEnum.FIRESTORE_RETRIEVE_FAULT;
import static bio.terra.service.configuration.ConfigEnum.FIRESTORE_SNAPSHOT_BATCH_SIZE;
import static bio.terra.service.configuration.ConfigEnum.FIRESTORE_VALIDATE_BATCH_SIZE;
import static bio.terra.service.configuration.ConfigEnum.LOAD_BULK_ARRAY_FILES_MAX;
import static bio.terra.service.configuration.ConfigEnum.LOAD_CONCURRENT_FILES;
import static bio.terra.service.configuration.ConfigEnum.LOAD_CONCURRENT_INGESTS;
import static bio.terra.service.configuration.ConfigEnum.LOAD_DRIVER_WAIT_SECONDS;
import static bio.terra.service.configuration.ConfigEnum.LOAD_HISTORY_COPY_CHUNK_SIZE;
import static bio.terra.service.configuration.ConfigEnum.LOAD_HISTORY_WAIT_SECONDS;
import static bio.terra.service.configuration.ConfigEnum.LOAD_SKIP_FILE_LOAD;
import static bio.terra.service.configuration.ConfigEnum.SAM_OPERATION_TIMEOUT_SECONDS;
import static bio.terra.service.configuration.ConfigEnum.SAM_RETRY_INITIAL_WAIT_SECONDS;
import static bio.terra.service.configuration.ConfigEnum.SAM_RETRY_MAXIMUM_WAIT_SECONDS;
import static bio.terra.service.configuration.ConfigEnum.SAM_TIMEOUT_FAULT;
import static bio.terra.service.configuration.ConfigEnum.SNAPSHOT_CACHE_SIZE;
import static bio.terra.service.configuration.ConfigEnum.SNAPSHOT_GRANT_ACCESS_FAULT;
import static bio.terra.service.configuration.ConfigEnum.SNAPSHOT_GRANT_FILE_ACCESS_FAULT;
import static bio.terra.service.configuration.ConfigEnum.SOFT_DELETE_LOCK_CONFLICT_CONTINUE_FAULT;
import static bio.terra.service.configuration.ConfigEnum.SOFT_DELETE_LOCK_CONFLICT_STOP_FAULT;

import bio.terra.app.configuration.ApplicationConfiguration;
import bio.terra.app.configuration.SamConfiguration;
import bio.terra.model.ConfigFaultCountedModel;
import bio.terra.model.ConfigFaultModel;
import bio.terra.model.ConfigGroupModel;
import bio.terra.model.ConfigListModel;
import bio.terra.model.ConfigModel;
import bio.terra.service.configuration.exception.ConfigNotFoundException;
import bio.terra.service.configuration.exception.DuplicateConfigNameException;
import bio.terra.service.filedata.google.gcs.GcsConfiguration;
import bio.terra.service.resourcemanagement.google.GoogleResourceConfiguration;
import java.util.HashMap;
import java.util.LinkedList;
import java.util.List;
import java.util.Map;
import org.slf4j.Logger;
import org.slf4j.LoggerFactory;
import org.springframework.beans.factory.annotation.Autowired;
import org.springframework.stereotype.Component;

@Component
public class ConfigurationService {
  private final Logger logger = LoggerFactory.getLogger(ConfigurationService.class);

  private final ApplicationConfiguration appConfiguration;
  private final SamConfiguration samConfiguration;
  private final GcsConfiguration gcsConfiguration;
  private final GoogleResourceConfiguration googleResourceConfiguration;

  private Map<ConfigEnum, ConfigBase> configuration = new HashMap<>();

  @Autowired
  public ConfigurationService(
      SamConfiguration samConfiguration,
      GcsConfiguration gcsConfiguration,
      GoogleResourceConfiguration googleResourceConfiguration,
      ApplicationConfiguration appConfiguration) {
    this.appConfiguration = appConfiguration;
    this.samConfiguration = samConfiguration;
    this.gcsConfiguration = gcsConfiguration;
    this.googleResourceConfiguration = googleResourceConfiguration;
    setConfiguration();
  }

  // -- repository API methods --

  public ConfigListModel setConfig(ConfigGroupModel groupModel) {
    logger.info("Setting configuration - label: " + groupModel.getLabel());

    // Validate before setting any values
    for (ConfigModel configModel : groupModel.getGroup()) {
      ConfigBase config = lookup(configModel.getName());
      config.validate(configModel);
    }

    List<ConfigModel> priorConfigList = new LinkedList<>();
    for (ConfigModel configModel : groupModel.getGroup()) {
      ConfigEnum configEnum = ConfigEnum.lookupByApiName(configModel.getName());
      ConfigBase config = configuration.get(configEnum);
      ConfigModel prior = config.set(configModel);
      priorConfigList.add(prior);
    }

    return new ConfigListModel().items(priorConfigList).total(priorConfigList.size());
  }

  public ConfigModel getConfig(String name) {
    ConfigBase config = lookup(name);
    return config.get();
  }

  public ConfigListModel getConfigList() {
    List<ConfigModel> configList = new LinkedList<>();
    for (ConfigBase config : configuration.values()) {
      configList.add(config.get());
    }
    return new ConfigListModel().items(configList).total(configList.size());
  }

  public void reset() {
    for (ConfigBase config : configuration.values()) {
      config.reset();
    }
  }

  public void setFault(String name, boolean enable) {
    ConfigBase configBase = lookup(name);
    configBase.validateType(ConfigModel.ConfigTypeEnum.FAULT);

    ConfigFault fault = (ConfigFault) configBase;
    fault.setEnabled(enable);
    logger.info("Set fault " + name + " to " + enable);
  }

  // Exposed for use in unit test
  <T> void addParameter(ConfigEnum configEnum, T value) {
    checkDuplicate(configEnum);
    ConfigParameter param = new ConfigParameter(configEnum, value);
    configuration.put(configEnum, param);
  }

  public <T> T getParameterValue(ConfigEnum configEnum) {
    return lookupByEnum(configEnum).getCurrentValue();
  }

  void addFaultCounted(
      ConfigEnum configEnum,
      int skipFor,
      int insert,
      int rate,
      ConfigFaultCountedModel.RateStyleEnum rateStyle) {
    checkDuplicate(configEnum);
    ConfigFaultCountedModel countedModel =
        new ConfigFaultCountedModel()
            .skipFor(skipFor)
            .insert(insert)
            .rate(rate)
            .rateStyle(rateStyle);
    ConfigFaultCounted fault =
        new ConfigFaultCounted(
            configEnum, ConfigFaultModel.FaultTypeEnum.COUNTED, false, countedModel);
    configuration.put(configEnum, fault);
  }

  void addFaultSimple(ConfigEnum configEnum) {
    checkDuplicate(configEnum);
    ConfigFaultSimple fault =
        new ConfigFaultSimple(configEnum, ConfigFaultModel.FaultTypeEnum.SIMPLE, false);
    configuration.put(configEnum, fault);
  }

  public boolean testInsertFault(ConfigEnum configEnum) {
    ConfigBase configBase = lookupByEnum(configEnum);
    configBase.validateType(ConfigModel.ConfigTypeEnum.FAULT);
    ConfigFault fault = (ConfigFault) configBase;
    return fault.testInsertFault();
  }

  public void fault(ConfigEnum configEnum, FaultFunction fn) throws Exception {
    if (testInsertFault(configEnum)) {
      fn.apply();
    }
  }

  private ConfigBase lookup(String name) {
    ConfigEnum configEnum = ConfigEnum.lookupByApiName(name);
    return lookupByEnum(configEnum);
  }

  private ConfigBase lookupByEnum(ConfigEnum configEnum) {
    ConfigBase config = configuration.get(configEnum);
    if (config == null) {
      throw new ConfigNotFoundException("Unknown configuration name: " + configEnum.name());
    }
    return config;
  }

  private void checkDuplicate(ConfigEnum configEnum) {
    if (configuration.containsKey(configEnum)) {
      throw new DuplicateConfigNameException("Duplicate config name: " + configEnum.name());
    }
  }

  // -- Configuration Setup --

  // Setup the configuration. This is done once during construction.
  private void setConfiguration() {
    // -- Parameters --
    addParameter(SAM_RETRY_INITIAL_WAIT_SECONDS, samConfiguration.getRetryInitialWaitSeconds());
    addParameter(SAM_RETRY_MAXIMUM_WAIT_SECONDS, samConfiguration.getRetryMaximumWaitSeconds());
    addParameter(SAM_OPERATION_TIMEOUT_SECONDS, samConfiguration.getOperationTimeoutSeconds());
    addParameter(LOAD_BULK_ARRAY_FILES_MAX, appConfiguration.getMaxBulkFileLoadArray());
    addParameter(LOAD_CONCURRENT_FILES, appConfiguration.getLoadConcurrentFiles());
    addParameter(LOAD_CONCURRENT_INGESTS, appConfiguration.getLoadConcurrentIngests());
    addParameter(LOAD_DRIVER_WAIT_SECONDS, appConfiguration.getLoadDriverWaitSeconds());
    addParameter(LOAD_HISTORY_COPY_CHUNK_SIZE, appConfiguration.getLoadHistoryCopyChunkSize());
    addParameter(LOAD_HISTORY_WAIT_SECONDS, appConfiguration.getLoadHistoryWaitSeconds());
    addParameter(AZURE_SNAPSHOT_BATCH_SIZE, appConfiguration.getAzureSnapshotBatchSize());
    addParameter(FIRESTORE_SNAPSHOT_BATCH_SIZE, appConfiguration.getFirestoreSnapshotBatchSize());
    addParameter(SNAPSHOT_CACHE_SIZE, appConfiguration.getSnapshotCacheSize());
    addParameter(FIRESTORE_VALIDATE_BATCH_SIZE, appConfiguration.getFirestoreValidateBatchSize());
    addParameter(FIRESTORE_QUERY_BATCH_SIZE, appConfiguration.getFirestoreQueryBatchSize());
    addParameter(DRS_LOOKUP_MAX, appConfiguration.getMaxDrsLookups());
    addParameter(AUTH_CACHE_TIMEOUT_SECONDS, appConfiguration.getAuthCacheTimeoutSeconds());
    addParameter(
        ALLOW_REUSE_EXISTING_BUCKETS, googleResourceConfiguration.getAllowReuseExistingBuckets());
    addParameter(FIRESTORE_RETRIES, googleResourceConfiguration.getFirestoreRetries());

    // -- Faults --
    addFaultSimple(CREATE_ASSET_FAULT);
    addFaultCounted(SAM_TIMEOUT_FAULT, 0, -1, 25, ConfigFaultCountedModel.RateStyleEnum.FIXED);

    // Skip File Load fault is intended for bulk load infrastructure testing. It executes the bulk
    // load without copying any files. There is code in IngestFilePrimaryDataStep that
    // skips the copy and makes a dummy FSFileInfo. There is also code in
    // DeleteDatasetPrimaryDataStep
    // that skips deleting files.
    addFaultSimple(LOAD_SKIP_FILE_LOAD);

    // Bucket resource lock faults. These are used by ResourceLockTest
    addFaultCounted(
        BUCKET_LOCK_CONFLICT_STOP_FAULT, 0, 1, 100, ConfigFaultCountedModel.RateStyleEnum.FIXED);
    addFaultSimple(BUCKET_LOCK_CONFLICT_CONTINUE_FAULT);

    // File Ingest - aquire shared lock fault. These are used by FileOperationTest >
    // retryAndAcquireSharedLock
    addFaultSimple(FILE_INGEST_LOCK_FATAL_FAULT);
    addFaultSimple(FILE_INGEST_LOCK_RETRY_FAULT);
    addFaultSimple(FILE_INGEST_UNLOCK_FATAL_FAULT);
    addFaultSimple(FILE_INGEST_UNLOCK_RETRY_FAULT);

    // soft delete lock faults. These are used by DatasetConnectedTest > testConcurrentSoftDeletes
    addFaultCounted(
        SOFT_DELETE_LOCK_CONFLICT_STOP_FAULT,
        0,
        2,
        100,
        ConfigFaultCountedModel.RateStyleEnum.FIXED);
    addFaultSimple(SOFT_DELETE_LOCK_CONFLICT_CONTINUE_FAULT);

    addFaultCounted(
        DATASET_GRANT_ACCESS_FAULT, 0, 3, 100, ConfigFaultCountedModel.RateStyleEnum.FIXED);
    addFaultCounted(
        SNAPSHOT_GRANT_ACCESS_FAULT, 0, 3, 100, ConfigFaultCountedModel.RateStyleEnum.FIXED);
    addFaultCounted(
        SNAPSHOT_GRANT_FILE_ACCESS_FAULT, 0, 3, 100, ConfigFaultCountedModel.RateStyleEnum.FIXED);

    addFaultCounted(
        FIRESTORE_RETRIEVE_FAULT, 0, 11, 100, ConfigFaultCountedModel.RateStyleEnum.FIXED);

<<<<<<< HEAD
    // Fault inserted into /status endpoint
    addFaultCounted(LIVENESS_FAULT, 0, 50, 100, ConfigFaultCountedModel.RateStyleEnum.FIXED);
=======
    addFaultSimple(DATASET_DELETE_LOCK_CONFLICT_SKIP_RETRY_FAULT);
>>>>>>> 69f65172
  }
}<|MERGE_RESOLUTION|>--- conflicted
+++ resolved
@@ -263,12 +263,5 @@
 
     addFaultCounted(
         FIRESTORE_RETRIEVE_FAULT, 0, 11, 100, ConfigFaultCountedModel.RateStyleEnum.FIXED);
-
-<<<<<<< HEAD
-    // Fault inserted into /status endpoint
-    addFaultCounted(LIVENESS_FAULT, 0, 50, 100, ConfigFaultCountedModel.RateStyleEnum.FIXED);
-=======
-    addFaultSimple(DATASET_DELETE_LOCK_CONFLICT_SKIP_RETRY_FAULT);
->>>>>>> 69f65172
   }
 }
--- conflicted
+++ resolved
@@ -37,12 +37,8 @@
             try {
                 GoogleBucketResource bucketForFile =
                     resourceService.getOrCreateBucketForFile(
-<<<<<<< HEAD
-                        dataset.getName(),
+                        dataset,
                         dataset.getId().toString(),
-=======
-                        dataset,
->>>>>>> 4de89c20
                         billingProfile,
                         context.getFlightId());
                 workingMap.put(FileMapKeys.BUCKET_INFO, bucketForFile);

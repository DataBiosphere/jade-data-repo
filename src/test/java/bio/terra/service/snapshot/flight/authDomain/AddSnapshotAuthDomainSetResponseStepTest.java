package bio.terra.service.snapshot.flight.authDomain;

import static org.hamcrest.MatcherAssert.assertThat;
import static org.hamcrest.Matchers.equalTo;
import static org.junit.jupiter.api.Assertions.assertEquals;
import static org.junit.jupiter.api.Assertions.assertTrue;
import static org.mockito.Mockito.verify;
import static org.mockito.Mockito.when;

import bio.terra.common.category.Unit;
import bio.terra.common.fixtures.AuthenticationFixtures;
import bio.terra.common.iam.AuthenticatedUserRequest;
import bio.terra.model.AddAuthDomainResponseModel;
import bio.terra.service.auth.iam.IamResourceType;
import bio.terra.service.auth.iam.IamService;
import bio.terra.service.job.JobMapKeys;
import bio.terra.stairway.FlightContext;
import bio.terra.stairway.FlightMap;
import bio.terra.stairway.StepResult;
import bio.terra.stairway.StepStatus;
import java.util.List;
import java.util.UUID;
import org.junit.jupiter.api.Tag;
import org.junit.jupiter.api.Test;
import org.junit.jupiter.api.extension.ExtendWith;
import org.mockito.Mock;
import org.mockito.junit.jupiter.MockitoExtension;
import org.springframework.http.HttpStatus;

@ExtendWith(MockitoExtension.class)
@Tag(Unit.TAG)
class AddSnapshotAuthDomainSetResponseStepTest {

  @Mock private IamService iamService;
  @Mock private FlightContext flightContext;
  private static final AuthenticatedUserRequest TEST_USER =
      AuthenticationFixtures.randomUserRequest();
  private static final UUID SNAPSHOT_ID = UUID.randomUUID();
  private static final List<String> userGroups = List.of("group1", "group2");

  @Test
<<<<<<< HEAD
  public void testDoAndUndoStepSucceeds() throws InterruptedException {
=======
  void testDoAndUndoStepSucceeds() {
>>>>>>> 0507087a
    AddSnapshotAuthDomainSetResponseStep step =
        new AddSnapshotAuthDomainSetResponseStep(iamService, TEST_USER, SNAPSHOT_ID);
    when(iamService.retrieveAuthDomain(TEST_USER, IamResourceType.DATASNAPSHOT, SNAPSHOT_ID))
        .thenReturn(userGroups);
    when(flightContext.getWorkingMap()).thenReturn(new FlightMap());

    StepResult doResult = step.doStep(flightContext);
    assertThat(doResult.getStepStatus(), equalTo(StepStatus.STEP_RESULT_SUCCESS));
    verify(iamService).retrieveAuthDomain(TEST_USER, IamResourceType.DATASNAPSHOT, SNAPSHOT_ID);

    FlightMap workingMap = flightContext.getWorkingMap();
    assertEquals(
        HttpStatus.OK, workingMap.get(JobMapKeys.STATUS_CODE.getKeyName(), HttpStatus.class));
    assertTrue(
        workingMap
            .get(JobMapKeys.RESPONSE.getKeyName(), AddAuthDomainResponseModel.class)
            .getAuthDomain()
            .containsAll(userGroups));
  }
}<|MERGE_RESOLUTION|>--- conflicted
+++ resolved
@@ -39,11 +39,7 @@
   private static final List<String> userGroups = List.of("group1", "group2");
 
   @Test
-<<<<<<< HEAD
-  public void testDoAndUndoStepSucceeds() throws InterruptedException {
-=======
-  void testDoAndUndoStepSucceeds() {
->>>>>>> 0507087a
+  void testDoAndUndoStepSucceeds() throws InterruptedException {
     AddSnapshotAuthDomainSetResponseStep step =
         new AddSnapshotAuthDomainSetResponseStep(iamService, TEST_USER, SNAPSHOT_ID);
     when(iamService.retrieveAuthDomain(TEST_USER, IamResourceType.DATASNAPSHOT, SNAPSHOT_ID))

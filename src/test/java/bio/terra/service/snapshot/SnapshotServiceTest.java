package bio.terra.service.snapshot;

import static bio.terra.common.PdaoConstant.PDAO_ROW_ID_COLUMN;
import static org.hamcrest.MatcherAssert.assertThat;
import static org.hamcrest.Matchers.contains;
import static org.hamcrest.Matchers.containsInAnyOrder;
import static org.hamcrest.Matchers.containsString;
import static org.hamcrest.Matchers.empty;
import static org.hamcrest.Matchers.equalTo;
import static org.hamcrest.Matchers.everyItem;
import static org.hamcrest.Matchers.hasEntry;
import static org.hamcrest.Matchers.hasSize;
import static org.hamcrest.Matchers.is;
import static org.junit.jupiter.api.Assertions.assertDoesNotThrow;
import static org.junit.jupiter.api.Assertions.assertThrows;
import static org.mockito.ArgumentMatchers.any;
import static org.mockito.ArgumentMatchers.anyInt;
import static org.mockito.ArgumentMatchers.anyString;
import static org.mockito.ArgumentMatchers.eq;
import static org.mockito.Mockito.doThrow;
import static org.mockito.Mockito.mock;
import static org.mockito.Mockito.never;
import static org.mockito.Mockito.times;
import static org.mockito.Mockito.verify;
import static org.mockito.Mockito.verifyNoInteractions;
import static org.mockito.Mockito.when;

import bio.terra.app.controller.exception.ValidationException;
import bio.terra.app.model.GoogleCloudResource;
import bio.terra.app.model.GoogleRegion;
import bio.terra.common.Column;
import bio.terra.common.MetadataEnumeration;
import bio.terra.common.SqlSortDirection;
import bio.terra.common.category.Unit;
import bio.terra.common.exception.ForbiddenException;
import bio.terra.common.fixtures.DuosFixtures;
import bio.terra.common.iam.AuthenticatedUserRequest;
import bio.terra.externalcreds.model.ValidatePassportResult;
import bio.terra.model.AccessInfoBigQueryModel;
import bio.terra.model.AccessInfoBigQueryModelTable;
import bio.terra.model.AccessInfoModel;
import bio.terra.model.AddAuthDomainResponseModel;
import bio.terra.model.CloudPlatform;
import bio.terra.model.ColumnModel;
import bio.terra.model.DatasetSummaryModel;
import bio.terra.model.DuosFirecloudGroupModel;
import bio.terra.model.ErrorModel;
import bio.terra.model.InaccessibleWorkspacePolicyModel;
import bio.terra.model.PolicyResponse;
import bio.terra.model.SamPolicyModel;
import bio.terra.model.SnapshotAccessRequestStatus;
import bio.terra.model.SnapshotBuilderOutputTable;
import bio.terra.model.SnapshotBuilderRequest;
import bio.terra.model.SnapshotIdsAndRolesModel;
import bio.terra.model.SnapshotLinkDuosDatasetResponse;
import bio.terra.model.SnapshotModel;
import bio.terra.model.SnapshotPatchRequestModel;
import bio.terra.model.SnapshotPreviewModel;
import bio.terra.model.SnapshotRequestContentsModel;
import bio.terra.model.SnapshotRequestIdModel;
import bio.terra.model.SnapshotRequestModel;
import bio.terra.model.SnapshotRetrieveIncludeModel;
import bio.terra.model.SnapshotSourceModel;
import bio.terra.model.SnapshotSummaryModel;
import bio.terra.model.StorageResourceModel;
import bio.terra.model.TableDataType;
import bio.terra.model.TableModel;
import bio.terra.model.WorkspacePolicyModel;
import bio.terra.service.auth.iam.IamAction;
import bio.terra.service.auth.iam.IamResourceType;
import bio.terra.service.auth.iam.IamRole;
import bio.terra.service.auth.iam.IamService;
import bio.terra.service.auth.iam.exception.IamForbiddenException;
import bio.terra.service.auth.ras.EcmService;
import bio.terra.service.auth.ras.RasDbgapPermissions;
import bio.terra.service.auth.ras.exception.InvalidAuthorizationMethod;
import bio.terra.service.dataset.Dataset;
import bio.terra.service.dataset.DatasetService;
import bio.terra.service.dataset.DatasetSummary;
import bio.terra.service.dataset.GoogleStorageResource;
import bio.terra.service.duos.DuosClient;
import bio.terra.service.filedata.azure.AzureSynapsePdao;
import bio.terra.service.filedata.azure.SynapseDataResultModel;
import bio.terra.service.filedata.google.firestore.FireStoreDependencyDao;
import bio.terra.service.job.JobBuilder;
import bio.terra.service.job.JobMapKeys;
import bio.terra.service.job.JobService;
import bio.terra.service.rawls.RawlsService;
import bio.terra.service.resourcemanagement.MetadataDataAccessUtils;
import bio.terra.service.resourcemanagement.google.GoogleProjectResource;
import bio.terra.service.snapshot.SnapshotService.SnapshotAccessibleResult;
import bio.terra.service.snapshot.exception.SnapshotNotFoundException;
import bio.terra.service.snapshot.flight.authDomain.SnapshotAddDataAccessControlsFlight;
import bio.terra.service.snapshot.flight.create.SnapshotCreateFlight;
import bio.terra.service.snapshot.flight.duos.SnapshotDuosMapKeys;
import bio.terra.service.snapshot.flight.duos.SnapshotUpdateDuosDatasetFlight;
import bio.terra.service.snapshotbuilder.SnapshotAccessRequestModel;
import bio.terra.service.snapshotbuilder.SnapshotBuilderSettingsDao;
import bio.terra.service.snapshotbuilder.SnapshotBuilderTestData;
import bio.terra.service.snapshotbuilder.SnapshotRequestDao;
import bio.terra.service.tabulardata.google.bigquery.BigQueryDataResultModel;
import bio.terra.service.tabulardata.google.bigquery.BigQueryPdao;
import bio.terra.service.tabulardata.google.bigquery.BigQuerySnapshotPdao;
import bio.terra.stairway.FlightMap;
import bio.terra.stairway.FlightStatus;
import java.sql.SQLException;
import java.text.ParseException;
import java.time.Instant;
import java.util.ArrayList;
import java.util.Collections;
import java.util.HashMap;
import java.util.List;
import java.util.Map;
import java.util.Set;
import java.util.UUID;
import org.junit.jupiter.api.BeforeEach;
import org.junit.jupiter.api.Tag;
import org.junit.jupiter.api.Test;
import org.junit.jupiter.api.extension.ExtendWith;
import org.junit.jupiter.api.function.Executable;
import org.mockito.ArgumentCaptor;
import org.mockito.Mock;
import org.mockito.MockedStatic;
import org.mockito.Mockito;
import org.mockito.junit.jupiter.MockitoExtension;
import org.springframework.http.HttpStatus;
import org.springframework.test.context.ActiveProfiles;
import org.springframework.web.client.HttpClientErrorException;

@ActiveProfiles({"google", "unittest"})
@ExtendWith(MockitoExtension.class)
@Tag(Unit.TAG)
class SnapshotServiceTest {
  private static final AuthenticatedUserRequest TEST_USER =
      AuthenticatedUserRequest.builder()
          .setSubjectId("DatasetUnit")
          .setEmail("dataset@unit.com")
          .setToken("token")
          .build();

  private static final String SNAPSHOT_NAME = "snapshotName";
  private static final String SNAPSHOT_DESCRIPTION = "snapshotDescription";
  private static final String DATASET_NAME = "datasetName";
  private static final String SNAPSHOT_DATA_PROJECT = "tdrdataproject";
  private static final String SNAPSHOT_TABLE_NAME = "tableA";
  private static final String SNAPSHOT_COLUMN_NAME = "columnA";
  private static final String PHS_ID = "phs123456";
  private static final String CONSENT_CODE = "c99";
  private static final String PASSPORT = "passportJwt";
  private static final String DUOS_ID = "DUOS-123456";

  @Mock private JobService jobService;
  @Mock private DatasetService datasetService;
  @Mock private MetadataDataAccessUtils metadataDataAccessUtils;
  @Mock private SnapshotDao snapshotDao;
  @Mock private SnapshotRequestDao snapshotRequestDao;
  @Mock private SnapshotTableDao snapshotTableDao;
  @Mock private IamService iamService;
  @Mock private AzureSynapsePdao azureSynapsePdao;
  @Mock private EcmService ecmService;
  @Mock private RawlsService rawlsService;
  @Mock private DuosClient duosClient;
  @Mock private SnapshotBuilderSettingsDao settingsDao;
  private final UUID snapshotId = UUID.randomUUID();
  private final UUID datasetId = UUID.randomUUID();
  private final UUID snapshotTableId = UUID.randomUUID();
  private final UUID profileId = UUID.randomUUID();
  private final Instant createdDate = Instant.now();
  private final DuosFirecloudGroupModel duosFirecloudGroup =
      DuosFixtures.createDbFirecloudGroup(DUOS_ID);

  private SnapshotService service;

  @BeforeEach
  void beforeEach() {
    service =
        new SnapshotService(
            jobService,
            datasetService,
            mock(FireStoreDependencyDao.class),
            mock(BigQuerySnapshotPdao.class),
            snapshotDao,
            snapshotRequestDao,
            snapshotTableDao,
            metadataDataAccessUtils,
            iamService,
            ecmService,
            azureSynapsePdao,
            rawlsService,
            duosClient,
            settingsDao);
  }

  @Test
  void testRetrieveSnapshot() {
    mockSnapshot();
    assertThat(
        service.retrieveSnapshotModel(snapshotId, TEST_USER),
        equalTo(
            expectedMockSnapshotModelBase()
                .source(
                    List.of(
                        new SnapshotSourceModel()
                            .dataset(
                                new DatasetSummaryModel()
                                    .id(datasetId)
                                    .name(DATASET_NAME)
                                    .createdDate(createdDate.toString())
                                    .storage(
                                        List.of(
                                            new StorageResourceModel()
                                                .region(
                                                    GoogleRegion.DEFAULT_GOOGLE_REGION.toString())
                                                .cloudResource(
                                                    GoogleCloudResource.BUCKET.toString())
                                                .cloudPlatform(CloudPlatform.GCP))))))
                .tables(
                    List.of(
                        new TableModel()
                            .name(SNAPSHOT_TABLE_NAME)
                            .primaryKey(List.of())
                            .columns(
                                List.of(
                                    new ColumnModel()
                                        .name(SNAPSHOT_COLUMN_NAME)
                                        .datatype(TableDataType.STRING)
                                        .arrayOf(true)
                                        .required(true)))))
                .relationships(Collections.emptyList())
                .profileId(profileId)
                .dataProject(SNAPSHOT_DATA_PROJECT)
                .duosFirecloudGroup(duosFirecloudGroup)));
  }

  @Test
  void testRetrieveSnapshotNoFields() {
    mockSnapshot();
    assertThat(
        service.retrieveSnapshotModel(
            snapshotId, List.of(SnapshotRetrieveIncludeModel.NONE), TEST_USER),
        equalTo(expectedMockSnapshotModelBase()));
  }

  @Test
  void testRetrieveSnapshotDefaultFields() {
    mockSnapshot();
    assertThat(
        service.retrieveSnapshotModel(
            snapshotId,
            List.of(
                SnapshotRetrieveIncludeModel.SOURCES,
                SnapshotRetrieveIncludeModel.TABLES,
                SnapshotRetrieveIncludeModel.RELATIONSHIPS,
                SnapshotRetrieveIncludeModel.PROFILE,
                SnapshotRetrieveIncludeModel.DATA_PROJECT,
                SnapshotRetrieveIncludeModel.DUOS),
            TEST_USER),
        equalTo(service.retrieveSnapshotModel(snapshotId, TEST_USER)));
  }

  @Test
  void testRetrieveSnapshotOnlyCreationInfo() {
    mockSnapshot();
    assertThat(
        service.retrieveSnapshotModel(
            snapshotId, List.of(SnapshotRetrieveIncludeModel.CREATION_INFORMATION), TEST_USER),
        equalTo(
            expectedMockSnapshotModelBase()
                .creationInformation(
                    new SnapshotRequestContentsModel()
                        .mode(SnapshotRequestContentsModel.ModeEnum.BYFULLVIEW)
                        .datasetName(DATASET_NAME))));
  }

  @Test
  void testRetrieveSnapshotOnlyAccessInfo() {
    mockSnapshot();
    AccessInfoModel accessInfoModel =
        new AccessInfoModel()
            .bigQuery(
                new AccessInfoBigQueryModel()
                    .datasetName(SNAPSHOT_NAME)
                    .datasetId(SNAPSHOT_DATA_PROJECT + ":" + SNAPSHOT_NAME)
                    .projectId(SNAPSHOT_DATA_PROJECT)
                    .link(
                        "https://console.cloud.google.com/bigquery?project="
                            + SNAPSHOT_DATA_PROJECT
                            + "&ws=!"
                            + SNAPSHOT_NAME
                            + "&d="
                            + SNAPSHOT_NAME
                            + "&p="
                            + SNAPSHOT_DATA_PROJECT
                            + "&page=dataset")
                    .tables(
                        List.of(
                            new AccessInfoBigQueryModelTable()
                                .name(SNAPSHOT_TABLE_NAME)
                                .qualifiedName(
                                    SNAPSHOT_DATA_PROJECT
                                        + "."
                                        + SNAPSHOT_NAME
                                        + "."
                                        + SNAPSHOT_TABLE_NAME)
                                .link(
                                    "https://console.cloud.google.com/bigquery?project="
                                        + SNAPSHOT_DATA_PROJECT
                                        + "&ws=!"
                                        + SNAPSHOT_NAME
                                        + "&d="
                                        + SNAPSHOT_NAME
                                        + "&p="
                                        + SNAPSHOT_DATA_PROJECT
                                        + "&page=table&t="
                                        + SNAPSHOT_TABLE_NAME)
                                .id(
                                    SNAPSHOT_DATA_PROJECT
                                        + ":"
                                        + SNAPSHOT_NAME
                                        + "."
                                        + SNAPSHOT_TABLE_NAME)
                                .sampleQuery(
                                    "SELECT * FROM `"
                                        + SNAPSHOT_DATA_PROJECT
                                        + "."
                                        + SNAPSHOT_NAME
                                        + "."
                                        + SNAPSHOT_TABLE_NAME
                                        + "`"))));
    when(metadataDataAccessUtils.accessInfoFromSnapshot(any(), any())).thenReturn(accessInfoModel);
    assertThat(
        service.retrieveSnapshotModel(
            snapshotId, List.of(SnapshotRetrieveIncludeModel.ACCESS_INFORMATION), TEST_USER),
        equalTo(expectedMockSnapshotModelBase().accessInformation(accessInfoModel)));
  }

  @Test
  void testRetrieveSnapshotOnlyDuos() {
    mockSnapshot();
    assertThat(
        service.retrieveSnapshotModel(
            snapshotId, List.of(SnapshotRetrieveIncludeModel.DUOS), TEST_USER),
        equalTo(expectedMockSnapshotModelBase().duosFirecloudGroup(duosFirecloudGroup)));
  }

  @Test
  void testRetrieveSnapshotMultiInfo() {
    mockSnapshot();
    assertThat(
        service.retrieveSnapshotModel(
            snapshotId,
            List.of(
                SnapshotRetrieveIncludeModel.PROFILE, SnapshotRetrieveIncludeModel.DATA_PROJECT),
            TEST_USER),
        equalTo(
            expectedMockSnapshotModelBase()
                .profileId(profileId)
                .dataProject(SNAPSHOT_DATA_PROJECT)));
  }

  private void mockSnapshot() {
    when(snapshotDao.retrieveSnapshot(snapshotId))
        .thenReturn(
            new Snapshot()
                .id(snapshotId)
                .name(SNAPSHOT_NAME)
                .description(SNAPSHOT_DESCRIPTION)
                .createdDate(createdDate)
                .profileId(profileId)
                .projectResource(
                    new GoogleProjectResource()
                        .profileId(profileId)
                        .googleProjectId(SNAPSHOT_DATA_PROJECT))
                .snapshotSources(
                    List.of(
                        new SnapshotSource()
                            .dataset(
                                new Dataset(
                                    new DatasetSummary()
                                        .id(datasetId)
                                        .name(DATASET_NAME)
                                        .projectResourceId(profileId)
                                        .createdDate(createdDate)
                                        .storage(
                                            List.of(
                                                new GoogleStorageResource(
                                                    datasetId,
                                                    GoogleCloudResource.BUCKET,
                                                    GoogleRegion.DEFAULT_GOOGLE_REGION)))))))
                .snapshotTables(
                    List.of(
                        new SnapshotTable()
                            .name(SNAPSHOT_TABLE_NAME)
                            .id(snapshotTableId)
                            .columns(
                                List.of(
                                    new Column()
                                        .name(SNAPSHOT_COLUMN_NAME)
                                        .type(TableDataType.STRING)
                                        .arrayOf(true)
                                        .required(true)))))
                .creationInformation(
                    new SnapshotRequestContentsModel()
                        .mode(SnapshotRequestContentsModel.ModeEnum.BYFULLVIEW)
                        .datasetName(DATASET_NAME))
                .duosFirecloudGroupId(duosFirecloudGroup.getId())
                .duosFirecloudGroup(duosFirecloudGroup));
  }

  private SnapshotModel expectedMockSnapshotModelBase() {
    return new SnapshotModel()
        .id(snapshotId)
        .name(SNAPSHOT_NAME)
        .description(SNAPSHOT_DESCRIPTION)
        .createdDate(createdDate.toString());
  }

  @Test
  void enumerateSnapshots() throws Exception {
    IamRole role = IamRole.DISCOVERER;
    Map<UUID, Set<IamRole>> resourcesAndRoles = Map.of(snapshotId, Set.of(role));
    when(iamService.listAuthorizedResources(TEST_USER, IamResourceType.DATASNAPSHOT))
        .thenReturn(resourcesAndRoles);
    when(ecmService.getRasDbgapPermissions(TEST_USER)).thenReturn(List.of());
    SnapshotSummary summary =
        new SnapshotSummary().id(snapshotId).createdDate(Instant.now()).storage(List.of());
    MetadataEnumeration<SnapshotSummary> metadataEnumeration = new MetadataEnumeration<>();
    metadataEnumeration.items(List.of(summary));
    when(snapshotDao.retrieveSnapshots(
            anyInt(),
            anyInt(),
            any(),
            any(),
            any(),
            any(),
            any(),
            eq(resourcesAndRoles.keySet()),
            any(),
            any()))
        .thenReturn(metadataEnumeration);
    var snapshots =
        service.enumerateSnapshots(TEST_USER, 0, 10, null, null, null, null, List.of(), null, null);
    assertThat(snapshots.getItems().get(0).getId(), equalTo(snapshotId));
    assertThat(snapshots.getRoleMap(), hasEntry(snapshotId.toString(), List.of(role.toString())));
  }

  @Test
  void patchSnapshotIamActions() {
    assertThat(
        "Patch without consent code update does not require passport identifier update permissions",
        service.patchSnapshotIamActions(new SnapshotPatchRequestModel()),
        containsInAnyOrder(IamAction.UPDATE_SNAPSHOT));

    assertThat(
        "Patch with consent code update to empty string requires passport identifier update permissions",
        service.patchSnapshotIamActions(new SnapshotPatchRequestModel().consentCode("")),
        containsInAnyOrder(IamAction.UPDATE_SNAPSHOT, IamAction.UPDATE_PASSPORT_IDENTIFIER));

    assertThat(
        "Patch with consent code update requires passport identifier update permissions",
        service.patchSnapshotIamActions(new SnapshotPatchRequestModel().consentCode("c99")),
        containsInAnyOrder(IamAction.UPDATE_SNAPSHOT, IamAction.UPDATE_PASSPORT_IDENTIFIER));

    assertThat(
        "Patch with description update requires UPDATE_SNAPSHOT",
        service.patchSnapshotIamActions(
            new SnapshotPatchRequestModel().description("a description")),
        containsInAnyOrder(IamAction.UPDATE_SNAPSHOT));
  }

  @Test
  void listAuthorizedSnapshotsWhenEcmReturns() throws Exception {
    UUID snapshotId = UUID.randomUUID();

    IamRole samAuthorizedRole = IamRole.STEWARD;
    Map<UUID, Set<IamRole>> samAuthorizedSnapshots = Map.of(snapshotId, Set.of(samAuthorizedRole));
    when(iamService.listAuthorizedResources(TEST_USER, IamResourceType.DATASNAPSHOT))
        .thenReturn(samAuthorizedSnapshots);

    List<RasDbgapPermissions> permissions = List.of(new RasDbgapPermissions("c99", "phs123456"));
    when(ecmService.getRasDbgapPermissions(TEST_USER)).thenReturn(permissions);
    when(snapshotDao.getAccessibleSnapshots(permissions)).thenReturn(List.of(snapshotId));

    List<ErrorModel> errors = new ArrayList<>();

    Map<UUID, Set<IamRole>> authorizedSnapshots =
        service.listAuthorizedSnapshots(TEST_USER, errors);

    assertThat(
        "Expected snapshot is authorized", authorizedSnapshots.keySet(), contains(snapshotId));
    assertThat(
        "User can access snapshot via SAM and RAS roles",
        authorizedSnapshots.get(snapshotId),
        containsInAnyOrder(samAuthorizedRole, IamRole.READER));

    assertThat("No ECM errors encountered", errors, empty());
  }

  @Test
  void listAuthorizedSnapshotsWhenEcmThrows() throws Exception {
    Map<UUID, Set<IamRole>> samAuthorizedSnapshots =
        Map.of(UUID.randomUUID(), Set.of(IamRole.STEWARD));
    HttpClientErrorException ecmException = new HttpClientErrorException(HttpStatus.I_AM_A_TEAPOT);
    when(ecmService.getRasDbgapPermissions(TEST_USER)).thenThrow(ecmException);
    when(iamService.listAuthorizedResources(TEST_USER, IamResourceType.DATASNAPSHOT))
        .thenReturn(samAuthorizedSnapshots);

    List<ErrorModel> errors = new ArrayList<>();
    assertThat(
        "ECM exception should not block snapshot enumeration",
        service.listAuthorizedSnapshots(TEST_USER, errors),
        equalTo(samAuthorizedSnapshots));

    assertThat("ECM error added to error list", errors.size(), equalTo(1));
    assertThat(
        "ECM error contents match expectations",
        errors.get(0).getMessage(),
        containsString("Error listing RAS-authorized snapshots"));
  }

  @Test
  void listRasAuthorizedSnapshots() throws Exception {
    List<RasDbgapPermissions> perms = List.of(new RasDbgapPermissions(CONSENT_CODE, PHS_ID));
    List<UUID> uuids = List.of(UUID.randomUUID(), UUID.randomUUID(), UUID.randomUUID());

    // First attempt: No linked passport.
    when(ecmService.getRasDbgapPermissions(TEST_USER)).thenReturn(List.of());
    when(snapshotDao.getAccessibleSnapshots(List.of())).thenReturn(List.of());
    assertThat(
        "No linked passport yields empty result",
        service.listRasAuthorizedSnapshots(TEST_USER).entrySet(),
        empty());

    // Second attempt: Linked passport, no matching snapshots.
    when(ecmService.getRasDbgapPermissions(TEST_USER)).thenReturn(perms);
    when(snapshotDao.getAccessibleSnapshots(perms)).thenReturn(List.of());
    assertThat(
        "Linked passport but no matching snapshots yields empty result",
        service.listRasAuthorizedSnapshots(TEST_USER).entrySet(),
        empty());

    // Third attempt: Linked passport, matching snapshots.
    when(snapshotDao.getAccessibleSnapshots(perms)).thenReturn(uuids);
    Map<UUID, Set<IamRole>> idsAndRolesActual = service.listRasAuthorizedSnapshots(TEST_USER);
    assertThat(
        "All matching snapshot UUIDs are found in map keys",
        idsAndRolesActual.keySet(),
        is(Set.copyOf(uuids)));
    assertThat(
        "Snapshot accessibility by passport attributed to reader role",
        idsAndRolesActual.values(),
        everyItem(equalTo(Set.of(IamRole.READER))));
  }

  @Test
  void combineIdsAndRoles() {
    UUID[] uuids = {UUID.randomUUID(), UUID.randomUUID(), UUID.randomUUID()};

    assertThat("No arguments yield empty map", service.combineIdsAndRoles().entrySet(), empty());

    assertThat(
        "Empty map arguments yields empty map",
        service.combineIdsAndRoles(Map.of(), Map.of()).entrySet(),
        empty());

    assertThat(
        "IamRoles are properly written or combined",
        service.combineIdsAndRoles(
            Map.of(uuids[0], Set.of(IamRole.READER)),
            Map.of(uuids[0], Set.of()),
            Map.of(uuids[1], Set.of(IamRole.READER, IamRole.SNAPSHOT_CREATOR)),
            Map.of(uuids[1], Set.of(IamRole.READER, IamRole.CUSTODIAN)),
            Map.of(uuids[2], Set.of(IamRole.READER))),
        equalTo(
            Map.of(
                uuids[0], Set.of(IamRole.READER),
                uuids[1], Set.of(IamRole.READER, IamRole.SNAPSHOT_CREATOR, IamRole.CUSTODIAN),
                uuids[2], Set.of(IamRole.READER))));
  }

  @Test
  void verifyPassportAuthNoPassports() {
    SnapshotSummaryModel snapshotSummaryModel =
        new SnapshotSummaryModel().id(snapshotId).phsId(PHS_ID).consentCode(CONSENT_CODE);
    assertThrows(
        InvalidAuthorizationMethod.class,
        () -> service.verifyPassportAuth(snapshotSummaryModel, List.of()));
    verifyNoInteractions(ecmService);
  }

  @Test
  void verifyPassportAuthNoPhsId() {
    SnapshotSummaryModel snapshotSummaryModel =
        new SnapshotSummaryModel().id(snapshotId).consentCode(CONSENT_CODE);
    assertThrows(
        InvalidAuthorizationMethod.class,
        () -> service.verifyPassportAuth(snapshotSummaryModel, List.of("passportJwt")));
    verifyNoInteractions(ecmService);
  }

  @Test
  void verifyPassportAuthNoConsentCode() {
    SnapshotSummaryModel snapshotSummaryModel =
        new SnapshotSummaryModel().id(snapshotId).phsId(PHS_ID);
    assertThrows(
        InvalidAuthorizationMethod.class,
        () -> service.verifyPassportAuth(snapshotSummaryModel, List.of("passportJwt")));
    verifyNoInteractions(ecmService);
  }

  @Test
  void validateForByRequestIdModeDifferentMode() {
    SnapshotRequestContentsModel snapshotRequestContents =
        new SnapshotRequestContentsModel().mode(SnapshotRequestContentsModel.ModeEnum.BYFULLVIEW);
    assertDoesNotThrow(() -> service.validateForByRequestIdMode(snapshotRequestContents));
  }

  @Test
  void validateForByRequestIdModeApproved() {
    UUID snapshotAccessRequestId = UUID.randomUUID();
    SnapshotRequestContentsModel snapshotRequestContentsModel =
        makeByRequestIdContentsModel(snapshotAccessRequestId);
    SnapshotAccessRequestModel accessRequestResponse =
<<<<<<< HEAD
        new SnapshotAccessRequestModel(
            null,
            null,
            null,
            null,
            null,
            "email@a.com",
            null,
            null,
            SnapshotAccessRequestStatus.APPROVED,
            null,
            null,
            null,
            null);
=======
        SnapshotBuilderTestData.createAccessRequest();
>>>>>>> adddb1c0
    when(snapshotRequestDao.getById(snapshotAccessRequestId)).thenReturn(accessRequestResponse);

    assertDoesNotThrow(() -> service.validateForByRequestIdMode(snapshotRequestContentsModel));
  }

  static SnapshotAccessRequestModel createAccessRequestWithFlightid() {
    return new SnapshotAccessRequestModel(
        null,
        null,
        null,
        null,
        null,
        "email@a.com",
        null,
        null,
        SnapshotAccessRequestStatus.APPROVED,
        null,
        "flightId");
  }

  @Test
  void validateForByRequestIdModeJobFailed() {
    UUID snapshotAccessRequestId = UUID.randomUUID();
    SnapshotRequestContentsModel snapshotRequestContentsModel =
        makeByRequestIdContentsModel(snapshotAccessRequestId);
<<<<<<< HEAD
    SnapshotAccessRequestModel accessRequestResponse =
        new SnapshotAccessRequestModel(
            null,
            null,
            null,
            null,
            null,
            "email@a.com",
            null,
            null,
            SnapshotAccessRequestStatus.APPROVED,
            null,
            flightId,
            null,
            null);
=======
    SnapshotAccessRequestModel accessRequestResponse = createAccessRequestWithFlightid();
>>>>>>> adddb1c0

    when(snapshotRequestDao.getById(snapshotAccessRequestId)).thenReturn(accessRequestResponse);
    when(jobService.unauthRetrieveJobState(accessRequestResponse.flightid()))
        .thenReturn(FlightStatus.ERROR);
    assertDoesNotThrow(() -> service.validateForByRequestIdMode(snapshotRequestContentsModel));
  }

  @Test
  void validateForByRequestIdModeNotApproved() {
    UUID snapshotAccessRequestId = UUID.randomUUID();
    SnapshotRequestContentsModel snapshotRequestContentsModel =
        makeByRequestIdContentsModel(snapshotAccessRequestId);
    SnapshotAccessRequestModel accessRequestModel =
        SnapshotBuilderTestData.createSnapshotAccessRequestModel(UUID.randomUUID());
    when(snapshotRequestDao.getById(snapshotAccessRequestId)).thenReturn(accessRequestModel);

    assertThrows(
        ValidationException.class,
        () -> service.validateForByRequestIdMode(snapshotRequestContentsModel));
  }

  @Test
  void validateForByRequestIdModeAlreadyCreated() {
    UUID snapshotAccessRequestId = UUID.randomUUID();
    SnapshotRequestContentsModel snapshotRequestContentsModel =
        makeByRequestIdContentsModel(snapshotAccessRequestId);

    SnapshotAccessRequestModel accessRequestResponse =
        new SnapshotAccessRequestModel(
            null,
            null,
            null,
            null,
            null,
            null,
            null,
            null,
            SnapshotAccessRequestStatus.APPROVED,
            UUID.randomUUID(),
            null,
            null,
            null);

    when(snapshotRequestDao.getById(snapshotAccessRequestId)).thenReturn(accessRequestResponse);

    assertThrows(
        ValidationException.class,
        () -> service.validateForByRequestIdMode(snapshotRequestContentsModel));
  }

  @Test
  void validateForByRequestIdModeJobRunning() {
    UUID snapshotAccessRequestId = UUID.randomUUID();
    SnapshotRequestContentsModel snapshotRequestContentsModel =
        makeByRequestIdContentsModel(snapshotAccessRequestId);
<<<<<<< HEAD
    SnapshotAccessRequestModel accessRequestResponse =
        new SnapshotAccessRequestModel(
            null,
            null,
            null,
            null,
            null,
            null,
            null,
            null,
            SnapshotAccessRequestStatus.APPROVED,
            null,
            flightId,
            null,
            null);
=======
    SnapshotAccessRequestModel accessRequestResponse = createAccessRequestWithFlightid();
>>>>>>> adddb1c0

    when(snapshotRequestDao.getById(snapshotAccessRequestId)).thenReturn(accessRequestResponse);
    // any flight status that isn't error or fatal
    when(jobService.unauthRetrieveJobState(accessRequestResponse.flightid()))
        .thenReturn(FlightStatus.READY);
    assertThrows(
        ValidationException.class,
        () -> service.validateForByRequestIdMode(snapshotRequestContentsModel));
  }

  @Test
  void validateForByRequestIdIdModeCreatedByEmail() {
    UUID snapshotAccessRequestId = UUID.randomUUID();
    SnapshotRequestContentsModel snapshotRequestContentsModel =
        makeByRequestIdContentsModel(snapshotAccessRequestId);
    SnapshotAccessRequestModel accessRequestResponse =
        new SnapshotAccessRequestModel(
            null,
            null,
            null,
            null,
            null,
            "notanemail.com",
            null,
            null,
            SnapshotAccessRequestStatus.APPROVED,
            null,
            null,
            null,
            null);
    when(snapshotRequestDao.getById(snapshotAccessRequestId)).thenReturn(accessRequestResponse);
    assertThrows(
        ValidationException.class,
        () -> service.validateForByRequestIdMode(snapshotRequestContentsModel));
  }

  private SnapshotRequestContentsModel makeByRequestIdContentsModel(UUID snapshotAccessRequestId) {
    SnapshotRequestContentsModel contentsModel = new SnapshotRequestContentsModel();
    contentsModel.datasetName("datasetName");
    contentsModel.mode(SnapshotRequestContentsModel.ModeEnum.BYREQUESTID);
    SnapshotRequestIdModel requestIdModel = new SnapshotRequestIdModel();
    requestIdModel.snapshotRequestId(snapshotAccessRequestId);
    contentsModel.requestIdSpec(requestIdModel);
    return contentsModel;
  }

  private void mockSnapshotSummary() {
    SnapshotSummary snapshotSummary =
        new SnapshotSummary().id(snapshotId).createdDate(createdDate).storage(List.of());
    when(snapshotDao.retrieveSummaryById(snapshotId)).thenReturn(snapshotSummary);
  }

  private void mockSnapshotSummaryWithPassportCriteria() {
    SnapshotSummary snapshotSummary =
        new SnapshotSummary()
            .id(snapshotId)
            .createdDate(createdDate)
            .storage(List.of())
            .phsId(PHS_ID)
            .consentCode(CONSENT_CODE);
    when(snapshotDao.retrieveSummaryById(snapshotId)).thenReturn(snapshotSummary);
  }

  @Test
  void retrieveUserSnapshotRolesSamReader() {
    List<String> samRoles = List.of(IamRole.ADMIN.toString(), IamRole.READER.toString());
    when(iamService.retrieveUserRoles(TEST_USER, IamResourceType.DATASNAPSHOT, snapshotId))
        .thenReturn(samRoles);

    assertThat(
        "SAM roles are returned",
        service.retrieveUserSnapshotRoles(snapshotId, TEST_USER),
        contains(samRoles.toArray()));
    verify(ecmService, never()).getRasProviderPassport(TEST_USER);
  }

  @Test
  void retrieveUserSnapshotRolesNoSamReaderNoPassport() {
    List<String> samRoles = List.of(IamRole.ADMIN.toString(), IamRole.STEWARD.toString());
    when(iamService.retrieveUserRoles(TEST_USER, IamResourceType.DATASNAPSHOT, snapshotId))
        .thenReturn(samRoles);

    mockSnapshotSummaryWithPassportCriteria();

    assertThat(
        "SAM roles are returned",
        service.retrieveUserSnapshotRoles(snapshotId, TEST_USER),
        contains(samRoles.toArray()));
    verify(ecmService, times(1)).getRasProviderPassport(TEST_USER);
  }

  @Test
  void retrieveUserSnapshotRolesPassportReader() {
    List<String> samRoles = List.of(IamRole.ADMIN.toString(), IamRole.STEWARD.toString());
    when(iamService.retrieveUserRoles(TEST_USER, IamResourceType.DATASNAPSHOT, snapshotId))
        .thenReturn(samRoles);

    mockSnapshotSummaryWithPassportCriteria();
    when(ecmService.getRasProviderPassport(TEST_USER)).thenReturn(PASSPORT);
    when(ecmService.validatePassport(any())).thenReturn(new ValidatePassportResult().valid(true));

    List<String> samRolesAndReader = new ArrayList<>(samRoles);
    samRolesAndReader.add(IamRole.READER.toString());
    assertThat(
        "SAM roles and reader are returned",
        service.retrieveUserSnapshotRoles(snapshotId, TEST_USER),
        contains(samRolesAndReader.toArray()));
    verify(ecmService, times(1)).getRasProviderPassport(TEST_USER);
  }

  @Test
  void retrieveSnapshotPolicies() {
    SamPolicyModel spm1 = mock(SamPolicyModel.class);
    SamPolicyModel spm2 = mock(SamPolicyModel.class);
    when(iamService.retrievePolicies(TEST_USER, IamResourceType.DATASNAPSHOT, snapshotId))
        .thenReturn(List.of(spm1, spm2));

    List<WorkspacePolicyModel> accessible =
        List.of(
            mock(WorkspacePolicyModel.class),
            mock(WorkspacePolicyModel.class),
            mock(WorkspacePolicyModel.class));
    List<InaccessibleWorkspacePolicyModel> inaccessible =
        List.of(
            mock(InaccessibleWorkspacePolicyModel.class),
            mock(InaccessibleWorkspacePolicyModel.class),
            mock(InaccessibleWorkspacePolicyModel.class));
    List<String> userGroups = List.of("userGroup1", "userGroup2");

    when(iamService.retrieveAuthDomains(TEST_USER, IamResourceType.DATASNAPSHOT, snapshotId))
        .thenReturn(userGroups);
    when(rawlsService.resolvePolicyEmails(spm1, TEST_USER))
        .thenReturn(
            new RawlsService.WorkspacePolicyModels(
                accessible.subList(0, 1), inaccessible.subList(0, 2)));
    when(rawlsService.resolvePolicyEmails(spm2, TEST_USER))
        .thenReturn(
            new RawlsService.WorkspacePolicyModels(
                accessible.subList(1, 3), inaccessible.subList(2, 3)));

    PolicyResponse response = service.retrieveSnapshotPolicies(snapshotId, TEST_USER);

    assertThat(
        "The auth domain for this snapshot is returned",
        response.getAuthDomain(),
        containsInAnyOrder(userGroups.toArray()));
    assertThat(
        "All accessible workspaces from SAM policy models are returned",
        response.getWorkspaces(),
        is(accessible));
    assertThat(
        "All inaccessible workspaces from SAM policy models are returned",
        response.getInaccessibleWorkspaces(),
        is(inaccessible));
  }

  @Test
  void snapshotInaccessibleByPassportWhenNoLinkedPassport() {
    mockSnapshotSummaryWithPassportCriteria();

    SnapshotAccessibleResult result = service.snapshotAccessibleByPassport(snapshotId, TEST_USER);

    assertThat(result.accessible(), is(false));
    assertThat(
        "No throwable causes for inaccessibility when no linked passport",
        result.causes(),
        empty());
    verify(ecmService, times(1)).getRasProviderPassport(TEST_USER);
    verify(ecmService, never()).validatePassport(any());
  }

  @Test
  void snapshotInaccessibleByPassportWhenPassportFetchThrows() {
    mockSnapshotSummaryWithPassportCriteria();
    HttpClientErrorException ecmEx =
        new HttpClientErrorException(
            HttpStatus.I_AM_A_TEAPOT, "ecmService.getRasProviderPassport threw");
    when(ecmService.getRasProviderPassport(TEST_USER)).thenThrow(ecmEx);

    SnapshotAccessibleResult result = service.snapshotAccessibleByPassport(snapshotId, TEST_USER);

    assertThat(result.accessible(), is(false));
    assertThat(
        "ECM exception message is a throwable cause of inaccessibility",
        result.causes(),
        contains(ecmEx.getMessage()));
    verify(ecmService, times(1)).getRasProviderPassport(TEST_USER);
    verify(ecmService, never()).validatePassport(any());
  }

  @Test
  void snapshotInaccessibleByPassportWhenPassportValidationThrows() {
    mockSnapshotSummaryWithPassportCriteria();
    when(ecmService.getRasProviderPassport(TEST_USER)).thenReturn(PASSPORT);
    HttpClientErrorException ecmEx =
        new HttpClientErrorException(HttpStatus.I_AM_A_TEAPOT, "ecmService.validatePassport threw");
    when(ecmService.validatePassport(any())).thenThrow(ecmEx);

    SnapshotAccessibleResult result = service.snapshotAccessibleByPassport(snapshotId, TEST_USER);

    assertThat(result.accessible(), is(false));
    assertThat(
        "ECM exception message is a throwable cause of inaccessibility",
        result.causes(),
        contains(ecmEx.getMessage()));
    verify(ecmService, times(1)).getRasProviderPassport(TEST_USER);
    verify(ecmService, times(1)).validatePassport(any());
  }

  @Test
  void snapshotInaccessibleByPassportWhenPassportInvalid() {
    mockSnapshotSummaryWithPassportCriteria();
    when(ecmService.getRasProviderPassport(TEST_USER)).thenReturn(PASSPORT);
    when(ecmService.validatePassport(any())).thenReturn(new ValidatePassportResult().valid(false));

    SnapshotAccessibleResult result = service.snapshotAccessibleByPassport(snapshotId, TEST_USER);

    assertThat(result.accessible(), is(false));
    assertThat(
        "Passport invalid message is a throwable cause of inaccessibility",
        result.causes(),
        contains(service.passportInvalidForSnapshotErrorMsg(TEST_USER.getEmail())));
    verify(ecmService, times(1)).getRasProviderPassport(TEST_USER);
    verify(ecmService, times(1)).validatePassport(any());
  }

  @Test
  void snapshotAccessibleByPassportWhenPassportValid() {
    mockSnapshotSummaryWithPassportCriteria();
    when(ecmService.getRasProviderPassport(TEST_USER)).thenReturn(PASSPORT);
    when(ecmService.validatePassport(any())).thenReturn(new ValidatePassportResult().valid(true));

    SnapshotAccessibleResult result = service.snapshotAccessibleByPassport(snapshotId, TEST_USER);

    assertThat(result.accessible(), is(true));
    assertThat(result.causes(), empty());
    verify(ecmService, times(1)).getRasProviderPassport(TEST_USER);
    verify(ecmService, times(1)).validatePassport(any());
  }

  @Test
  void verifySnapshotListableBySam() {
    mockSnapshotSummary();
    service.verifySnapshotListable(snapshotId, TEST_USER);

    verify(iamService)
        .verifyAuthorization(TEST_USER, IamResourceType.DATASNAPSHOT, snapshotId.toString());
    verify(ecmService, never()).getRasProviderPassport(TEST_USER);
    verify(ecmService, never()).validatePassport(any());
  }

  @Test
  void verifySnapshotReadableBySam() {
    mockSnapshotSummary();
    service.verifySnapshotReadable(snapshotId, TEST_USER);

    verify(iamService)
        .verifyAuthorization(
            TEST_USER, IamResourceType.DATASNAPSHOT, snapshotId.toString(), IamAction.READ_DATA);
    verify(ecmService, never()).getRasProviderPassport(TEST_USER);
    verify(ecmService, never()).validatePassport(any());
  }

  @Test
  void verifySnapshotUnlistableBySamAndAccessibleByPassport() {
    IamForbiddenException samEx = new IamForbiddenException("Snapshot unlistable via SAM");
    doThrow(samEx)
        .when(iamService)
        .verifyAuthorization(TEST_USER, IamResourceType.DATASNAPSHOT, snapshotId.toString());

    verifySnapshotInaccessibleBySamAndAccessibleByPassport(
        () -> service.verifySnapshotListable(snapshotId, TEST_USER));

    verify(iamService)
        .verifyAuthorization(TEST_USER, IamResourceType.DATASNAPSHOT, snapshotId.toString());
  }

  @Test
  void verifySnapshotUnreadableBySamAndAccessibleByPassport() {
    IamForbiddenException samEx = new IamForbiddenException("Snapshot unreadable via SAM");
    doThrow(samEx)
        .when(iamService)
        .verifyAuthorization(
            TEST_USER, IamResourceType.DATASNAPSHOT, snapshotId.toString(), IamAction.READ_DATA);

    verifySnapshotInaccessibleBySamAndAccessibleByPassport(
        () -> service.verifySnapshotReadable(snapshotId, TEST_USER));

    verify(iamService)
        .verifyAuthorization(
            TEST_USER, IamResourceType.DATASNAPSHOT, snapshotId.toString(), IamAction.READ_DATA);
  }

  /**
   * Assumes that iamService has been mocked to indicate that the snapshot is inaccessible via Sam.
   */
  private void verifySnapshotInaccessibleBySamAndAccessibleByPassport(
      Runnable verifySnapshotAccessible) {
    mockSnapshotSummaryWithPassportCriteria();
    when(ecmService.getRasProviderPassport(TEST_USER)).thenReturn(PASSPORT);

    when(ecmService.validatePassport(any())).thenReturn(new ValidatePassportResult().valid(true));

    verifySnapshotAccessible.run();

    verify(ecmService).getRasProviderPassport(TEST_USER);
    verify(ecmService).validatePassport(any());
  }

  @Test
  void verifySnapshotUnlistableBySamAndInaccessibleByPassport() {
    IamForbiddenException samEx = new IamForbiddenException("Snapshot unlistable via SAM");
    doThrow(samEx)
        .when(iamService)
        .verifyAuthorization(TEST_USER, IamResourceType.DATASNAPSHOT, snapshotId.toString());

    verifySnapshotInaccessibleBySamAndPassport(
        samEx, () -> service.verifySnapshotListable(snapshotId, TEST_USER));

    verify(iamService)
        .verifyAuthorization(TEST_USER, IamResourceType.DATASNAPSHOT, snapshotId.toString());
  }

  @Test
  void verifySnapshotUnreadableBySamAndInaccessibleByPassport() {
    IamForbiddenException samEx = new IamForbiddenException("Snapshot unreadable via SAM");
    doThrow(samEx)
        .when(iamService)
        .verifyAuthorization(
            TEST_USER, IamResourceType.DATASNAPSHOT, snapshotId.toString(), IamAction.READ_DATA);

    verifySnapshotInaccessibleBySamAndPassport(
        samEx, () -> service.verifySnapshotReadable(snapshotId, TEST_USER));

    verify(iamService)
        .verifyAuthorization(
            TEST_USER, IamResourceType.DATASNAPSHOT, snapshotId.toString(), IamAction.READ_DATA);
  }

  /**
   * Assumes that iamService has been mocked to indicate that the snapshot is inaccessible via Sam.
   */
  private void verifySnapshotInaccessibleBySamAndPassport(
      IamForbiddenException samEx, Executable verifySnapshotAccessible) {
    mockSnapshotSummaryWithPassportCriteria();
    when(ecmService.getRasProviderPassport(TEST_USER)).thenReturn(PASSPORT);

    // No SAM access and an invalid passport = inaccessible snapshot
    when(ecmService.validatePassport(any())).thenReturn(new ValidatePassportResult().valid(false));

    ForbiddenException thrown = assertThrows(ForbiddenException.class, verifySnapshotAccessible);
    assertThat(
        "SAM and ECM exception messages returned when ECM passport is invalid",
        thrown.getCauses(),
        contains(
            samEx.getMessage(), service.passportInvalidForSnapshotErrorMsg(TEST_USER.getEmail())));

    verify(ecmService).getRasProviderPassport(TEST_USER);
    verify(ecmService).validatePassport(any());
  }

  private SnapshotRequestModel getDuosSnapshotRequestModel(String duosId) {
    String sourceDatasetName = "TestSourceDataset";
    Dataset sourceDataset = new Dataset().name(sourceDatasetName);
    when(datasetService.retrieveByName(sourceDatasetName)).thenReturn(sourceDataset);
    return new SnapshotRequestModel()
        .name("TestSnapshot")
        .profileId(UUID.randomUUID())
        .duosId(duosId)
        .contents(List.of(new SnapshotRequestContentsModel().datasetName(sourceDatasetName)));
  }

  @Test
  void testCreateSnapshotWithoutDuosDataset() {
    SnapshotRequestModel request = getDuosSnapshotRequestModel(null);
    JobBuilder jobBuilder = mock(JobBuilder.class);
    when(jobService.newJob(anyString(), eq(SnapshotCreateFlight.class), eq(request), eq(TEST_USER)))
        .thenReturn(jobBuilder);
    when(jobBuilder.addParameter(any(), any())).thenReturn(jobBuilder);
    String jobId = String.valueOf(UUID.randomUUID());
    when(jobBuilder.submit()).thenReturn(jobId);

    String result =
        service.createSnapshot(
            request, service.getSourceDatasetFromSnapshotRequest(request), TEST_USER);
    assertThat("Job is submitted and id returned", result, equalTo(jobId));
    verify(duosClient, never()).getDataset(DUOS_ID, TEST_USER);
    verify(jobBuilder).submit();
  }

  @Test
  void testCreateSnapshotWithDuosDataset() {
    SnapshotRequestModel request = getDuosSnapshotRequestModel(DUOS_ID);
    JobBuilder jobBuilder = mock(JobBuilder.class);
    String jobId = mockJobService(request, jobBuilder);

    String result =
        service.createSnapshot(
            request, service.getSourceDatasetFromSnapshotRequest(request), TEST_USER);
    assertThat("Job is submitted and id returned", result, equalTo(jobId));
    verify(duosClient).getDataset(DUOS_ID, TEST_USER);
    verify(jobBuilder).submit();
  }

  private String mockJobService(SnapshotRequestModel request, JobBuilder jobBuilder) {
    when(jobService.newJob(anyString(), eq(SnapshotCreateFlight.class), eq(request), eq(TEST_USER)))
        .thenReturn(jobBuilder);
    when(jobBuilder.addParameter(any(), any())).thenReturn(jobBuilder);
    String jobId = String.valueOf(UUID.randomUUID());
    when(jobBuilder.submit()).thenReturn(jobId);
    return jobId;
  }

  @Test
  void testCreateSnapshotThrowsWhenDuosClientThrows() {
    SnapshotRequestModel request = getDuosSnapshotRequestModel(DUOS_ID);
    HttpClientErrorException expectedEx = new HttpClientErrorException(HttpStatus.I_AM_A_TEAPOT);
    Dataset dataset = service.getSourceDatasetFromSnapshotRequest(request);
    when(duosClient.getDataset(DUOS_ID, TEST_USER)).thenThrow(expectedEx);
    assertThrows(
        HttpClientErrorException.class, () -> service.createSnapshot(request, dataset, TEST_USER));
    JobBuilder jobBuilder = mock(JobBuilder.class);
    verifyNoInteractions(jobBuilder);
  }

  @Test
  void testCreateSnapshotWithByRequestId() {
    SnapshotAccessRequestModel snapshotAccessRequest =
        SnapshotBuilderTestData.createAccessRequest();
    UUID snapshotAccessRequestId = snapshotAccessRequest.id();
    SnapshotRequestContentsModel contentsModel =
        makeByRequestIdContentsModel(snapshotAccessRequestId);
    SnapshotRequestModel request = new SnapshotRequestModel().contents(List.of(contentsModel));
    request.profileId(UUID.randomUUID());
    JobBuilder jobBuilder = mock(JobBuilder.class);
    String jobId = mockJobService(request, jobBuilder);
<<<<<<< HEAD
    SnapshotAccessRequestModel snapshotAccessRequest =
        new SnapshotAccessRequestModel(
            snapshotAccessRequestId,
            null,
            null,
            UUID.randomUUID(),
            null,
            "email@a.com",
            null,
            null,
            SnapshotAccessRequestStatus.APPROVED,
            null,
            null,
            null,
            null);
=======
>>>>>>> adddb1c0
    when(snapshotRequestDao.getById(snapshotAccessRequestId)).thenReturn(snapshotAccessRequest);
    when(snapshotDao.retrieveSnapshot(snapshotAccessRequest.sourceSnapshotId()))
        .thenReturn(
            new Snapshot()
                .snapshotSources(
                    List.of(new SnapshotSource().dataset(new Dataset().id(UUID.randomUUID())))));

    String result =
        service.createSnapshot(
            request, service.getSourceDatasetFromSnapshotRequest(request), TEST_USER);
    assertThat("Job is submitted and id returned", result, equalTo(jobId));
  }

  private void mockSnapshotWithDuosDataset() {
    Snapshot snapshot =
        new Snapshot()
            .id(snapshotId)
            .duosFirecloudGroupId(duosFirecloudGroup.getId())
            .duosFirecloudGroup(duosFirecloudGroup);
    when(snapshotDao.retrieveSnapshot(snapshotId)).thenReturn(snapshot);
  }

  @Test
  void testUpdateSnapshotDuosDataset() {
    mockSnapshotWithDuosDataset();

    JobBuilder jobBuilder = mock(JobBuilder.class);
    SnapshotLinkDuosDatasetResponse jobResponse =
        new SnapshotLinkDuosDatasetResponse().unlinked(duosFirecloudGroup);
    when(jobBuilder.addParameter(any(), any())).thenReturn(jobBuilder);
    when(jobBuilder.submitAndWait(SnapshotLinkDuosDatasetResponse.class)).thenReturn(jobResponse);

    when(jobService.newJob(
            anyString(), eq(SnapshotUpdateDuosDatasetFlight.class), eq(null), eq(TEST_USER)))
        .thenReturn(jobBuilder);

    SnapshotLinkDuosDatasetResponse result =
        service.updateSnapshotDuosDataset(snapshotId, TEST_USER, DUOS_ID);
    assertThat("Job is submitted and response returned", result, equalTo(jobResponse));

    // Verify that we checked that a DUOS dataset exists for the DUOS ID
    verify(duosClient).getDataset(DUOS_ID, TEST_USER);
    // Verify critical parameters passed to job
    verify(jobBuilder).addParameter(JobMapKeys.SNAPSHOT_ID.getKeyName(), snapshotId);
    verify(jobBuilder).addParameter(SnapshotDuosMapKeys.DUOS_ID, DUOS_ID);
    verify(jobBuilder).addParameter(SnapshotDuosMapKeys.FIRECLOUD_GROUP_PREV, duosFirecloudGroup);
  }

  @Test
  void testUpdateSnapshotDuosDatasetUnset() {
    mockSnapshotWithDuosDataset();

    JobBuilder jobBuilder = mock(JobBuilder.class);
    SnapshotLinkDuosDatasetResponse jobResponse =
        new SnapshotLinkDuosDatasetResponse().unlinked(duosFirecloudGroup);
    when(jobBuilder.addParameter(any(), any())).thenReturn(jobBuilder);
    when(jobBuilder.submitAndWait(SnapshotLinkDuosDatasetResponse.class)).thenReturn(jobResponse);

    when(jobService.newJob(
            anyString(), eq(SnapshotUpdateDuosDatasetFlight.class), eq(null), eq(TEST_USER)))
        .thenReturn(jobBuilder);

    SnapshotLinkDuosDatasetResponse result =
        service.updateSnapshotDuosDataset(snapshotId, TEST_USER, null);
    assertThat("Job is submitted and response returned", result, equalTo(jobResponse));

    // Verify that we do not try to check for DUOS dataset existence given an unspecified DUOS ID
    verify(duosClient, never()).getDataset(any(), eq(TEST_USER));
    // Verify critical parameters passed to job
    verify(jobBuilder).addParameter(JobMapKeys.SNAPSHOT_ID.getKeyName(), snapshotId);
    verify(jobBuilder).addParameter(SnapshotDuosMapKeys.DUOS_ID, null);
    verify(jobBuilder).addParameter(SnapshotDuosMapKeys.FIRECLOUD_GROUP_PREV, duosFirecloudGroup);
  }

  @Test
  void testUpdateSnapshotDuosDatasetThrowsWhenSnapshotDoesNotExist() {
    SnapshotNotFoundException expectedEx = new SnapshotNotFoundException("Snapshot not found");
    when(snapshotDao.retrieveSnapshot(snapshotId)).thenThrow(expectedEx);

    SnapshotNotFoundException thrown =
        assertThrows(
            SnapshotNotFoundException.class,
            () -> service.updateSnapshotDuosDataset(snapshotId, TEST_USER, DUOS_ID));
    assertThat("Snapshot retrieval exception thrown", thrown, equalTo(expectedEx));

    // Verify that we do not try to check for DUOS dataset existence if snapshot does not exist
    verify(duosClient, never()).getDataset(DUOS_ID, TEST_USER);
    // Job is not created or submitted if snapshot does not exist
    verifyNoInteractions(jobService);
  }

  @Test
  void testUpdateSnapshotDuosDatasetThrowsWhenDuosClientThrows() {
    mockSnapshotWithDuosDataset();

    HttpClientErrorException expectedEx = new HttpClientErrorException(HttpStatus.I_AM_A_TEAPOT);
    when(duosClient.getDataset(DUOS_ID, TEST_USER)).thenThrow(expectedEx);

    HttpClientErrorException thrown =
        assertThrows(
            HttpClientErrorException.class,
            () -> service.updateSnapshotDuosDataset(snapshotId, TEST_USER, DUOS_ID));
    assertThat("DUOS client exception thrown", thrown, equalTo(expectedEx));
  }

  @Test
  void getSnapshotIdsAndRoles() throws ParseException {
    // Arranging Sam-accessible snapshots (could contain snapshots registered in a different TDR)
    UUID accessibleNonTdrSnapshotId = UUID.randomUUID();
    IamRole role = IamRole.DISCOVERER;
    Map<UUID, Set<IamRole>> resourcesAndRoles =
        Map.of(snapshotId, Set.of(role), accessibleNonTdrSnapshotId, Set.of(role));
    when(iamService.listAuthorizedResources(TEST_USER, IamResourceType.DATASNAPSHOT))
        .thenReturn(resourcesAndRoles);

    // Arranging RAS-accessible snapshots (ECM could throw)
    HttpClientErrorException ecmException = new HttpClientErrorException(HttpStatus.I_AM_A_TEAPOT);
    when(ecmService.getRasDbgapPermissions(TEST_USER))
        .thenThrow(ecmException)
        .thenReturn(List.of());

    // Arranging TDR snapshots (could contain inaccessible snapshots)
    UUID inaccessibleTdrSnapshotId = UUID.randomUUID();
    when(snapshotDao.getSnapshotIds()).thenReturn(List.of(snapshotId, inaccessibleTdrSnapshotId));

    // First invocation: error which may yield a partial role map
    SnapshotIdsAndRolesModel result = service.getSnapshotIdsAndRoles(TEST_USER);
    verify(iamService).listAuthorizedResources(TEST_USER, IamResourceType.DATASNAPSHOT);
    verify(ecmService).getRasDbgapPermissions(TEST_USER);
    verify(snapshotDao).getSnapshotIds();

    List<ErrorModel> errors = result.getErrors();
    Map<String, List<String>> roleMap = result.getRoleMap();
    assertThat("ECM error added to error list", errors, hasSize(1));
    assertThat(
        "ECM error contents match expectations",
        errors.get(0).getMessage(),
        containsString("Error listing RAS-authorized snapshots"));
    assertThat(
        "Role map only contains accessible snapshot present in TDR",
        roleMap.containsKey(snapshotId.toString()));
    assertThat(
        "Snapshot ID maps to its roles",
        roleMap.get(snapshotId.toString()),
        contains(role.toString()));

    // Second invocation: no errors encountered when constructing role map
    result = service.getSnapshotIdsAndRoles(TEST_USER);
    verify(iamService, times(2)).listAuthorizedResources(TEST_USER, IamResourceType.DATASNAPSHOT);
    verify(ecmService, times(2)).getRasDbgapPermissions(TEST_USER);
    verify(snapshotDao, times(2)).getSnapshotIds();

    errors = result.getErrors();
    roleMap = result.getRoleMap();
    assertThat("No errors encountered when constructing role map", errors, empty());
    assertThat(
        "Role map only contains accessible snapshot present in TDR",
        roleMap.containsKey(snapshotId.toString()));
    assertThat(
        "Snapshot ID maps to its roles",
        roleMap.get(snapshotId.toString()),
        contains(role.toString()));
  }

  @Test
  void testRetrievePreviewGCPNoRows() {
    mockSnapshotForPreview(CloudPlatform.GCP, 0);
    testSnapshotPreviewRowCountsGCP(0, 0);
  }

  @Test
  void testRetrievePreviewGCPNoFilteredRows() {
    mockSnapshotForPreview(CloudPlatform.GCP, 10);
    testSnapshotPreviewRowCountsGCP(10, 0);
  }

  @Test
  void testRetrievePreviewGCP() {
    mockSnapshotForPreview(CloudPlatform.GCP, 10);
    testSnapshotPreviewRowCountsGCP(10, 4);
  }

  @Test
  void testRetrievePreviewAzurePNoRows() throws SQLException {
    mockSnapshotForPreview(CloudPlatform.AZURE, 0);
    testSnapshotPreviewRowCountsAzure(0, 0);
  }

  @Test
  void testRetrievePreviewAzureNoFilteredRows() throws SQLException {
    mockSnapshotForPreview(CloudPlatform.AZURE, 10);
    testSnapshotPreviewRowCountsAzure(10, 0);
  }

  @Test
  void testRetrievePreviewAzure() throws SQLException {
    mockSnapshotForPreview(CloudPlatform.AZURE, 10);
    testSnapshotPreviewRowCountsAzure(10, 4);
  }

  @Test
  void testPatchSnapshotAuthDomain() {
    List<String> userGroups = List.of("testGroup");
    var flightClass = SnapshotAddDataAccessControlsFlight.class;
    JobBuilder jobBuilder = new JobBuilder(null, flightClass, null, TEST_USER, jobService);
    AddAuthDomainResponseModel jobResponse =
        new AddAuthDomainResponseModel().authDomain(userGroups);
    when(jobService.newJob(anyString(), eq(flightClass), eq(userGroups), eq(TEST_USER)))
        .thenReturn(jobBuilder);
    ArgumentCaptor<FlightMap> flightMapCaptor = ArgumentCaptor.forClass(FlightMap.class);
    when(jobService.submitAndWait(
            eq(flightClass), flightMapCaptor.capture(), eq(AddAuthDomainResponseModel.class)))
        .thenReturn(jobResponse);

    AddAuthDomainResponseModel result =
        service.addSnapshotDataAccessControls(TEST_USER, snapshotId, userGroups);
    assertThat("Job is submitted and response returned", result, equalTo(jobResponse));
    assertThat(
        flightMapCaptor.getValue().get(JobMapKeys.SNAPSHOT_ID.getKeyName(), String.class),
        equalTo(snapshotId.toString()));
  }

  @Test
  void makeSnapshotFromSnapshotRequestByRequestId() {
    UUID snapshotAccessRequestId = UUID.randomUUID();
    SnapshotRequestModel snapshotRequestModel = new SnapshotRequestModel();
    snapshotRequestModel.name("name");
    SnapshotRequestContentsModel contentsModel = new SnapshotRequestContentsModel();
    contentsModel.datasetName("datasetName");
    contentsModel.mode(SnapshotRequestContentsModel.ModeEnum.BYREQUESTID);
    SnapshotRequestIdModel requestIdModel = new SnapshotRequestIdModel();
    requestIdModel.snapshotRequestId(snapshotAccessRequestId);
    contentsModel.requestIdSpec(requestIdModel);
    snapshotRequestModel.contents(List.of(contentsModel));

    Dataset dataset = SnapshotBuilderTestData.DATASET;
    dataset.name("datasetName");
    UUID sourceSnapshotId = UUID.randomUUID();
    when(snapshotRequestDao.getById(snapshotAccessRequestId))
        .thenReturn(
            new SnapshotAccessRequestModel(
                null,
                null,
                null,
                sourceSnapshotId,
                new SnapshotBuilderRequest()
                    .addOutputTablesItem(new SnapshotBuilderOutputTable().name("Drug"))
                    .addOutputTablesItem(new SnapshotBuilderOutputTable().name("Condition")),
                null,
                null,
                null,
                null,
                null,
                null,
                null,
                null));
    when(settingsDao.getBySnapshotId(sourceSnapshotId))
        .thenReturn(SnapshotBuilderTestData.SETTINGS);

    Snapshot actual = service.makeSnapshotFromSnapshotRequest(snapshotRequestModel, dataset);
    SnapshotSource snapshotSource = new SnapshotSource().dataset(dataset);

    assertThat(actual.getTables(), hasSize(4));
    assertThat(actual.getName(), is(snapshotRequestModel.getName()));
    assertThat(actual.getDescription(), is(snapshotRequestModel.getDescription()));
    assertThat(actual.getRelationships(), hasSize(10));
    assertThat(actual.getFirstSnapshotSource().getDataset(), is(snapshotSource.getDataset()));
    assertThat(actual.getCreationInformation(), is(contentsModel));
    assertThat(
        actual.getFirstSnapshotSource().getAssetSpecification().getAssetTables().stream()
            .map(t -> t.getTable().getName())
            .toList(),
        containsInAnyOrder("person", "drug_exposure", "condition_occurrence", "concept"));
    assertThat(
        actual.getFirstSnapshotSource().getAssetSpecification().getAssetRelationships().stream()
            .map(t -> t.getDatasetRelationship().getName())
            .toList(),
        containsInAnyOrder(
            "fpk_person_drug",
            "fpk_person_condition",
            "fpk_drug_type_concept",
            "fpk_drug_concept",
            "fpk_drug_route_concept",
            "fpk_drug_concept_s",
            "fpk_condition_concept",
            "fpk_condition_type_concept",
            "fpk_condition_status_concept",
            "fpk_condition_concept_s"));
  }

  @Test
  void getSourceDatasetFromSnapshotRequestHandlesByRequestId() {
    UUID snapshotAccessRequestId = UUID.randomUUID();
    SnapshotRequestIdModel requestIdModel =
        new SnapshotRequestIdModel().snapshotRequestId(snapshotAccessRequestId);
    SnapshotRequestContentsModel contentsModel =
        new SnapshotRequestContentsModel()
            .datasetName(DATASET_NAME)
            .mode(SnapshotRequestContentsModel.ModeEnum.BYREQUESTID)
            .requestIdSpec(requestIdModel);
    SnapshotRequestModel snapshotRequestModel =
        new SnapshotRequestModel().contents(List.of(contentsModel));

    SnapshotAccessRequestModel snapshotAccessRequest =
<<<<<<< HEAD
        SnapshotBuilderTestData.createSnapshotAccessRequestModel(snapshotId);
=======
        SnapshotBuilderTestData.createAccessRequest();
>>>>>>> adddb1c0
    Dataset dataset = new Dataset().id(datasetId).name(DATASET_NAME);
    Snapshot snapshot =
        new Snapshot().snapshotSources(List.of(new SnapshotSource().dataset(dataset)));

    when(snapshotRequestDao.getById(snapshotAccessRequestId)).thenReturn(snapshotAccessRequest);
    when(snapshotDao.retrieveSnapshot(snapshotAccessRequest.sourceSnapshotId()))
        .thenReturn(snapshot);

    Dataset sourceDataset = service.getSourceDatasetFromSnapshotRequest(snapshotRequestModel);

    assertThat(sourceDataset, is(dataset));
  }

  @Test
  void getSourceDatasetFromSnapshotRequestHandlesNonByRequestId() {
    SnapshotRequestContentsModel contentsModel =
        new SnapshotRequestContentsModel()
            .datasetName(DATASET_NAME)
            .mode(SnapshotRequestContentsModel.ModeEnum.BYFULLVIEW);
    SnapshotRequestModel snapshotRequestModel =
        new SnapshotRequestModel().contents(List.of(contentsModel));
    Dataset dataset = new Dataset().id(datasetId);
    when(datasetService.retrieveByName(DATASET_NAME)).thenReturn(dataset);

    Dataset sourceDataset = service.getSourceDatasetFromSnapshotRequest(snapshotRequestModel);

    assertThat(sourceDataset, is(dataset));
  }

  @Test
  void getSnapshotNameForNonRequest() {
    SnapshotRequestContentsModel contentsModel =
        new SnapshotRequestContentsModel().mode(SnapshotRequestContentsModel.ModeEnum.BYFULLVIEW);
    String name = "a-e$2";
    SnapshotRequestModel snapshotRequestModel =
        new SnapshotRequestModel().name(name).contents(List.of(contentsModel));

    assertThat(service.getSnapshotName(snapshotRequestModel), is(name));
  }

  @Test
  void getSnapshotNameForByRequest() {
    String uuidAsString = "2c297e7c-b303-4243-af6a-76cd9d3b0ca8";
    UUID uuid = UUID.fromString(uuidAsString);
    SnapshotRequestContentsModel contentsModel =
        new SnapshotRequestContentsModel()
            .mode(SnapshotRequestContentsModel.ModeEnum.BYREQUESTID)
            .requestIdSpec(new SnapshotRequestIdModel().snapshotRequestId(uuid));
    String name = " a-e$2-";
    String expectedName = "a_2c297e7c_b303_4243_af6a_76cd9d3b0ca8";
    SnapshotRequestModel snapshotRequestModel =
        new SnapshotRequestModel().name(name).contents(List.of(contentsModel));

    when(snapshotRequestDao.getById(uuid))
        .thenReturn(
            new SnapshotAccessRequestModel(
                uuid, " a$%", null, null, null, null, null, null, null, null, null, null, null));

    assertThat(service.getSnapshotName(snapshotRequestModel), is(expectedName));
  }

  @Test
  void pullTables() {
    UUID sourceSnapshotId = UUID.randomUUID();

    var accessRequestResponse =
        SnapshotBuilderTestData.createSnapshotAccessRequestModel(sourceSnapshotId);
    var firstTable =
        service.pullTables(accessRequestResponse, SnapshotBuilderTestData.SETTINGS).get(0);
    assertThat(firstTable.getDatasetTableName(), is("drug_exposure"));
    // Must preserve relationship order
    assertThat(firstTable.getPrimaryTableRelationship(), equalTo("fpk_person_drug"));
    assertThat(
        firstTable.getSecondaryTableRelationships(),
        contains(
            "fpk_drug_concept",
            "fpk_drug_type_concept",
            "fpk_drug_route_concept",
            "fpk_drug_concept_s"));
  }

  @Test
  void buildAssetFromSnapshotAccessRequest() {
    Dataset sourceDataset = SnapshotBuilderTestData.DATASET;
    sourceDataset.name("dataset_name");
    sourceDataset.id(datasetId);
    sourceDataset.defaultProfileId(profileId);
    var accessRequestResponse =
        SnapshotBuilderTestData.createSnapshotAccessRequestModel(snapshotId);
    when(settingsDao.getBySnapshotId(snapshotId)).thenReturn(SnapshotBuilderTestData.SETTINGS);

    var actualAssetSpec =
        service.buildAssetFromSnapshotAccessRequest(sourceDataset, accessRequestResponse);
    assertThat(actualAssetSpec.getName(), containsString("snapshot-by-request-asset"));
    assertThat(actualAssetSpec.getRootTable().getTable().getName(), is("person"));
    assertThat(actualAssetSpec.getRootColumn().getDatasetColumn().getName(), is("person_id"));
    assertThat(
        actualAssetSpec.getAssetRelationships().stream()
            .map(r -> r.getDatasetRelationship().getName())
            .toList(),
        contains(
            "fpk_person_drug",
            "fpk_person_condition",
            "fpk_drug_concept",
            "fpk_drug_type_concept",
            "fpk_drug_route_concept",
            "fpk_drug_concept_s",
            "fpk_condition_concept",
            "fpk_condition_type_concept",
            "fpk_condition_status_concept",
            "fpk_condition_concept_s"));
    assertThat(
        actualAssetSpec.getAssetTables().stream().map(at -> at.getTable().getName()).toList(),
        contains("person", "drug_exposure", "condition_occurrence", "concept"));
  }

  private void testPreview(int totalRowCount, int filteredRowCount) {
    SnapshotPreviewModel snapshotPreviewModel =
        service.retrievePreview(
            TEST_USER,
            snapshotId,
            SNAPSHOT_TABLE_NAME,
            10,
            0,
            PDAO_ROW_ID_COLUMN,
            SqlSortDirection.ASC,
            "");
    assertThat(
        "Correct total row count", snapshotPreviewModel.getTotalRowCount(), equalTo(totalRowCount));
    assertThat(
        "Correct filtered row count",
        snapshotPreviewModel.getFilteredRowCount(),
        equalTo(filteredRowCount));
  }

  private void testSnapshotPreviewRowCountsAzure(int totalRowCount, int filteredRowCount)
      throws SQLException {
    List<SynapseDataResultModel> values = new ArrayList<>();
    if (filteredRowCount > 0) {
      values.add(
          new SynapseDataResultModel()
              .filteredCount(filteredRowCount)
              .totalCount(totalRowCount)
              .rowResult(new HashMap<>()));
    }
    when(azureSynapsePdao.getOrCreateExternalDataSourceForResource(any(), any(), any()))
        .thenReturn("");
    when(azureSynapsePdao.getTableData(
            any(), any(), any(), any(), anyInt(), anyInt(), any(), any(), any(), any()))
        .thenReturn(values);
    testPreview(totalRowCount, filteredRowCount);
  }

  private void testSnapshotPreviewRowCountsGCP(int totalRowCount, int filteredRowCount) {
    List<BigQueryDataResultModel> values = new ArrayList<>();
    if (filteredRowCount > 0) {
      values.add(
          new BigQueryDataResultModel()
              .filteredCount(filteredRowCount)
              .totalCount(totalRowCount)
              .rowResult(new HashMap<>()));
    }
    try (MockedStatic<BigQueryPdao> utilities = Mockito.mockStatic(BigQueryPdao.class)) {
      utilities
          .when(
              () ->
                  BigQueryPdao.getTable(
                      any(), any(), any(), anyInt(), anyInt(), any(), any(), any()))
          .thenReturn(values);
      testPreview(totalRowCount, filteredRowCount);
    }
  }

  private void mockSnapshotForPreview(CloudPlatform cloudPlatform, int totalRowCount) {
    List<Column> columns =
        List.of(
            new Column()
                .name(SNAPSHOT_COLUMN_NAME)
                .type(TableDataType.STRING)
                .arrayOf(true)
                .required(true));
    when(snapshotDao.retrieveSnapshot(any()))
        .thenReturn(
            new Snapshot()
                .name(SNAPSHOT_NAME)
                .snapshotTables(
                    List.of(
                        new SnapshotTable()
                            .name(SNAPSHOT_TABLE_NAME)
                            .id(snapshotTableId)
                            .columns(columns)
                            .rowCount(totalRowCount)))
                .snapshotSources(
                    List.of(
                        new SnapshotSource()
                            .dataset(
                                new Dataset(new DatasetSummary().cloudPlatform(cloudPlatform))))));
    if (cloudPlatform == CloudPlatform.GCP) {
      when(snapshotTableDao.retrieveColumns(any())).thenReturn(columns);
    }
  }

  @Test
  void retrieveAuthDomains() {
    when(iamService.retrieveAuthDomains(TEST_USER, IamResourceType.DATASNAPSHOT, snapshotId))
        .thenReturn(List.of("group1", "group2"));
    assertThat(
        service.retrieveAuthDomains(snapshotId, TEST_USER), containsInAnyOrder("group1", "group2"));
  }
}<|MERGE_RESOLUTION|>--- conflicted
+++ resolved
@@ -621,24 +621,7 @@
     SnapshotRequestContentsModel snapshotRequestContentsModel =
         makeByRequestIdContentsModel(snapshotAccessRequestId);
     SnapshotAccessRequestModel accessRequestResponse =
-<<<<<<< HEAD
-        new SnapshotAccessRequestModel(
-            null,
-            null,
-            null,
-            null,
-            null,
-            "email@a.com",
-            null,
-            null,
-            SnapshotAccessRequestStatus.APPROVED,
-            null,
-            null,
-            null,
-            null);
-=======
         SnapshotBuilderTestData.createAccessRequest();
->>>>>>> adddb1c0
     when(snapshotRequestDao.getById(snapshotAccessRequestId)).thenReturn(accessRequestResponse);
 
     assertDoesNotThrow(() -> service.validateForByRequestIdMode(snapshotRequestContentsModel));
@@ -656,7 +639,9 @@
         null,
         SnapshotAccessRequestStatus.APPROVED,
         null,
-        "flightId");
+        "flightId",
+        null,
+        null);
   }
 
   @Test
@@ -664,25 +649,7 @@
     UUID snapshotAccessRequestId = UUID.randomUUID();
     SnapshotRequestContentsModel snapshotRequestContentsModel =
         makeByRequestIdContentsModel(snapshotAccessRequestId);
-<<<<<<< HEAD
-    SnapshotAccessRequestModel accessRequestResponse =
-        new SnapshotAccessRequestModel(
-            null,
-            null,
-            null,
-            null,
-            null,
-            "email@a.com",
-            null,
-            null,
-            SnapshotAccessRequestStatus.APPROVED,
-            null,
-            flightId,
-            null,
-            null);
-=======
     SnapshotAccessRequestModel accessRequestResponse = createAccessRequestWithFlightid();
->>>>>>> adddb1c0
 
     when(snapshotRequestDao.getById(snapshotAccessRequestId)).thenReturn(accessRequestResponse);
     when(jobService.unauthRetrieveJobState(accessRequestResponse.flightid()))
@@ -738,25 +705,7 @@
     UUID snapshotAccessRequestId = UUID.randomUUID();
     SnapshotRequestContentsModel snapshotRequestContentsModel =
         makeByRequestIdContentsModel(snapshotAccessRequestId);
-<<<<<<< HEAD
-    SnapshotAccessRequestModel accessRequestResponse =
-        new SnapshotAccessRequestModel(
-            null,
-            null,
-            null,
-            null,
-            null,
-            null,
-            null,
-            null,
-            SnapshotAccessRequestStatus.APPROVED,
-            null,
-            flightId,
-            null,
-            null);
-=======
     SnapshotAccessRequestModel accessRequestResponse = createAccessRequestWithFlightid();
->>>>>>> adddb1c0
 
     when(snapshotRequestDao.getById(snapshotAccessRequestId)).thenReturn(accessRequestResponse);
     // any flight status that isn't error or fatal
@@ -1193,24 +1142,6 @@
     request.profileId(UUID.randomUUID());
     JobBuilder jobBuilder = mock(JobBuilder.class);
     String jobId = mockJobService(request, jobBuilder);
-<<<<<<< HEAD
-    SnapshotAccessRequestModel snapshotAccessRequest =
-        new SnapshotAccessRequestModel(
-            snapshotAccessRequestId,
-            null,
-            null,
-            UUID.randomUUID(),
-            null,
-            "email@a.com",
-            null,
-            null,
-            SnapshotAccessRequestStatus.APPROVED,
-            null,
-            null,
-            null,
-            null);
-=======
->>>>>>> adddb1c0
     when(snapshotRequestDao.getById(snapshotAccessRequestId)).thenReturn(snapshotAccessRequest);
     when(snapshotDao.retrieveSnapshot(snapshotAccessRequest.sourceSnapshotId()))
         .thenReturn(
@@ -1515,11 +1446,7 @@
         new SnapshotRequestModel().contents(List.of(contentsModel));
 
     SnapshotAccessRequestModel snapshotAccessRequest =
-<<<<<<< HEAD
-        SnapshotBuilderTestData.createSnapshotAccessRequestModel(snapshotId);
-=======
         SnapshotBuilderTestData.createAccessRequest();
->>>>>>> adddb1c0
     Dataset dataset = new Dataset().id(datasetId).name(DATASET_NAME);
     Snapshot snapshot =
         new Snapshot().snapshotSources(List.of(new SnapshotSource().dataset(dataset)));

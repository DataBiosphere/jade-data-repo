--- conflicted
+++ resolved
@@ -42,12 +42,9 @@
 import static bio.terra.service.configuration.ConfigEnum.SAM_TIMEOUT_FAULT;
 import static bio.terra.service.configuration.ConfigEnum.SNAPSHOT_DELETE_LOCK_CONFLICT_CONTINUE_FAULT;
 import static bio.terra.service.configuration.ConfigEnum.SNAPSHOT_DELETE_LOCK_CONFLICT_STOP_FAULT;
-<<<<<<< HEAD
+import static bio.terra.service.configuration.ConfigEnum.LOAD_HISTORY_COPY_CHUNK_SIZE;
 import static bio.terra.service.configuration.ConfigEnum.LOCK_DATASET_STOP_FAULT;
 import static bio.terra.service.configuration.ConfigEnum.LOCK_DATASET_CONTINUE_FAULT;
-=======
-import static bio.terra.service.configuration.ConfigEnum.LOAD_HISTORY_COPY_CHUNK_SIZE;
->>>>>>> 451ae0b7
 
 @Component
 public class ConfigurationService {
@@ -232,17 +229,15 @@
             ConfigFaultCountedModel.RateStyleEnum.FIXED);
         addFaultSimple(FILE_DELETE_LOCK_CONFLICT_CONTINUE_FAULT);
 
-<<<<<<< HEAD
         // File delete lock faults. These are used by DatasetConnectedTest > testThatRetryFails
         addFaultCounted(LOCK_DATASET_STOP_FAULT, 0, 1, 100,
             ConfigFaultCountedModel.RateStyleEnum.FIXED);
         addFaultSimple(LOCK_DATASET_CONTINUE_FAULT);
-=======
+
         // File delete lock faults. These are used by DatasetConnectedTest > testSharedLockFileDelete
         addFaultCounted(TABLE_INGEST_LOCK_CONFLICT_STOP_FAULT, 0, 2, 100,
             ConfigFaultCountedModel.RateStyleEnum.FIXED);
         addFaultSimple(TABLE_INGEST_LOCK_CONFLICT_CONTINUE_FAULT);
->>>>>>> 451ae0b7
     }
 
 }
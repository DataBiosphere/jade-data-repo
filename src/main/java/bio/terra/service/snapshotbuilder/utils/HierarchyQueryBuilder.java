--- conflicted
+++ resolved
@@ -14,15 +14,10 @@
 import bio.terra.service.snapshotbuilder.query.filtervariable.BinaryFilterVariable;
 import bio.terra.service.snapshotbuilder.query.filtervariable.BooleanAndOrFilterVariable;
 import bio.terra.service.snapshotbuilder.query.filtervariable.SubQueryFilterVariable;
-import bio.terra.service.snapshotbuilder.utils.constants.Concept;
-import bio.terra.service.snapshotbuilder.utils.constants.ConceptAncestor;
-import bio.terra.service.snapshotbuilder.utils.constants.ConceptRelationship;
 import java.util.List;
 
 public class HierarchyQueryBuilder {
 
-<<<<<<< HEAD
-=======
   public static final String HAS_CHILDREN = "has_children";
   public static final String COUNT = "count";
   // Fields in CONCEPT
@@ -41,7 +36,6 @@
 
   private static final String PERSON_ID = "person_id";
 
->>>>>>> 082daf6a
   /**
    * Generate a query to find all parent concepts of a given concept, and for each parent to find
    * all its children.
@@ -56,26 +50,13 @@
    */
   public Query generateQuery(SnapshotBuilderDomainOption domainOption, int conceptId) {
     var conceptRelationship =
-        TableVariable.forPrimary(TablePointer.fromTableName(ConceptRelationship.TABLE_NAME));
-    var relationshipId = conceptRelationship.makeFieldVariable(ConceptRelationship.RELATIONSHIP_ID);
-    var conceptId1 = conceptRelationship.makeFieldVariable(ConceptRelationship.CONCEPT_ID_1);
-    var conceptId2 = conceptRelationship.makeFieldVariable(ConceptRelationship.CONCEPT_ID_2);
+        TableVariable.forPrimary(TablePointer.fromTableName("concept_relationship"));
+    var relationshipId = conceptRelationship.makeFieldVariable("relationship_id");
+    var conceptId1 = conceptRelationship.makeFieldVariable("concept_id_1");
+    var conceptId2 = conceptRelationship.makeFieldVariable("concept_id_2");
     var child =
-        TableVariable.forJoined(
-            TablePointer.fromTableName(Concept.TABLE_NAME), Concept.CONCEPT_ID, conceptId2);
+        TableVariable.forJoined(TablePointer.fromTableName(CONCEPT), CONCEPT_ID, conceptId2);
     var parent =
-<<<<<<< HEAD
-        TableVariable.forJoined(
-            TablePointer.fromTableName(Concept.TABLE_NAME), Concept.CONCEPT_ID, conceptId1);
-    return new Query(
-        List.of(
-            new SelectAlias(conceptId1, QueryBuilderFactory.PARENT_ID),
-            new SelectAlias(conceptId2, Concept.CONCEPT_ID),
-            child.makeFieldVariable(Concept.CONCEPT_NAME),
-            child.makeFieldVariable(Concept.CONCEPT_CODE),
-            hasChildrenExpression(child)),
-        List.of(conceptRelationship, child, parent),
-=======
         TableVariable.forJoined(TablePointer.fromTableName(CONCEPT), CONCEPT_ID, conceptId1);
     FieldVariable conceptName = child.makeFieldVariable(CONCEPT_NAME);
     FieldVariable conceptCode = child.makeFieldVariable(CONCEPT_CODE);
@@ -98,7 +79,6 @@
             count,
             hasChildrenExpression(conceptId2)),
         List.of(conceptRelationship, child, parent, domainOccurrence),
->>>>>>> 082daf6a
         BooleanAndOrFilterVariable.and(
             SubQueryFilterVariable.in(conceptId1, selectAllParents(conceptId)),
             BinaryFilterVariable.equals(relationshipId, new Literal("Subsumes")),
@@ -115,7 +95,7 @@
    */
   private static BinaryFilterVariable requireStandardConcept(TableVariable concept) {
     return BinaryFilterVariable.equals(
-        concept.makeFieldVariable(Concept.STANDARD_CONCEPT), new Literal("S"));
+        concept.makeFieldVariable(STANDARD_CONCEPT), new Literal("S"));
   }
 
   /**
@@ -128,18 +108,15 @@
    * </pre>
    */
   private Query selectAllParents(int conceptId) {
-    var conceptAncestor =
-        TableVariable.forPrimary(TablePointer.fromTableName(ConceptAncestor.TABLE_NAME));
+    var conceptAncestor = TableVariable.forPrimary(TablePointer.fromTableName(CONCEPT_ANCESTOR));
     var conceptIdLiteral = new Literal(conceptId);
-    FieldVariable ancestorConceptId =
-        conceptAncestor.makeFieldVariable(ConceptAncestor.ANCESTOR_CONCEPT_ID);
+    FieldVariable ancestorConceptId = conceptAncestor.makeFieldVariable(ANCESTOR_CONCEPT_ID);
     return new Query(
         List.of(ancestorConceptId),
         List.of(conceptAncestor),
         BooleanAndOrFilterVariable.and(
             BinaryFilterVariable.equals(
-                conceptAncestor.makeFieldVariable(ConceptAncestor.DESCENDANT_CONCEPT_ID),
-                conceptIdLiteral),
+                conceptAncestor.makeFieldVariable(DESCENDANT_CONCEPT_ID), conceptIdLiteral),
             BinaryFilterVariable.notEquals(ancestorConceptId, conceptIdLiteral)));
   }
 
@@ -160,33 +137,21 @@
    *     AND c2.standard_concept = 'S') AS has_children
    * }</pre>
    */
-<<<<<<< HEAD
-  static SelectExpression hasChildrenExpression(TableVariable outerConcept) {
-    var conceptId = outerConcept.makeFieldVariable(Concept.CONCEPT_ID);
-    var conceptAncestor =
-        TableVariable.forPrimary(TablePointer.fromTableName(ConceptAncestor.TABLE_NAME));
-    var descendantConceptId =
-        conceptAncestor.makeFieldVariable(ConceptAncestor.DESCENDANT_CONCEPT_ID);
-=======
   static SelectExpression hasChildrenExpression(FieldVariable conceptId) {
     var conceptAncestor = TableVariable.forPrimary(TablePointer.fromTableName(CONCEPT_ANCESTOR));
     var descendantConceptId = conceptAncestor.makeFieldVariable(DESCENDANT_CONCEPT_ID);
->>>>>>> 082daf6a
     var innerConcept =
         TableVariable.forJoined(
-            TablePointer.fromTableName(Concept.TABLE_NAME),
-            Concept.CONCEPT_ID,
-            descendantConceptId);
+            TablePointer.fromTableName(CONCEPT), CONCEPT_ID, descendantConceptId);
     return new ExistsExpression(
         new Query(
             List.of(new Literal(1)),
             List.of(conceptAncestor, innerConcept),
             BooleanAndOrFilterVariable.and(
                 BinaryFilterVariable.equals(
-                    conceptAncestor.makeFieldVariable(ConceptAncestor.ANCESTOR_CONCEPT_ID),
-                    conceptId),
+                    conceptAncestor.makeFieldVariable(ANCESTOR_CONCEPT_ID), conceptId),
                 BinaryFilterVariable.notEquals(descendantConceptId, conceptId),
                 requireStandardConcept(innerConcept))),
-        QueryBuilderFactory.HAS_CHILDREN);
+        HAS_CHILDREN);
   }
 }
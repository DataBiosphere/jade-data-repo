package bio.terra.service.snapshot.flight.create;

import static bio.terra.common.FlightUtils.getDefaultExponentialBackoffRetryRule;

import bio.terra.app.logging.PerformanceLogger;
import bio.terra.app.model.GoogleCloudResource;
import bio.terra.app.model.GoogleRegion;
import bio.terra.common.CloudPlatformWrapper;
import bio.terra.common.GetResourceBufferProjectStep;
import bio.terra.common.exception.NotImplementedException;
import bio.terra.model.SnapshotRequestModel;
import bio.terra.service.configuration.ConfigurationService;
import bio.terra.service.dataset.Dataset;
import bio.terra.service.dataset.DatasetDao;
import bio.terra.service.dataset.DatasetService;
import bio.terra.service.dataset.flight.LockDatasetStep;
import bio.terra.service.dataset.flight.UnlockDatasetStep;
import bio.terra.service.filedata.azure.AzureSynapsePdao;
import bio.terra.service.filedata.azure.blobstore.AzureBlobStorePdao;
import bio.terra.service.filedata.azure.tables.TableDao;
import bio.terra.service.filedata.azure.tables.TableDependencyDao;
import bio.terra.service.filedata.google.firestore.FireStoreDao;
import bio.terra.service.filedata.google.firestore.FireStoreDependencyDao;
import bio.terra.service.filedata.google.gcs.GcsPdao;
import bio.terra.service.iam.AuthenticatedUserRequest;
import bio.terra.service.iam.IamService;
import bio.terra.service.job.JobMapKeys;
import bio.terra.service.profile.ProfileService;
import bio.terra.service.profile.flight.AuthorizeBillingProfileUseStep;
import bio.terra.service.resourcemanagement.BufferService;
import bio.terra.service.resourcemanagement.ResourceService;
import bio.terra.service.resourcemanagement.azure.AzureAuthService;
import bio.terra.service.snapshot.SnapshotDao;
import bio.terra.service.snapshot.SnapshotService;
import bio.terra.service.snapshot.exception.InvalidSnapshotException;
import bio.terra.service.snapshot.flight.UnlockSnapshotStep;
import bio.terra.service.tabulardata.google.BigQueryPdao;
import bio.terra.stairway.Flight;
import bio.terra.stairway.FlightMap;
import bio.terra.stairway.RetryRule;
import java.util.List;
import java.util.UUID;
import org.springframework.context.ApplicationContext;

public class SnapshotCreateFlight extends Flight {

  public SnapshotCreateFlight(FlightMap inputParameters, Object applicationContext) {
    super(inputParameters, applicationContext);

    // get the required objects to pass into the steps
    ApplicationContext appContext = (ApplicationContext) applicationContext;
    BufferService bufferService = appContext.getBean(BufferService.class);
    SnapshotDao snapshotDao = appContext.getBean(SnapshotDao.class);
    SnapshotService snapshotService = appContext.getBean(SnapshotService.class);
    BigQueryPdao bigQueryPdao = appContext.getBean(BigQueryPdao.class);
    FireStoreDependencyDao dependencyDao = appContext.getBean(FireStoreDependencyDao.class);
    FireStoreDao fileDao = appContext.getBean(FireStoreDao.class);
    IamService iamClient = appContext.getBean(IamService.class);
    GcsPdao gcsPdao = appContext.getBean(GcsPdao.class);
    DatasetDao datasetDao = appContext.getBean(DatasetDao.class);
    DatasetService datasetService = appContext.getBean(DatasetService.class);
    ConfigurationService configService = appContext.getBean(ConfigurationService.class);
    ResourceService resourceService = appContext.getBean(ResourceService.class);
    PerformanceLogger performanceLogger = appContext.getBean(PerformanceLogger.class);
    ProfileService profileService = appContext.getBean(ProfileService.class);
    AzureSynapsePdao azureSynapsePdao = appContext.getBean(AzureSynapsePdao.class);
    AzureBlobStorePdao azureBlobStorePdao = appContext.getBean(AzureBlobStorePdao.class);
    TableDao tableDao = appContext.getBean(TableDao.class);
    AzureAuthService azureAuthService = appContext.getBean(AzureAuthService.class);
    TableDependencyDao tableDependencyDao = appContext.getBean(TableDependencyDao.class);

    SnapshotRequestModel snapshotReq =
        inputParameters.get(JobMapKeys.REQUEST.getKeyName(), SnapshotRequestModel.class);
    String snapshotName = snapshotReq.getName();

    AuthenticatedUserRequest userReq =
        inputParameters.get(JobMapKeys.AUTH_USER_INFO.getKeyName(), AuthenticatedUserRequest.class);

    // TODO note that with multi-dataset snapshots this will need to change
    List<Dataset> sourceDatasets =
        snapshotService.getSourceDatasetsFromSnapshotRequest(snapshotReq);
    Dataset sourceDataset = sourceDatasets.get(0);
<<<<<<< HEAD
    UUID datasetId = sourceDataset.getId();
    String datasetName = sourceDataset.getName();

=======
>>>>>>> 9acb9617
    var platform =
        CloudPlatformWrapper.of(sourceDataset.getDatasetSummary().getStorageCloudPlatform());
    GoogleRegion firestoreRegion =
        (GoogleRegion)
            sourceDataset
                .getDatasetSummary()
                .getStorageResourceRegion(GoogleCloudResource.FIRESTORE);

    // Make sure this user is allowed to use the billing profile and that the underlying
    // billing information remains valid.
    addStep(
        new AuthorizeBillingProfileUseStep(profileService, snapshotReq.getProfileId(), userReq));

    if (platform.isAzure()) {
      // This will need to stay even after DR-2107
      addStep(new CreateSnapshotCreateAzureStorageAccountStep(resourceService, sourceDataset));
    }

    // Get a new google project from RBS and store it in the working map
    addStep(new GetResourceBufferProjectStep(bufferService));

    // create the snapshot metadata object in postgres and lock it
    // mint a snapshot id and put it in the working map
    addStep(new CreateSnapshotIdStep(snapshotReq));

    // Get or initialize the project where the snapshot resources will be created
    addStep(
        new CreateSnapshotInitializeProjectStep(
            resourceService, firestoreRegion, sourceDatasets, snapshotName));

    addStep(new CreateSnapshotMetadataStep(snapshotDao, snapshotService, snapshotReq));

    // Make the big query dataset with views and populate row id filtering tables.
    // Depending on the type of snapshot, the primary data step will differ:
    // TODO: this assumes single-dataset snapshots, will need to add a loop for multiple
    switch (snapshotReq.getContents().get(0).getMode()) {
      case BYASSET:
        if (platform.isGcp()) {
          addStep(
              new CreateSnapshotValidateAssetStep(datasetService, snapshotService, snapshotReq));
          addStep(
              new CreateSnapshotPrimaryDataAssetStep(
                  bigQueryPdao, snapshotDao, snapshotService, snapshotReq));
          break;
        } else {
          throw new NotImplementedException(
              "By Asset Snapshots are not yet supported in Azure datasets.");
        }
      case BYFULLVIEW:
        if (platform.isGcp()) {
          addStep(
              new CreateSnapshotPrimaryDataFullViewGcpStep(
                  bigQueryPdao, datasetService, snapshotDao, snapshotService, snapshotReq));
        } else if (platform.isAzure()) {
          addStep(
              new CreateSnapshotSourceDatasetDataSourceAzureStep(
                  azureSynapsePdao, azureBlobStorePdao));
          addStep(
              new CreateSnapshotTargetDataSourceAzureStep(azureSynapsePdao, azureBlobStorePdao));
          addStep(
              new CreateSnapshotParquetFilesAzureStep(
                  azureSynapsePdao, datasetService, datasetName));
          addStep(
              new CreateSnapshotCountTableRowsAzureStep(
                  azureSynapsePdao, snapshotDao, snapshotReq));
        }
        break;
      case BYQUERY:
        if (platform.isGcp()) {
          addStep(new CreateSnapshotValidateQueryStep(datasetService, snapshotReq));
          addStep(
              new CreateSnapshotPrimaryDataQueryStep(
                  bigQueryPdao, datasetService, snapshotService, snapshotDao, snapshotReq));
          break;
        } else {
          throw new NotImplementedException(
              "By Query Snapshots are not yet supported in Azure datasets.");
        }

      case BYROWID:
        if (platform.isGcp()) {
          addStep(
              new CreateSnapshotPrimaryDataRowIdsStep(
                  bigQueryPdao, snapshotDao, snapshotService, snapshotReq));
          break;
        } else {
          throw new NotImplementedException(
              "By Row ID Snapshots are not yet supported in Azure datasets.");
        }
      default:
        throw new InvalidSnapshotException("Snapshot does not have required mode information");
    }

    if (platform.isGcp()) {
      // compute the row counts for each of the snapshot tables and store in metadata
      addStep(new CountSnapshotTableRowsStep(bigQueryPdao, snapshotDao, snapshotReq));
    }

    // Create the IAM resource and readers for the snapshot
    // The IAM code contains retries, so we don't make a retry rule here.
    addStep(new SnapshotAuthzIamStep(iamClient, snapshotService, snapshotReq, userReq));

<<<<<<< HEAD
=======
    // Make the firestore file system for the snapshot
    addStep(
        new CreateSnapshotFireStoreDataStep(
            bigQueryPdao,
            snapshotService,
            dependencyDao,
            datasetService,
            snapshotReq,
            fileDao,
            performanceLogger));

    // Calculate checksums and sizes for all directories in the snapshot
    addStep(new CreateSnapshotFireStoreComputeStep(snapshotService, snapshotReq, fileDao));

    // Lock the source dataset while adding ACLs to avoid a race condition
    // Add a retry in case an ingest flight is currently in progress on the dataset
    RetryRule lockDatasetRetryRule = getDefaultExponentialBackoffRetryRule();
    UUID datasetId = sourceDataset.getId();

    addStep(new LockDatasetStep(datasetDao, datasetId, false), lockDatasetRetryRule);

    // Google says that ACL change propagation happens in a few seconds, but can take 5-7 minutes.
    // The max
    // operation timeout is generous.
    RetryRule pdaoAclRetryRule = getDefaultExponentialBackoffRetryRule();

    // Apply the IAM readers to the BQ dataset
    addStep(
        new SnapshotAuthzTabularAclStep(bigQueryPdao, snapshotService, configService),
        pdaoAclRetryRule);

    // Apply the IAM readers to the GCS files
>>>>>>> 9acb9617
    if (platform.isGcp()) {
      // Make the firestore file system for the snapshot
      addStep(
          new CreateSnapshotFireStoreDataStep(
              bigQueryPdao,
              snapshotService,
              dependencyDao,
              datasetService,
              snapshotReq,
              fileDao,
              performanceLogger));

      // Calculate checksums and sizes for all directories in the snapshot
      addStep(new CreateSnapshotFireStoreComputeStep(snapshotService, snapshotReq, fileDao));

      // Google says that ACL change propagation happens in a few seconds, but can take 5-7 minutes.
      // The max
      // operation timeout is generous.
      RetryRule pdaoAclRetryRule = getDefaultExponentialBackoffRetryRule();

      // Apply the IAM readers to the BQ dataset
      addStep(
          new SnapshotAuthzTabularAclStep(bigQueryPdao, snapshotService, configService),
          pdaoAclRetryRule);

      // Apply the IAM readers to the GCS files
      addStep(
          new SnapshotAuthzFileAclStep(
              dependencyDao, snapshotService, gcsPdao, datasetService, configService),
          pdaoAclRetryRule);

      addStep(new SnapshotAuthzBqJobUserStep(snapshotService, resourceService, snapshotName));
    } else if (platform.isAzure()) {
      addStep(
          new CreateSnapshotStorageTableDataStep(
              tableDao, azureAuthService, datasetService, azureSynapsePdao, datasetName));

      addStep(
          new CreateSnapshotStorageTableDependenciesStep(
              tableDependencyDao, azureAuthService, datasetService, azureSynapsePdao, datasetName));
      // Calculate checksums and sizes for all directories in the snapshot
      addStep(
          new CreateSnapshotStorageTableComputeStep(
              tableDao, snapshotReq, snapshotService, azureAuthService));
      // cannot clean up azure synapse tables until after gathered refIds in
      // CreateSnapshotStorageTableDataStep
      addStep(new CreateSnapshotCleanSynapseAzureStep(azureSynapsePdao));
    }

    // Unlock dataset
    addStep(new UnlockDatasetStep(datasetDao, datasetId, false));

    // unlock the snapshot metadata row
    addStep(new UnlockSnapshotStep(snapshotDao, null));
  }
}<|MERGE_RESOLUTION|>--- conflicted
+++ resolved
@@ -80,12 +80,9 @@
     List<Dataset> sourceDatasets =
         snapshotService.getSourceDatasetsFromSnapshotRequest(snapshotReq);
     Dataset sourceDataset = sourceDatasets.get(0);
-<<<<<<< HEAD
     UUID datasetId = sourceDataset.getId();
     String datasetName = sourceDataset.getName();
 
-=======
->>>>>>> 9acb9617
     var platform =
         CloudPlatformWrapper.of(sourceDataset.getDatasetSummary().getStorageCloudPlatform());
     GoogleRegion firestoreRegion =
@@ -188,41 +185,6 @@
     // The IAM code contains retries, so we don't make a retry rule here.
     addStep(new SnapshotAuthzIamStep(iamClient, snapshotService, snapshotReq, userReq));
 
-<<<<<<< HEAD
-=======
-    // Make the firestore file system for the snapshot
-    addStep(
-        new CreateSnapshotFireStoreDataStep(
-            bigQueryPdao,
-            snapshotService,
-            dependencyDao,
-            datasetService,
-            snapshotReq,
-            fileDao,
-            performanceLogger));
-
-    // Calculate checksums and sizes for all directories in the snapshot
-    addStep(new CreateSnapshotFireStoreComputeStep(snapshotService, snapshotReq, fileDao));
-
-    // Lock the source dataset while adding ACLs to avoid a race condition
-    // Add a retry in case an ingest flight is currently in progress on the dataset
-    RetryRule lockDatasetRetryRule = getDefaultExponentialBackoffRetryRule();
-    UUID datasetId = sourceDataset.getId();
-
-    addStep(new LockDatasetStep(datasetDao, datasetId, false), lockDatasetRetryRule);
-
-    // Google says that ACL change propagation happens in a few seconds, but can take 5-7 minutes.
-    // The max
-    // operation timeout is generous.
-    RetryRule pdaoAclRetryRule = getDefaultExponentialBackoffRetryRule();
-
-    // Apply the IAM readers to the BQ dataset
-    addStep(
-        new SnapshotAuthzTabularAclStep(bigQueryPdao, snapshotService, configService),
-        pdaoAclRetryRule);
-
-    // Apply the IAM readers to the GCS files
->>>>>>> 9acb9617
     if (platform.isGcp()) {
       // Make the firestore file system for the snapshot
       addStep(

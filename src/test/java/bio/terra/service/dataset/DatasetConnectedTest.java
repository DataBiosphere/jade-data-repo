package bio.terra.service.dataset;

import static org.hamcrest.CoreMatchers.containsString;
import static org.hamcrest.MatcherAssert.assertThat;
import static org.hamcrest.Matchers.equalTo;
import static org.hamcrest.Matchers.hasSize;
import static org.hamcrest.Matchers.not;
import static org.junit.Assert.assertEquals;
import static org.junit.Assert.assertNotNull;
import static org.junit.Assert.assertNull;

import bio.terra.app.configuration.ApplicationConfiguration;
import bio.terra.app.configuration.ConnectedTestConfiguration;
import bio.terra.common.EmbeddedDatabaseTest;
import bio.terra.common.PdaoConstant;
import bio.terra.common.TestUtils;
import bio.terra.common.category.Connected;
import bio.terra.common.fixtures.ConnectedOperations;
import bio.terra.common.fixtures.JsonLoader;
import bio.terra.common.fixtures.Names;
import bio.terra.model.BillingProfileModel;
import bio.terra.model.BulkLoadRequestModel;
import bio.terra.model.DatasetDataModel;
import bio.terra.model.DatasetModel;
import bio.terra.model.DatasetRequestModel;
import bio.terra.model.DatasetSummaryModel;
import bio.terra.model.ErrorModel;
import bio.terra.model.FileLoadModel;
import bio.terra.model.FileModel;
import bio.terra.model.IngestRequestModel;
import bio.terra.service.auth.iam.IamProviderInterface;
import bio.terra.service.configuration.ConfigurationService;
import bio.terra.service.dataset.exception.TableNotFoundException;
import bio.terra.service.resourcemanagement.ResourceService;
import bio.terra.service.resourcemanagement.google.GoogleResourceDao;
import bio.terra.service.resourcemanagement.google.GoogleResourceManagerService;
import com.google.cloud.bigquery.TableResult;
import com.google.cloud.storage.BlobInfo;
import com.google.cloud.storage.Storage;
import com.google.cloud.storage.StorageOptions;
import com.google.logging.v2.LifecycleState;
import java.io.IOException;
import java.net.URI;
import java.util.ArrayList;
import java.util.HashSet;
import java.util.LinkedHashMap;
import java.util.List;
import java.util.Optional;
import java.util.Set;
import java.util.UUID;
import org.apache.commons.io.IOUtils;
import org.junit.After;
import org.junit.Before;
import org.junit.Test;
import org.junit.experimental.categories.Category;
import org.junit.runner.RunWith;
import org.slf4j.Logger;
import org.slf4j.LoggerFactory;
import org.springframework.beans.factory.annotation.Autowired;
import org.springframework.boot.test.autoconfigure.web.servlet.AutoConfigureMockMvc;
import org.springframework.boot.test.context.SpringBootTest;
import org.springframework.boot.test.mock.mockito.MockBean;
import org.springframework.http.HttpStatus;
import org.springframework.test.context.ActiveProfiles;
import org.springframework.test.context.junit4.SpringRunner;
import org.springframework.test.web.servlet.MockMvc;

@RunWith(SpringRunner.class)
@SpringBootTest
@AutoConfigureMockMvc
@ActiveProfiles({"google", "connectedtest"})
@Category(Connected.class)
@EmbeddedDatabaseTest
public class DatasetConnectedTest {

  @Autowired private MockMvc mvc;
  @Autowired private JsonLoader jsonLoader;
  @Autowired private ConnectedOperations connectedOperations;
  @Autowired private ResourceService dataLocationService;
  @Autowired private DatasetDao datasetDao;
  @Autowired private ConfigurationService configService;
  @Autowired private ConnectedTestConfiguration testConfig;
  @Autowired private ApplicationConfiguration applicationConfiguration;
  @MockBean private IamProviderInterface samService;
  @Autowired private GoogleResourceManagerService googleResourceManagerService;
  @Autowired private DatasetBucketDao datasetBucketDao;
  @Autowired private GoogleResourceDao googleResourceDao;

  private DatasetRequestModel datasetRequest;
  private DatasetSummaryModel summaryModel;
  private UUID datasetId;
  private static final Logger logger = LoggerFactory.getLogger(DatasetConnectedTest.class);
  private String tableName;
  private String columnName;

  @Before
  public void setup() throws Exception {
    connectedOperations.stubOutSamCalls(samService);
    configService.reset();
    BillingProfileModel billingProfile =
        connectedOperations.createProfileForAccount(testConfig.getGoogleBillingAccountId());
    // create a dataset and check that it succeeds
    String resourcePath = "snapshot-test-dataset.json";
    datasetRequest = jsonLoader.loadObject(resourcePath, DatasetRequestModel.class);
    datasetRequest
        .name(Names.randomizeName(datasetRequest.getName()))
        .defaultProfileId(billingProfile.getId())
        .dedicatedIngestServiceAccount(false);
    summaryModel = connectedOperations.createDataset(datasetRequest);
    datasetId = summaryModel.getId();
    tableName = "thetable";
    columnName = "thecolumn";
    logger.info("--------begin test---------");
  }

  @After
  public void tearDown() throws Exception {
    logger.info("--------start of tear down---------");

    configService.reset();
    connectedOperations.teardown();
  }

  @Test
  public void testDuplicateName() throws Exception {
    assertNotNull("created dataset successfully the first time", summaryModel);

    // fetch the dataset and confirm the metadata matches the request
    DatasetModel datasetModel = connectedOperations.getDataset(datasetId);
    assertNotNull("fetched dataset successfully after creation", datasetModel);
    assertEquals(
        "fetched dataset name matches request", datasetRequest.getName(), datasetModel.getName());

    // check that the dataset metadata row is unlocked
    assertNull("dataset row is unlocked", DatasetDaoUtils.getExclusiveLock(datasetDao, datasetId));

    // try to create the same dataset again and check that it fails
    datasetRequest.description("Make sure nothing is getting overwritten");
    ErrorModel errorModel =
        connectedOperations.createDatasetExpectError(datasetRequest, HttpStatus.BAD_REQUEST);
    assertThat(
        "error message includes name conflict",
        errorModel.getMessage(),
        containsString("Dataset name or id already exists"));

    // fetch the dataset and confirm the metadata still matches the original
    DatasetModel origModel = connectedOperations.getDataset(datasetId);
    assertEquals("fetched dataset remains unchanged", datasetModel, origModel);

    // delete the dataset and check that it succeeds
    connectedOperations.deleteTestDatasetAndCleanup(datasetId);

    // try to fetch the dataset again and confirm nothing is returned
    connectedOperations.getDatasetExpectError(datasetId, HttpStatus.NOT_FOUND);
  }

  @Test
  public void testCSVIngestAddsRowIdsByDefault() throws Exception {
    String resourceFileName = "snapshot-test-dataset-data.csv";
    String dirInCloud = "scratch/testAddRowIds/" + UUID.randomUUID();
    String tableIngestInputFilePath = uploadIngestInputFile(resourceFileName, dirInCloud);
    // ingest the table
    String tableName = "thetable";
    IngestRequestModel ingestRequest =
        new IngestRequestModel()
            .table(tableName)
            .format(IngestRequestModel.FormatEnum.CSV)
            .csvSkipLeadingRows(1)
            .path(tableIngestInputFilePath)
            .csvGenerateRowIds(true);
    connectedOperations.ingestTableSuccess(datasetId, ingestRequest);
    assertSuccessfulIngest();
  }

  @Test
  public void testCSVIngestUpdates() throws Exception {
    String resourceFileName = "snapshot-test-dataset-data.csv";
    String dirInCloud = "scratch/testAddRowIds/" + UUID.randomUUID();
    String tableIngestInputFilePath = uploadIngestInputFile(resourceFileName, dirInCloud);
    // ingest the table
    IngestRequestModel ingestRequest =
        new IngestRequestModel()
            .table(tableName)
            .format(IngestRequestModel.FormatEnum.CSV)
            .csvSkipLeadingRows(1)
            .path(tableIngestInputFilePath)
            .csvGenerateRowIds(true);
    connectedOperations.ingestTableSuccess(datasetId, ingestRequest);
    assertSuccessfulIngest();
  }

  private void assertSuccessfulIngest() throws Exception {
    DatasetDataModel datasetDataModel =
        connectedOperations.retrieveDatasetDataByIdSuccess(
            datasetId, tableName, 100, 0, null, columnName);
    List<String> retrieveEndpointDatasetNames = new ArrayList<>();
    datasetDataModel
        .getResult()
        .forEach(
            r -> retrieveEndpointDatasetNames.add(((LinkedHashMap) r).get(columnName).toString()));
    assertEquals(datasetDataModel.getResult().size(), 4);
    List<String> sortedNames = List.of("Andrea", "Dan", "Jeremy", "Rori");
    assertEquals(sortedNames, retrieveEndpointDatasetNames);
  }

  @Test
  public void validateBulkIngestControlFile() throws Exception {
    String resourceFileName = "dataset-ingest-control-file-invalid.json";
    String dirInCloud = "scratch/validateBulkIngestControlFile/" + UUID.randomUUID();
    String ingestControlFilePath = uploadIngestInputFile(resourceFileName, dirInCloud);

    String bulkLoadTag = Names.randomizeName("loadTag");
    BulkLoadRequestModel request =
        new BulkLoadRequestModel()
            .loadControlFile(ingestControlFilePath)
            .loadTag(bulkLoadTag)
            .profileId(summaryModel.getDefaultProfileId());
    ErrorModel errorModel = connectedOperations.ingestBulkFileFailure(datasetId, request);
    assertThat(
        "Error message detail should include that the sourcePath and targetPath were not defined in the control file.",
        errorModel.getErrorDetail().get(0),
        containsString("The following required field(s) were not defined: sourcePath, targetPath"));
  }

  @Test
  public void testMetadataTableUpdate() throws Exception {
    String resourceFileName = "snapshot-test-dataset-data.csv";
    String dirInCloud = "scratch/testAddRowIds/" + UUID.randomUUID();
    String tableIngestInputFilePath = uploadIngestInputFile(resourceFileName, dirInCloud);
    // ingest the table
    String tableName = "thetable";
    String loadTag = UUID.randomUUID().toString();
    IngestRequestModel ingestRequest =
        new IngestRequestModel()
            .table(tableName)
            .format(IngestRequestModel.FormatEnum.CSV)
            .csvSkipLeadingRows(1)
            .path(tableIngestInputFilePath)
            .csvGenerateRowIds(true)
            .loadTag(loadTag);
    connectedOperations.ingestTableSuccess(datasetId, ingestRequest);

    Optional<DatasetTable> table = datasetDao.retrieve(datasetId).getTableByName(tableName);
    String metadataTableName;
    if (table.isPresent()) {
      metadataTableName = table.get().getRowMetadataTableName();
    } else {
      throw new TableNotFoundException("Table not found: " + tableName);
    }
    List<String> columns =
        List.of(
            PdaoConstant.PDAO_ROW_ID_COLUMN,
            PdaoConstant.PDAO_INGESTED_BY_COLUMN,
            PdaoConstant.PDAO_INGEST_TIME_COLUMN,
            PdaoConstant.PDAO_LOAD_TAG_COLUMN);
    TableResult bqQueryResult =
        TestUtils.selectFromBigQueryDataset(
            datasetDao,
            dataLocationService,
            datasetRequest.getName(),
            metadataTableName,
            String.join(",", columns));
    Set<UUID> rowIds = new HashSet<>();
    Set<String> ingestedBy = new HashSet<>();
    Set<Long> ingestTime = new HashSet<>();
    Set<String> loadTags = new HashSet<>();
    bqQueryResult
        .iterateAll()
        .forEach(
            r -> {
              rowIds.add(UUID.fromString(r.get(PdaoConstant.PDAO_ROW_ID_COLUMN).getStringValue()));
              ingestedBy.add(r.get(PdaoConstant.PDAO_INGESTED_BY_COLUMN).getStringValue());
              ingestTime.add(r.get(PdaoConstant.PDAO_INGEST_TIME_COLUMN).getTimestampValue());
              loadTags.add(r.get(PdaoConstant.PDAO_LOAD_TAG_COLUMN).getStringValue());
            });
    assertEquals(rowIds.size(), 4);
    assertEquals(ingestedBy.size(), 1);
    assertEquals(ingestedBy.iterator().next(), applicationConfiguration.getUserEmail());
    assertEquals(ingestTime.size(), 1);
    assertEquals(loadTags.size(), 1);
    assertEquals(loadTags.iterator().next(), loadTag);
  }

  @Test
  public void testProjectDeleteAfterDatasetDelete() throws Exception {
<<<<<<< HEAD
    String resourcePath = "snapshot-test-dataset.json";
    // --- create billing profile and dataset ----
    BillingProfileModel billingProfile =
        connectedOperations.createProfileForAccount(testConfig.getGoogleBillingAccountId());
    DatasetRequestModel datasetRequest =
        jsonLoader.loadObject(resourcePath, DatasetRequestModel.class);
    datasetRequest
        .name(Names.randomizeName(datasetRequest.getName()))
        .defaultProfileId(billingProfile.getId())
        .dedicatedIngestServiceAccount(false);
    DatasetSummaryModel summaryModel = connectedOperations.createDataset(datasetRequest);
=======
>>>>>>> f8aba075
    // retrieve dataset and store project id
    DatasetModel datasetModel = connectedOperations.getDataset(datasetId);
    assertNotNull("fetched dataset successfully after creation", datasetModel);
    String datasetGoogleProjectId = datasetModel.getDataProject();
    assertNotNull(
        "Dataset google project should now exist",
        googleResourceManagerService.getProject(datasetGoogleProjectId));

    // --- Ingest into dataset with a different billing profile ---
    // create a different billing profile
    BillingProfileModel billingProfile_diff =
        connectedOperations.createProfileForAccount(testConfig.getGoogleBillingAccountId());
    // ingest a file
    URI sourceUri = new URI("gs", "jade-testdata", "/fileloadprofiletest/1KBfile.txt", null, null);
    String targetFilePath = "/tdr/" + Names.randomizeName("testdir") + "/testProjectDelete.txt";
    FileLoadModel fileLoadModel =
        new FileLoadModel()
            .sourcePath(sourceUri.toString())
            .description("testExcludeLockedFromSnapshotFileLookups")
            .mimeType("text/plain")
            .targetPath(targetFilePath)
            .profileId(billingProfile_diff.getId());
    FileModel fileModel = connectedOperations.ingestFileSuccess(datasetId, fileLoadModel);

    // Retrieve list of projects associated with dataset/bucket
    // there will be two buckets: the primary one and the one where we performed the ingest
    List<UUID> projectResourceIds =
        datasetBucketDao.getProjectResourceIdsForBucketPerDataset(datasetId);
    assertThat("There are two buckets", projectResourceIds, hasSize(2));
    String ingestGoogleProjectId =
        googleResourceDao.retrieveProjectById(projectResourceIds.get(1)).getGoogleProjectId();
    assertThat(
        "The dataset google project is different from ingest bucket google project that used a different billing profile",
        ingestGoogleProjectId,
        not(datasetGoogleProjectId));
    assertNotNull(
        "Ingest google project should now exist",
        googleResourceManagerService.getProject(ingestGoogleProjectId));

    // --- delete dataset and confirm both google projects were also deleted ---
    connectedOperations.deleteTestDataset(datasetModel.getId());
    connectedOperations.getDatasetExpectError(datasetModel.getId(), HttpStatus.NOT_FOUND);

    assertThat(
        "Dataset google project should be marked for delete",
        googleResourceManagerService.getProject(datasetGoogleProjectId).getLifecycleState(),
        equalTo(LifecycleState.DELETE_REQUESTED.toString()));
    assertThat(
        "Ingest google project should be marked for delete",
        googleResourceManagerService.getProject(ingestGoogleProjectId).getLifecycleState(),
        equalTo(LifecycleState.DELETE_REQUESTED.toString()));
    // We don't need to clean up the file in connected operations cleanup since the project was
    // deleted
    connectedOperations.removeFile(datasetId, fileModel.getFileId());
  }

  private String uploadIngestInputFile(String resourceFileName, String dirInCloud)
      throws IOException {
    BlobInfo ingestTableBlob =
        BlobInfo.newBuilder(testConfig.getIngestbucket(), dirInCloud + "/" + resourceFileName)
            .build();
    Storage storage = StorageOptions.getDefaultInstance().getService();
    storage.create(
        ingestTableBlob,
        IOUtils.toByteArray(getClass().getClassLoader().getResource(resourceFileName)));
    return "gs://" + testConfig.getIngestbucket() + "/" + dirInCloud + "/" + resourceFileName;
  }
}<|MERGE_RESOLUTION|>--- conflicted
+++ resolved
@@ -283,20 +283,6 @@
 
   @Test
   public void testProjectDeleteAfterDatasetDelete() throws Exception {
-<<<<<<< HEAD
-    String resourcePath = "snapshot-test-dataset.json";
-    // --- create billing profile and dataset ----
-    BillingProfileModel billingProfile =
-        connectedOperations.createProfileForAccount(testConfig.getGoogleBillingAccountId());
-    DatasetRequestModel datasetRequest =
-        jsonLoader.loadObject(resourcePath, DatasetRequestModel.class);
-    datasetRequest
-        .name(Names.randomizeName(datasetRequest.getName()))
-        .defaultProfileId(billingProfile.getId())
-        .dedicatedIngestServiceAccount(false);
-    DatasetSummaryModel summaryModel = connectedOperations.createDataset(datasetRequest);
-=======
->>>>>>> f8aba075
     // retrieve dataset and store project id
     DatasetModel datasetModel = connectedOperations.getDataset(datasetId);
     assertNotNull("fetched dataset successfully after creation", datasetModel);

--- conflicted
+++ resolved
@@ -329,12 +329,7 @@
     var count = 5;
     when(azureSynapsePdao.runQuery(eq(sql), any())).thenReturn(List.of(count));
     int rollupCount =
-<<<<<<< HEAD
-        snapshotBuilderService.getRollupCountForCohorts(dataset.getId(), cohorts, TEST_USER);
-=======
-        snapshotBuilderService.getRollupCountForCriteriaGroups(
-            snapshot.getId(), criteriaGroups, TEST_USER);
->>>>>>> 16b15f14
+        snapshotBuilderService.getRollupCountForCohorts(snapshot.getId(), cohorts, TEST_USER);
     assertThat(
         "rollup count should be response from stubbed query runner", rollupCount, equalTo(count));
     assertThat(

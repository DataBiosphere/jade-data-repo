package bio.terra.service.snapshotbuilder;

import bio.terra.common.CloudPlatformWrapper;
import bio.terra.common.exception.BadRequestException;
import bio.terra.common.iam.AuthenticatedUserRequest;
import bio.terra.grammar.azure.SynapseVisitor;
import bio.terra.grammar.google.BigQueryVisitor;
import bio.terra.model.EnumerateSnapshotAccessRequest;
import bio.terra.model.EnumerateSnapshotAccessRequestItem;
import bio.terra.model.SnapshotAccessRequest;
import bio.terra.model.SnapshotAccessRequestResponse;
import bio.terra.model.SnapshotBuilderCohort;
import bio.terra.model.SnapshotBuilderConcept;
import bio.terra.model.SnapshotBuilderCountResponse;
import bio.terra.model.SnapshotBuilderCountResponseResult;
import bio.terra.model.SnapshotBuilderCriteriaGroup;
import bio.terra.model.SnapshotBuilderDomainOption;
import bio.terra.model.SnapshotBuilderGetConceptHierarchyResponse;
import bio.terra.model.SnapshotBuilderGetConceptsResponse;
import bio.terra.model.SnapshotBuilderParentConcept;
import bio.terra.model.SnapshotBuilderSettings;
import bio.terra.service.dataset.Dataset;
import bio.terra.service.dataset.DatasetService;
import bio.terra.service.filedata.azure.AzureSynapsePdao;
<<<<<<< HEAD
<<<<<<< HEAD
=======
import bio.terra.service.snapshotbuilder.query.Query;
import bio.terra.service.snapshotbuilder.query.SqlRenderContext;
>>>>>>> develop
=======
import bio.terra.service.snapshotbuilder.query.Query;
import bio.terra.service.snapshotbuilder.query.SqlRenderContext;
>>>>>>> 807a3e0d
import bio.terra.service.snapshotbuilder.query.TableNameGenerator;
import bio.terra.service.snapshotbuilder.utils.AggregateBQQueryResultsUtils;
import bio.terra.service.snapshotbuilder.utils.AggregateSynapseQueryResultsUtils;
import bio.terra.service.snapshotbuilder.utils.HierarchyQueryBuilder;
import bio.terra.service.snapshotbuilder.utils.QueryBuilderFactory;
import bio.terra.service.tabulardata.google.bigquery.BigQueryDatasetPdao;
import com.google.cloud.bigquery.FieldValueList;
import com.google.common.annotations.VisibleForTesting;
import java.sql.ResultSet;
import java.sql.SQLException;
import java.util.ArrayList;
import java.util.HashMap;
import java.util.List;
import java.util.Map;
import java.util.UUID;
import org.springframework.stereotype.Component;

@Component
public class SnapshotBuilderService {

  public static final String CLOUD_PLATFORM_NOT_IMPLEMENTED_MESSAGE =
      "Cloud platform not implemented";
  private final SnapshotRequestDao snapshotRequestDao;
  private final SnapshotBuilderSettingsDao snapshotBuilderSettingsDao;
  private final DatasetService datasetService;
  private final BigQueryDatasetPdao bigQueryDatasetPdao;

  private final AzureSynapsePdao azureSynapsePdao;
  private final QueryBuilderFactory queryBuilderFactory;

  public SnapshotBuilderService(
      SnapshotRequestDao snapshotRequestDao,
      SnapshotBuilderSettingsDao snapshotBuilderSettingsDao,
      DatasetService datasetService,
      BigQueryDatasetPdao bigQueryDatasetPdao,
      AzureSynapsePdao azureSynapsePdao,
      QueryBuilderFactory queryBuilderFactory) {
    this.snapshotRequestDao = snapshotRequestDao;
    this.snapshotBuilderSettingsDao = snapshotBuilderSettingsDao;
    this.datasetService = datasetService;
    this.bigQueryDatasetPdao = bigQueryDatasetPdao;
    this.azureSynapsePdao = azureSynapsePdao;
    this.queryBuilderFactory = queryBuilderFactory;
  }

  public SnapshotAccessRequestResponse createSnapshotRequest(
      UUID id, SnapshotAccessRequest snapshotAccessRequest, String email) {
    return snapshotRequestDao.create(id, snapshotAccessRequest, email);
  }

  private <T> List<T> runSnapshotBuilderQuery(
      Query query,
      Dataset dataset,
      AuthenticatedUserRequest userRequest,
      BigQueryDatasetPdao.Converter<T> bqConverter,
      AzureSynapsePdao.Converter<T> synapseConverter) {
    String sql = query.renderSQL(createContext(dataset, userRequest));
    return CloudPlatformWrapper.of(dataset.getCloudPlatform())
        .choose(
            () -> bigQueryDatasetPdao.runQuery(sql, dataset, bqConverter),
            () -> azureSynapsePdao.runQuery(sql, synapseConverter));
  }

  public SnapshotBuilderGetConceptsResponse getConceptChildren(
      UUID datasetId, int conceptId, AuthenticatedUserRequest userRequest) {
    Dataset dataset = datasetService.retrieve(datasetId);

    // domain is needed to join with the domain specific occurrence table
    // this does not work for the metadata domain
    String domainId = getDomainId(conceptId, dataset, userRequest);
    SnapshotBuilderDomainOption domainOption =
        getDomainOptionFromSettingsByName(domainId, datasetId);

    Query query =
        queryBuilderFactory
            .conceptChildrenQueryBuilder()
            .buildConceptChildrenQuery(domainOption, conceptId);

    List<SnapshotBuilderConcept> concepts =
        runSnapshotBuilderQuery(
            query,
            dataset,
            userRequest,
            AggregateBQQueryResultsUtils::toConcept,
            AggregateSynapseQueryResultsUtils::toConcept);
    return new SnapshotBuilderGetConceptsResponse().result(concepts);
  }

  @VisibleForTesting
  SqlRenderContext createContext(Dataset dataset, AuthenticatedUserRequest userRequest) {
    CloudPlatformWrapper platform = CloudPlatformWrapper.of(dataset.getCloudPlatform());
    TableNameGenerator tableNameGenerator =
        CloudPlatformWrapper.of(dataset.getCloudPlatform())
            .choose(
                () ->
                    BigQueryVisitor.bqTableName(datasetService.retrieveModel(dataset, userRequest)),
                () ->
                    SynapseVisitor.azureTableName(
                        datasetService.getOrCreateExternalAzureDataSource(dataset, userRequest)));
    return new SqlRenderContext(tableNameGenerator, platform);
  }

  public SnapshotBuilderCountResponse getCountResponse(
      UUID id, List<SnapshotBuilderCohort> cohorts, AuthenticatedUserRequest userRequest) {
    int rollupCount =
        getRollupCountForCriteriaGroups(
            id,
            cohorts.stream().map(SnapshotBuilderCohort::getCriteriaGroups).toList(),
            userRequest);
    return new SnapshotBuilderCountResponse()
        .result(new SnapshotBuilderCountResponseResult().total(fuzzyLowCount(rollupCount)));
  }

  // if the rollup count is 0 OR >=20, then we will return the actual value
  // if the rollup count is between 1 and 19, we will return 19 and in the UI we will display <20
  // This helps reduce the risk of re-identification
  public static int fuzzyLowCount(int rollupCount) {
    return rollupCount == 0 ? rollupCount : Math.max(rollupCount, 19);
  }

  public EnumerateSnapshotAccessRequest enumerateByDatasetId(UUID id) {
    return convertToEnumerateModel(snapshotRequestDao.enumerateByDatasetId(id));
  }

  public SnapshotBuilderGetConceptsResponse searchConcepts(
      UUID datasetId, int domainId, String searchText, AuthenticatedUserRequest userRequest) {
    Dataset dataset = datasetService.retrieve(datasetId);
    SnapshotBuilderSettings snapshotBuilderSettings =
        snapshotBuilderSettingsDao.getSnapshotBuilderSettingsByDatasetId(datasetId);

    SnapshotBuilderDomainOption snapshotBuilderDomainOption =
        snapshotBuilderSettings.getDomainOptions().stream()
            .filter(domainOption -> domainOption.getId() == domainId)
            .findFirst()
            .orElseThrow(
                () ->
                    new BadRequestException(
                        "Invalid domain category is given: %s".formatted(domainId)));

<<<<<<< HEAD
    String cloudSpecificSql =
        queryBuilderFactory
            .searchConceptsQueryBuilder(tableNameGenerator)
            .buildSearchConceptsQuery(snapshotBuilderDomainOption, searchText)
            .renderSQL(CloudPlatformWrapper.of(dataset.getCloudPlatform()));

=======
    Query query =
        SearchConceptsQueryBuilder.buildSearchConceptsQuery(
            snapshotBuilderDomainOption, searchText);
>>>>>>> develop
    List<SnapshotBuilderConcept> concepts =
        runSnapshotBuilderQuery(
            query,
            dataset,
            userRequest,
            AggregateBQQueryResultsUtils::toConcept,
            AggregateSynapseQueryResultsUtils::toConcept);
    return new SnapshotBuilderGetConceptsResponse().result(concepts);
  }

  public int getRollupCountForCriteriaGroups(
      UUID datasetId,
      List<List<SnapshotBuilderCriteriaGroup>> criteriaGroups,
      AuthenticatedUserRequest userRequest) {
    Dataset dataset = datasetService.retrieve(datasetId);
    SnapshotBuilderSettings snapshotBuilderSettings =
        snapshotBuilderSettingsDao.getSnapshotBuilderSettingsByDatasetId(datasetId);

    String cloudSpecificSQL =
        queryBuilderFactory
<<<<<<< HEAD
            .criteriaQueryBuilder("person", tableNameGenerator, snapshotBuilderSettings)
            .generateRollupCountsQueryForCriteriaGroupsList(criteriaGroups)
            .renderSQL(CloudPlatformWrapper.of(dataset.getCloudPlatform()));
=======
            .criteriaQueryBuilder("person", snapshotBuilderSettings)
            .generateRollupCountsQueryForCriteriaGroupsList(criteriaGroups);
>>>>>>> develop

    return runSnapshotBuilderQuery(
            query,
            dataset,
            userRequest,
            AggregateBQQueryResultsUtils::toCount,
            AggregateSynapseQueryResultsUtils::toCount)
        .get(0);
  }

  private SnapshotBuilderDomainOption getDomainOptionFromSettingsByName(
      String domainId, UUID datasetId) {
    SnapshotBuilderSettings snapshotBuilderSettings =
        snapshotBuilderSettingsDao.getSnapshotBuilderSettingsByDatasetId(datasetId);

    return snapshotBuilderSettings.getDomainOptions().stream()
        .filter(domainOption -> domainOption.getName().equals(domainId))
        .findFirst()
        .orElseThrow(
            () ->
                new BadRequestException(
                    "Invalid domain category is given: %s".formatted(domainId)));
  }

  private String getDomainId(int conceptId, Dataset dataset, AuthenticatedUserRequest userRequest) {
    List<String> domainIdResult =
        runSnapshotBuilderQuery(
            queryBuilderFactory.conceptChildrenQueryBuilder().retrieveDomainId(conceptId),
            dataset,
            userRequest,
            AggregateBQQueryResultsUtils::toDomainId,
            AggregateSynapseQueryResultsUtils::toDomainId);
    if (domainIdResult.size() == 1) {
      return domainIdResult.get(0);
    } else if (domainIdResult.isEmpty()) {
      throw new IllegalStateException("No domain Id found for concept: " + conceptId);
    } else {
      throw new IllegalStateException("Multiple domains found for concept: " + conceptId);
    }
  }

  private EnumerateSnapshotAccessRequest convertToEnumerateModel(
      List<SnapshotAccessRequestResponse> responses) {
    EnumerateSnapshotAccessRequest enumerateModel = new EnumerateSnapshotAccessRequest();
    for (SnapshotAccessRequestResponse response : responses) {
      enumerateModel.addItemsItem(
          new EnumerateSnapshotAccessRequestItem()
              .id(response.getId())
              .status(response.getStatus())
              .createdDate(response.getCreatedDate())
              .name(response.getSnapshotName())
              .researchPurpose(response.getSnapshotResearchPurpose())
              .createdBy(response.getCreatedBy()));
    }
    return enumerateModel;
  }

  record ParentQueryResult(int parentId, int childId, String childName) {
    ParentQueryResult(ResultSet rs) throws SQLException {
      this(
          rs.getInt(HierarchyQueryBuilder.PARENT_ID),
          rs.getInt(HierarchyQueryBuilder.CONCEPT_ID),
          rs.getString(HierarchyQueryBuilder.CONCEPT_NAME));
    }

    ParentQueryResult(FieldValueList row) {
      this(
          (int) row.get(HierarchyQueryBuilder.PARENT_ID).getLongValue(),
          (int) row.get(HierarchyQueryBuilder.CONCEPT_ID).getLongValue(),
          row.get(HierarchyQueryBuilder.CONCEPT_NAME).getStringValue());
    }
  }

  public SnapshotBuilderGetConceptHierarchyResponse getConceptHierarchy(
      UUID datasetId, int conceptId, AuthenticatedUserRequest userRequest) {
    Dataset dataset = datasetService.retrieve(datasetId);
<<<<<<< HEAD
<<<<<<< HEAD
    String cloudSpecificSql =
        queryBuilderFactory
            .hierarchyQueryBuilder(getTableNameGenerator(dataset, userRequest))
            .generateQuery(conceptId)
            .renderSQL(CloudPlatformWrapper.of(dataset.getCloudPlatform()));

    Map<Integer, SnapshotBuilderParentConcept> parents = new HashMap<>();
    runSnapshotBuilderQuery(
            cloudSpecificSql, dataset, ParentQueryResult::new, ParentQueryResult::new)
=======
    var query = queryBuilderFactory.hierarchyQueryBuilder().generateQuery(conceptId);

    Map<Integer, SnapshotBuilderParentConcept> parents = new HashMap<>();
    runSnapshotBuilderQuery(
            query, dataset, userRequest, ParentQueryResult::new, ParentQueryResult::new)
>>>>>>> develop
=======

    var query = queryBuilderFactory.hierarchyQueryBuilder().generateQuery(conceptId);

    Map<Integer, SnapshotBuilderParentConcept> parents = new HashMap<>();
    runSnapshotBuilderQuery(
            query, dataset, userRequest, ParentQueryResult::new, ParentQueryResult::new)
>>>>>>> 807a3e0d
        .forEach(
            row -> {
              SnapshotBuilderParentConcept parent =
                  parents.computeIfAbsent(
                      row.parentId,
                      k ->
                          new SnapshotBuilderParentConcept()
                              .parentId(k)
                              .children(new ArrayList<>()));
              parent.addChildrenItem(
                  new SnapshotBuilderConcept()
                      .id(row.childId)
                      .name(row.childName)
                      .hasChildren(true)
                      .count(1));
            });
    if (parents.isEmpty()) {
      throw new BadRequestException("No parents found for concept %s".formatted(conceptId));
    }

    return new SnapshotBuilderGetConceptHierarchyResponse().result(List.copyOf(parents.values()));
  }
}<|MERGE_RESOLUTION|>--- conflicted
+++ resolved
@@ -22,16 +22,8 @@
 import bio.terra.service.dataset.Dataset;
 import bio.terra.service.dataset.DatasetService;
 import bio.terra.service.filedata.azure.AzureSynapsePdao;
-<<<<<<< HEAD
-<<<<<<< HEAD
-=======
 import bio.terra.service.snapshotbuilder.query.Query;
 import bio.terra.service.snapshotbuilder.query.SqlRenderContext;
->>>>>>> develop
-=======
-import bio.terra.service.snapshotbuilder.query.Query;
-import bio.terra.service.snapshotbuilder.query.SqlRenderContext;
->>>>>>> 807a3e0d
 import bio.terra.service.snapshotbuilder.query.TableNameGenerator;
 import bio.terra.service.snapshotbuilder.utils.AggregateBQQueryResultsUtils;
 import bio.terra.service.snapshotbuilder.utils.AggregateSynapseQueryResultsUtils;
@@ -171,18 +163,11 @@
                     new BadRequestException(
                         "Invalid domain category is given: %s".formatted(domainId)));
 
-<<<<<<< HEAD
-    String cloudSpecificSql =
+    Query query =
         queryBuilderFactory
-            .searchConceptsQueryBuilder(tableNameGenerator)
-            .buildSearchConceptsQuery(snapshotBuilderDomainOption, searchText)
-            .renderSQL(CloudPlatformWrapper.of(dataset.getCloudPlatform()));
-
-=======
-    Query query =
-        SearchConceptsQueryBuilder.buildSearchConceptsQuery(
-            snapshotBuilderDomainOption, searchText);
->>>>>>> develop
+            .searchConceptsQueryBuilder()
+            .buildSearchConceptsQuery(snapshotBuilderDomainOption, searchText);
+
     List<SnapshotBuilderConcept> concepts =
         runSnapshotBuilderQuery(
             query,
@@ -201,16 +186,10 @@
     SnapshotBuilderSettings snapshotBuilderSettings =
         snapshotBuilderSettingsDao.getSnapshotBuilderSettingsByDatasetId(datasetId);
 
-    String cloudSpecificSQL =
+    Query query =
         queryBuilderFactory
-<<<<<<< HEAD
-            .criteriaQueryBuilder("person", tableNameGenerator, snapshotBuilderSettings)
-            .generateRollupCountsQueryForCriteriaGroupsList(criteriaGroups)
-            .renderSQL(CloudPlatformWrapper.of(dataset.getCloudPlatform()));
-=======
             .criteriaQueryBuilder("person", snapshotBuilderSettings)
             .generateRollupCountsQueryForCriteriaGroupsList(criteriaGroups);
->>>>>>> develop
 
     return runSnapshotBuilderQuery(
             query,
@@ -287,32 +266,12 @@
   public SnapshotBuilderGetConceptHierarchyResponse getConceptHierarchy(
       UUID datasetId, int conceptId, AuthenticatedUserRequest userRequest) {
     Dataset dataset = datasetService.retrieve(datasetId);
-<<<<<<< HEAD
-<<<<<<< HEAD
-    String cloudSpecificSql =
-        queryBuilderFactory
-            .hierarchyQueryBuilder(getTableNameGenerator(dataset, userRequest))
-            .generateQuery(conceptId)
-            .renderSQL(CloudPlatformWrapper.of(dataset.getCloudPlatform()));
-
-    Map<Integer, SnapshotBuilderParentConcept> parents = new HashMap<>();
-    runSnapshotBuilderQuery(
-            cloudSpecificSql, dataset, ParentQueryResult::new, ParentQueryResult::new)
-=======
+
     var query = queryBuilderFactory.hierarchyQueryBuilder().generateQuery(conceptId);
 
     Map<Integer, SnapshotBuilderParentConcept> parents = new HashMap<>();
     runSnapshotBuilderQuery(
             query, dataset, userRequest, ParentQueryResult::new, ParentQueryResult::new)
->>>>>>> develop
-=======
-
-    var query = queryBuilderFactory.hierarchyQueryBuilder().generateQuery(conceptId);
-
-    Map<Integer, SnapshotBuilderParentConcept> parents = new HashMap<>();
-    runSnapshotBuilderQuery(
-            query, dataset, userRequest, ParentQueryResult::new, ParentQueryResult::new)
->>>>>>> 807a3e0d
         .forEach(
             row -> {
               SnapshotBuilderParentConcept parent =

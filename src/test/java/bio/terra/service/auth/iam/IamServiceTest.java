--- conflicted
+++ resolved
@@ -1,17 +1,10 @@
 package bio.terra.service.auth.iam;
 
 import static org.hamcrest.MatcherAssert.assertThat;
-<<<<<<< HEAD
-import static org.hamcrest.Matchers.containsString;
-import static org.junit.Assert.assertEquals;
-import static org.junit.jupiter.api.Assertions.assertThrows;
-import static org.mockito.ArgumentMatchers.eq;
-=======
 import static org.hamcrest.Matchers.containsInAnyOrder;
 import static org.hamcrest.core.StringContains.containsString;
 import static org.junit.Assert.assertEquals;
 import static org.junit.jupiter.api.Assertions.assertThrows;
->>>>>>> f1fbaf23
 import static org.mockito.Mockito.times;
 import static org.mockito.Mockito.verify;
 import static org.mockito.Mockito.when;
@@ -48,12 +41,8 @@
 
   @Before
   public void setup() {
-<<<<<<< HEAD
     when(configurationService.getParameterValue(ConfigEnum.AUTH_CACHE_TIMEOUT_SECONDS))
         .thenReturn(0);
-=======
-    when(configurationService.getParameterValue(ConfigEnum.AUTH_CACHE_SIZE)).thenReturn(1);
->>>>>>> f1fbaf23
     iamService = new IamService(iamProvider, configurationService);
     authenticatedUserRequest =
         AuthenticatedUserRequest.builder()
@@ -100,7 +89,6 @@
   }
 
   @Test
-<<<<<<< HEAD
   public void testVerifyAuthorization() throws Exception {
     IamResourceType resourceType = IamResourceType.DATASET;
     String id = ID.toString();
@@ -113,7 +101,17 @@
 
     when(iamProvider.isAuthorized(authenticatedUserRequest, resourceType, id, action))
         .thenReturn(false);
-=======
+    IamForbiddenException thrown =
+        assertThrows(
+            IamForbiddenException.class,
+            () -> iamService.verifyAuthorization(authenticatedUserRequest, resourceType, id, action),
+            "Authorization verification throws if the caller is missing the action");
+    assertThat(
+        "Error message reflects cause",
+        thrown.getMessage(),
+        containsString("does not have required action: " + action));
+  }
+
   public void testVerifyAuthorizations() throws Exception {
     IamResourceType resourceType = IamResourceType.DATASET;
     String id = ID.toString();
@@ -130,19 +128,10 @@
     Set<IamAction> requiredActions = EnumSet.copyOf(hasActions);
     requiredActions.addAll(missingActions);
 
->>>>>>> f1fbaf23
     IamForbiddenException thrown =
         assertThrows(
             IamForbiddenException.class,
             () ->
-<<<<<<< HEAD
-                iamService.verifyAuthorization(authenticatedUserRequest, resourceType, id, action),
-            "Authorization verification throws if the caller is missing the action");
-    assertThat(
-        "Error message reflects cause",
-        thrown.getMessage(),
-        containsString("does not have required action: " + action));
-=======
                 iamService.verifyAuthorizations(
                     authenticatedUserRequest, resourceType, id, requiredActions),
             "Authorization verification throws if the caller is missing a required action");
@@ -154,6 +143,5 @@
         "Error details contain missing actions",
         thrown.getCauses(),
         containsInAnyOrder(missingActions.stream().map(IamAction::toString).toArray()));
->>>>>>> f1fbaf23
   }
 }
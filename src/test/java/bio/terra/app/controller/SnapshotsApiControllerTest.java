--- conflicted
+++ resolved
@@ -18,11 +18,8 @@
 import bio.terra.common.SqlSortDirection;
 import bio.terra.common.TestUtils;
 import bio.terra.common.category.Unit;
-<<<<<<< HEAD
+import bio.terra.common.exception.ForbiddenException;
 import bio.terra.common.exception.NotFoundException;
-=======
-import bio.terra.common.exception.ForbiddenException;
->>>>>>> 294d2b2b
 import bio.terra.common.fixtures.AuthenticationFixtures;
 import bio.terra.common.iam.AuthenticatedUserRequest;
 import bio.terra.common.iam.AuthenticatedUserRequestFactory;
@@ -32,11 +29,7 @@
 import bio.terra.model.JobModel;
 import bio.terra.model.QueryDataRequestModel;
 import bio.terra.model.ResourceLocks;
-<<<<<<< HEAD
 import bio.terra.model.SnapshotBuilderSettings;
-=======
-import bio.terra.model.SnapshotModel;
->>>>>>> 294d2b2b
 import bio.terra.model.SnapshotPreviewModel;
 import bio.terra.model.SnapshotRequestModel;
 import bio.terra.model.SnapshotRetrieveIncludeModel;
@@ -113,23 +106,14 @@
   private static final String DUOS_ID = "a-duos-id";
   private static final SnapshotRetrieveIncludeModel INCLUDE = SnapshotRetrieveIncludeModel.TABLES;
 
-<<<<<<< HEAD
-  private static final String API_PREFIX = "/api/repository/v1/snapshots/{id}";
-  private static final String LOCK_SNAPSHOT_ENDPOINT = API_PREFIX + "/lock";
-  private static final String UNLOCK_SNAPSHOT_ENDPOINT = API_PREFIX + "/unlock";
-
-  private static final String QUERY_SNAPSHOT_DATA_ENDPOINT = API_PREFIX + "/data/{table}";
-  private static final String EXPORT_SNAPSHOT_ENDPOINT = API_PREFIX + "/export";
-  private static final String SNAPSHOT_BUILDER_SETTINGS_ENDPOINT =
-      API_PREFIX + "/snapshotBuilder/settings";
-=======
   private static final String SNAPSHOTS_ENDPOINT = "/api/repository/v1/snapshots";
   private static final String SNAPSHOT_ID_ENDPOINT = SNAPSHOTS_ENDPOINT + "/{id}";
   private static final String LOCK_SNAPSHOT_ENDPOINT = SNAPSHOT_ID_ENDPOINT + "/lock";
   private static final String UNLOCK_SNAPSHOT_ENDPOINT = SNAPSHOT_ID_ENDPOINT + "/unlock";
   private static final String QUERY_SNAPSHOT_DATA_ENDPOINT = SNAPSHOT_ID_ENDPOINT + "/data/{table}";
   private static final String EXPORT_SNAPSHOT_ENDPOINT = SNAPSHOT_ID_ENDPOINT + "/export";
->>>>>>> 294d2b2b
+  private static final String SNAPSHOT_BUILDER_SETTINGS_ENDPOINT =
+      SNAPSHOT_ID_ENDPOINT + "/snapshotBuilder/settings";
 
   @BeforeEach
   void setUp() {
@@ -295,88 +279,6 @@
   }
 
   @Test
-<<<<<<< HEAD
-  void getSnapshotSnapshotBuilderSettings() throws Exception {
-    mockValidators();
-    mvc.perform(get(SNAPSHOT_BUILDER_SETTINGS_ENDPOINT, SNAPSHOT_ID)).andExpect(status().isOk());
-    verify(snapshotService).getSnapshotBuilderSettings(SNAPSHOT_ID);
-    verifyAuthorizationCall(IamAction.VIEW_SNAPSHOT_BUILDER_SETTINGS);
-  }
-
-  @Test
-  void getSnapshotSnapshotBuilderSettingsForbidden() throws Exception {
-    mockValidators();
-    IamAction iamAction = IamAction.VIEW_SNAPSHOT_BUILDER_SETTINGS;
-    failValidation(iamAction);
-
-    mvc.perform(get(SNAPSHOT_BUILDER_SETTINGS_ENDPOINT, SNAPSHOT_ID))
-        .andExpect(status().isForbidden());
-
-    verifyAuthorizationCall(iamAction);
-  }
-
-  @Test
-  void getSnapshotSnapshotBuilderSettingsNotFound() throws Exception {
-    mockValidators();
-    doThrow(NotFoundException.class).when(snapshotService).getSnapshotBuilderSettings(SNAPSHOT_ID);
-    mvc.perform(get(SNAPSHOT_BUILDER_SETTINGS_ENDPOINT, SNAPSHOT_ID))
-        .andExpect(status().isNotFound());
-  }
-
-  @Test
-  void updateSnapshotSnapshotBuilderSettings() throws Exception {
-    mockValidators();
-    var snapshotBuilderSettings = new SnapshotBuilderSettings();
-    mvc.perform(
-            put(SNAPSHOT_BUILDER_SETTINGS_ENDPOINT, SNAPSHOT_ID)
-                .contentType(MediaType.APPLICATION_JSON)
-                .content(TestUtils.mapToJson(snapshotBuilderSettings)))
-        .andExpect(status().isOk());
-    verify(snapshotService).updateSnapshotBuilderSettings(SNAPSHOT_ID, snapshotBuilderSettings);
-    verifyAuthorizationCall(IamAction.UPDATE_SNAPSHOT_BUILDER_SETTINGS);
-  }
-
-  @Test
-  void updateSnapshotSnapshotBuilderSettingsForbidden() throws Exception {
-    mockValidators();
-    IamAction iamAction = IamAction.UPDATE_SNAPSHOT_BUILDER_SETTINGS;
-    failValidation(iamAction);
-
-    mvc.perform(
-            put(SNAPSHOT_BUILDER_SETTINGS_ENDPOINT, SNAPSHOT_ID)
-                .contentType(MediaType.APPLICATION_JSON)
-                .content("{}"))
-        .andExpect(status().isForbidden());
-
-    verifyAuthorizationCall(iamAction);
-  }
-
-  @Test
-  void deleteSnapshotBuilderSettings() throws Exception {
-    mockValidators();
-    mvc.perform(delete(SNAPSHOT_BUILDER_SETTINGS_ENDPOINT, SNAPSHOT_ID)).andExpect(status().isOk());
-    verify(snapshotService).deleteSnapshotBuilderSettings(SNAPSHOT_ID);
-    verifyAuthorizationCall(IamAction.UPDATE_SNAPSHOT_BUILDER_SETTINGS);
-  }
-
-  @Test
-  void deleteSnapshotBuilderSettingsForbidden() throws Exception {
-    mockValidators();
-    IamAction iamAction = IamAction.UPDATE_SNAPSHOT_BUILDER_SETTINGS;
-    failValidation(iamAction);
-
-    mvc.perform(delete(SNAPSHOT_BUILDER_SETTINGS_ENDPOINT, SNAPSHOT_ID))
-        .andExpect(status().isForbidden());
-
-    verifyAuthorizationCall(iamAction);
-  }
-
-  private void failValidation(IamAction iamAction) {
-    doThrow(IamForbiddenException.class)
-        .when(iamService)
-        .verifyAuthorization(
-            TEST_USER, IamResourceType.DATASNAPSHOT, SNAPSHOT_ID.toString(), iamAction);
-=======
   void createSnapshot() throws Exception {
     mockValidators();
 
@@ -547,7 +449,89 @@
     mvc.perform(delete(SNAPSHOT_ID_ENDPOINT, SNAPSHOT_ID)).andExpect(status().isForbidden());
 
     verifyAuthorizationCall(IamAction.DELETE);
->>>>>>> 294d2b2b
+  }
+
+  @Test
+  void getSnapshotSnapshotBuilderSettings() throws Exception {
+    mockValidators();
+    mvc.perform(get(SNAPSHOT_BUILDER_SETTINGS_ENDPOINT, SNAPSHOT_ID)).andExpect(status().isOk());
+    verify(snapshotService).getSnapshotBuilderSettings(SNAPSHOT_ID);
+    verifyAuthorizationCall(IamAction.VIEW_SNAPSHOT_BUILDER_SETTINGS);
+  }
+
+  @Test
+  void getSnapshotSnapshotBuilderSettingsForbidden() throws Exception {
+    mockValidators();
+    IamAction iamAction = IamAction.VIEW_SNAPSHOT_BUILDER_SETTINGS;
+    failValidation(iamAction);
+
+    mvc.perform(get(SNAPSHOT_BUILDER_SETTINGS_ENDPOINT, SNAPSHOT_ID))
+        .andExpect(status().isForbidden());
+
+    verifyAuthorizationCall(iamAction);
+  }
+
+  @Test
+  void getSnapshotSnapshotBuilderSettingsNotFound() throws Exception {
+    mockValidators();
+    doThrow(NotFoundException.class).when(snapshotService).getSnapshotBuilderSettings(SNAPSHOT_ID);
+    mvc.perform(get(SNAPSHOT_BUILDER_SETTINGS_ENDPOINT, SNAPSHOT_ID))
+        .andExpect(status().isNotFound());
+  }
+
+  @Test
+  void updateSnapshotSnapshotBuilderSettings() throws Exception {
+    mockValidators();
+    var snapshotBuilderSettings = new SnapshotBuilderSettings();
+    mvc.perform(
+            put(SNAPSHOT_BUILDER_SETTINGS_ENDPOINT, SNAPSHOT_ID)
+                .contentType(MediaType.APPLICATION_JSON)
+                .content(TestUtils.mapToJson(snapshotBuilderSettings)))
+        .andExpect(status().isOk());
+    verify(snapshotService).updateSnapshotBuilderSettings(SNAPSHOT_ID, snapshotBuilderSettings);
+    verifyAuthorizationCall(IamAction.UPDATE_SNAPSHOT_BUILDER_SETTINGS);
+  }
+
+  @Test
+  void updateSnapshotSnapshotBuilderSettingsForbidden() throws Exception {
+    mockValidators();
+    IamAction iamAction = IamAction.UPDATE_SNAPSHOT_BUILDER_SETTINGS;
+    failValidation(iamAction);
+
+    mvc.perform(
+            put(SNAPSHOT_BUILDER_SETTINGS_ENDPOINT, SNAPSHOT_ID)
+                .contentType(MediaType.APPLICATION_JSON)
+                .content("{}"))
+        .andExpect(status().isForbidden());
+
+    verifyAuthorizationCall(iamAction);
+  }
+
+  @Test
+  void deleteSnapshotBuilderSettings() throws Exception {
+    mockValidators();
+    mvc.perform(delete(SNAPSHOT_BUILDER_SETTINGS_ENDPOINT, SNAPSHOT_ID)).andExpect(status().isOk());
+    verify(snapshotService).deleteSnapshotBuilderSettings(SNAPSHOT_ID);
+    verifyAuthorizationCall(IamAction.UPDATE_SNAPSHOT_BUILDER_SETTINGS);
+  }
+
+  @Test
+  void deleteSnapshotBuilderSettingsForbidden() throws Exception {
+    mockValidators();
+    IamAction iamAction = IamAction.UPDATE_SNAPSHOT_BUILDER_SETTINGS;
+    failValidation(iamAction);
+
+    mvc.perform(delete(SNAPSHOT_BUILDER_SETTINGS_ENDPOINT, SNAPSHOT_ID))
+        .andExpect(status().isForbidden());
+
+    verifyAuthorizationCall(iamAction);
+  }
+
+  private void failValidation(IamAction iamAction) {
+    doThrow(IamForbiddenException.class)
+        .when(iamService)
+        .verifyAuthorization(
+            TEST_USER, IamResourceType.DATASNAPSHOT, SNAPSHOT_ID.toString(), iamAction);
   }
 
   /** Verify that snapshot authorization was checked. */

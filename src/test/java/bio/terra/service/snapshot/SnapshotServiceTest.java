--- conflicted
+++ resolved
@@ -1,13 +1,9 @@
 package bio.terra.service.snapshot;
 
-import static org.hamcrest.Matchers.equalTo;
-import static org.junit.Assert.assertThat;
-import static org.mockito.Mockito.when;
-
 import bio.terra.common.category.Unit;
+import bio.terra.model.AccessInfoModel;
 import bio.terra.model.AccessInfoBigQueryModel;
 import bio.terra.model.AccessInfoBigQueryModelTable;
-import bio.terra.model.AccessInfoModel;
 import bio.terra.model.SnapshotModel;
 import bio.terra.model.SnapshotRequestAccessIncludeModel;
 import bio.terra.model.TableModel;
@@ -16,18 +12,12 @@
 import bio.terra.service.job.JobService;
 import bio.terra.service.resourcemanagement.google.GoogleProjectResource;
 import bio.terra.service.tabulardata.google.BigQueryPdao;
-import java.time.Instant;
-import java.util.Collections;
-import java.util.List;
-import java.util.UUID;
 import org.junit.Before;
 import org.junit.Test;
 import org.junit.experimental.categories.Category;
 import org.mockito.Mock;
 import org.mockito.MockitoAnnotations;
 
-<<<<<<< HEAD
-=======
 import java.time.Instant;
 import java.util.Collections;
 import java.util.List;
@@ -37,186 +27,147 @@
 import static org.hamcrest.MatcherAssert.assertThat;
 import static org.mockito.Mockito.when;
 
->>>>>>> 2f6383ff
 @Category(Unit.class)
 public class SnapshotServiceTest {
 
-  private static final String SNAPSHOT_NAME = "snapshotName";
-  private static final String SNAPSHOT_DESCRIPTION = "snapshotDescription";
-  private static final String SNAPSHOT_DATA_PROJECT = "tdrdataproject";
-  private static final String SNAPSHOT_TABLE_NAME = "tableA";
+    private static final String SNAPSHOT_NAME = "snapshotName";
+    private static final String SNAPSHOT_DESCRIPTION = "snapshotDescription";
+    private static final String SNAPSHOT_DATA_PROJECT = "tdrdataproject";
+    private static final String SNAPSHOT_TABLE_NAME = "tableA";
 
-  @Mock private JobService jobService;
-  @Mock private DatasetService datasetService;
-  @Mock private FireStoreDependencyDao dependencyDao;
-  @Mock private BigQueryPdao bigQueryPdao;
-  @Mock private SnapshotDao snapshotDao;
 
-  private UUID snapshotId;
-  private UUID snapshotTableId;
-  private UUID profileId;
-  private Instant createdDate;
+    @Mock
+    private JobService jobService;
+    @Mock
+    private DatasetService datasetService;
+    @Mock
+    private FireStoreDependencyDao dependencyDao;
+    @Mock
+    private BigQueryPdao bigQueryPdao;
+    @Mock
+    private SnapshotDao snapshotDao;
 
-  private SnapshotService service;
+    private UUID snapshotId;
+    private UUID snapshotTableId;
+    private UUID profileId;
+    private Instant createdDate;
 
-  @Before
-  public void setUp() throws Exception {
-    MockitoAnnotations.initMocks(this);
-    service =
-        new SnapshotService(jobService, datasetService, dependencyDao, bigQueryPdao, snapshotDao);
+    private SnapshotService service;
 
-    snapshotId = UUID.randomUUID();
-    snapshotTableId = UUID.randomUUID();
-    profileId = UUID.randomUUID();
-    createdDate = Instant.now();
-  }
+    @Before
+    public void setUp() throws Exception {
+        MockitoAnnotations.initMocks(this);
+        service = new SnapshotService(jobService, datasetService, dependencyDao, bigQueryPdao, snapshotDao);
 
-  @Test
-  public void testRetrieveSnapshot() {
-    mockSnapshot();
-    assertThat(
-        service.retrieveAvailableSnapshotModel(snapshotId),
-        equalTo(
+        snapshotId = UUID.randomUUID();
+        snapshotTableId = UUID.randomUUID();
+        profileId = UUID.randomUUID();
+        createdDate = Instant.now();
+    }
+
+    @Test
+    public void testRetrieveSnapshot() {
+        mockSnapshot();
+        assertThat(service.retrieveAvailableSnapshotModel(snapshotId), equalTo(
             new SnapshotModel()
                 .id(snapshotId)
                 .name(SNAPSHOT_NAME)
                 .description(SNAPSHOT_DESCRIPTION)
                 .createdDate(createdDate.toString())
                 .source(Collections.emptyList())
-                .tables(List.of(new TableModel().name(SNAPSHOT_TABLE_NAME)))
+                .tables(List.of(new TableModel()
+                    .name(SNAPSHOT_TABLE_NAME)))
                 .relationships(Collections.emptyList())
                 .profileId(profileId)
-                .dataProject(SNAPSHOT_DATA_PROJECT)));
-  }
+                .dataProject(SNAPSHOT_DATA_PROJECT)
+        ));
+    }
 
-  @Test
-  public void testRetrieveSnapshotNoFields() {
-    mockSnapshot();
-    assertThat(
-        service.retrieveAvailableSnapshotModel(
-            snapshotId, List.of(SnapshotRequestAccessIncludeModel.NONE)),
-        equalTo(
-            new SnapshotModel()
+    @Test
+    public void testRetrieveSnapshotNoFields() {
+        mockSnapshot();
+        assertThat(service.retrieveAvailableSnapshotModel(snapshotId, List.of(SnapshotRequestAccessIncludeModel.NONE)),
+            equalTo(new SnapshotModel()
                 .id(snapshotId)
                 .name(SNAPSHOT_NAME)
                 .description(SNAPSHOT_DESCRIPTION)
                 .createdDate(createdDate.toString())));
-  }
+    }
 
-  @Test
-  public void testRetrieveSnapshotDefaultFields() {
-    mockSnapshot();
-    assertThat(
-        service.retrieveAvailableSnapshotModel(
-            snapshotId,
-            List.of(
-                SnapshotRequestAccessIncludeModel.SOURCES,
-                SnapshotRequestAccessIncludeModel.TABLES,
-                SnapshotRequestAccessIncludeModel.RELATIONSHIPS,
-                SnapshotRequestAccessIncludeModel.PROFILE,
-                SnapshotRequestAccessIncludeModel.DATA_PROJECT)),
-        equalTo(service.retrieveAvailableSnapshotModel(snapshotId)));
-  }
+    @Test
+    public void testRetrieveSnapshotDefaultFields() {
+        mockSnapshot();
+        assertThat(service.retrieveAvailableSnapshotModel(snapshotId, List.of(
+            SnapshotRequestAccessIncludeModel.SOURCES,
+            SnapshotRequestAccessIncludeModel.TABLES,
+            SnapshotRequestAccessIncludeModel.RELATIONSHIPS,
+            SnapshotRequestAccessIncludeModel.PROFILE,
+            SnapshotRequestAccessIncludeModel.DATA_PROJECT)),
+            equalTo(service.retrieveAvailableSnapshotModel(snapshotId)));
+    }
 
-  @Test
-  public void testRetrieveSnapshotOnlyAccessInfo() {
-    mockSnapshot();
-    assertThat(
-        service.retrieveAvailableSnapshotModel(
-            snapshotId, List.of(SnapshotRequestAccessIncludeModel.ACCESS_INFORMATION)),
-        equalTo(
-            new SnapshotModel()
+    @Test
+    public void testRetrieveSnapshotOnlyAccessInfo() {
+        mockSnapshot();
+        assertThat(service.retrieveAvailableSnapshotModel(snapshotId, List.of(
+            SnapshotRequestAccessIncludeModel.ACCESS_INFORMATION)),
+            equalTo(new SnapshotModel()
                 .id(snapshotId)
                 .name(SNAPSHOT_NAME)
                 .description(SNAPSHOT_DESCRIPTION)
                 .createdDate(createdDate.toString())
-                .accessInformation(
-                    new AccessInfoModel()
-                        .bigQuery(
-                            new AccessInfoBigQueryModel()
-                                .datasetName(SNAPSHOT_NAME)
-                                .datasetId(SNAPSHOT_DATA_PROJECT + ":" + SNAPSHOT_NAME)
-                                .projectId(SNAPSHOT_DATA_PROJECT)
-                                .link(
-                                    "https://console.cloud.google.com/bigquery?project="
-                                        + SNAPSHOT_DATA_PROJECT
-                                        + "&ws=!"
-                                        + SNAPSHOT_NAME
-                                        + "&d="
-                                        + SNAPSHOT_NAME
-                                        + "&p="
-                                        + SNAPSHOT_DATA_PROJECT
-                                        + "&page=dataset")
-                                .tables(
-                                    List.of(
-                                        new AccessInfoBigQueryModelTable()
-                                            .name(SNAPSHOT_TABLE_NAME)
-                                            .qualifiedName(
-                                                SNAPSHOT_DATA_PROJECT
-                                                    + "."
-                                                    + SNAPSHOT_NAME
-                                                    + "."
-                                                    + SNAPSHOT_TABLE_NAME)
-                                            .link(
-                                                "https://console.cloud.google.com/bigquery?project="
-                                                    + SNAPSHOT_DATA_PROJECT
-                                                    + "&ws=!"
-                                                    + SNAPSHOT_NAME
-                                                    + "&d="
-                                                    + SNAPSHOT_NAME
-                                                    + "&p="
-                                                    + SNAPSHOT_DATA_PROJECT
-                                                    + "&page=table&t="
-                                                    + SNAPSHOT_TABLE_NAME)
-                                            .id(
-                                                SNAPSHOT_DATA_PROJECT
-                                                    + ":"
-                                                    + SNAPSHOT_NAME
-                                                    + "."
-                                                    + SNAPSHOT_TABLE_NAME)
-                                            .sampleQuery(
-                                                "SELECT * FROM `"
-                                                    + SNAPSHOT_DATA_PROJECT
-                                                    + "."
-                                                    + SNAPSHOT_NAME
-                                                    + "."
-                                                    + SNAPSHOT_TABLE_NAME
-                                                    + "` LIMIT 1000")))))));
-  }
+                .accessInformation(new AccessInfoModel()
+                    .bigQuery(new AccessInfoBigQueryModel()
+                        .datasetName(SNAPSHOT_NAME)
+                        .datasetId(SNAPSHOT_DATA_PROJECT + ":" + SNAPSHOT_NAME)
+                        .projectId(SNAPSHOT_DATA_PROJECT)
+                        .link("https://console.cloud.google.com/bigquery?project=" + SNAPSHOT_DATA_PROJECT +
+                            "&ws=!" + SNAPSHOT_NAME + "&d=" + SNAPSHOT_NAME + "&p=" + SNAPSHOT_DATA_PROJECT +
+                            "&page=dataset")
+                        .tables(List.of(new AccessInfoBigQueryModelTable()
+                            .name(SNAPSHOT_TABLE_NAME)
+                            .qualifiedName(SNAPSHOT_DATA_PROJECT + "." + SNAPSHOT_NAME + "." + SNAPSHOT_TABLE_NAME)
+                            .link("https://console.cloud.google.com/bigquery?project=" + SNAPSHOT_DATA_PROJECT +
+                                "&ws=!" + SNAPSHOT_NAME + "&d=" + SNAPSHOT_NAME + "&p=" + SNAPSHOT_DATA_PROJECT +
+                                "&page=table&t=" + SNAPSHOT_TABLE_NAME)
+                            .id(SNAPSHOT_DATA_PROJECT + ":" + SNAPSHOT_NAME + "." + SNAPSHOT_TABLE_NAME)
+                            .sampleQuery("SELECT * FROM `" + SNAPSHOT_DATA_PROJECT + "." + SNAPSHOT_NAME + "." +
+                            SNAPSHOT_TABLE_NAME + "` LIMIT 1000")
+                        ))
+                    )
+                )));
+    }
 
-  @Test
-  public void testRetrieveSnapshotMultiInfo() {
-    mockSnapshot();
-    assertThat(
-        service.retrieveAvailableSnapshotModel(
-            snapshotId,
-            List.of(
-                SnapshotRequestAccessIncludeModel.PROFILE,
-                SnapshotRequestAccessIncludeModel.SOURCES)),
-        equalTo(
-            new SnapshotModel()
+    @Test
+    public void testRetrieveSnapshotMultiInfo() {
+        mockSnapshot();
+        assertThat(service.retrieveAvailableSnapshotModel(snapshotId, List.of(
+            SnapshotRequestAccessIncludeModel.PROFILE,
+            SnapshotRequestAccessIncludeModel.SOURCES
+            )),
+            equalTo(new SnapshotModel()
                 .id(snapshotId)
                 .name(SNAPSHOT_NAME)
                 .description(SNAPSHOT_DESCRIPTION)
                 .createdDate(createdDate.toString())
                 .source(Collections.emptyList())
                 .profileId(profileId)));
-  }
+    }
 
-  private void mockSnapshot() {
-    when(snapshotDao.retrieveAvailableSnapshot(snapshotId))
-        .thenReturn(
-            new Snapshot()
+    private void mockSnapshot() {
+        when(snapshotDao.retrieveAvailableSnapshot(snapshotId))
+            .thenReturn(new Snapshot()
                 .id(snapshotId)
                 .name(SNAPSHOT_NAME)
                 .description(SNAPSHOT_DESCRIPTION)
                 .createdDate(createdDate)
                 .profileId(profileId)
-                .projectResource(
-                    new GoogleProjectResource()
-                        .profileId(profileId)
-                        .googleProjectId(SNAPSHOT_DATA_PROJECT))
-                .snapshotTables(
-                    List.of(new SnapshotTable().name(SNAPSHOT_TABLE_NAME).id(snapshotTableId))));
-  }
+                .projectResource(new GoogleProjectResource()
+                    .profileId(profileId)
+                    .googleProjectId(SNAPSHOT_DATA_PROJECT))
+                .snapshotTables(List.of(new SnapshotTable()
+                    .name(SNAPSHOT_TABLE_NAME)
+                    .id(snapshotTableId)))
+            );
+    }
 }
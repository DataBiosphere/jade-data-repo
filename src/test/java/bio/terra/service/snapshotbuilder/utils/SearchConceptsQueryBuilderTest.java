package bio.terra.service.snapshotbuilder.utils;

import static bio.terra.service.snapshotbuilder.utils.SearchConceptsQueryBuilder.createSearchConceptClause;
import static org.hamcrest.MatcherAssert.assertThat;
import static org.hamcrest.Matchers.equalToCompressingWhiteSpace;
import static org.hamcrest.Matchers.is;

import bio.terra.common.CloudPlatformWrapper;
import bio.terra.common.category.Unit;
import bio.terra.model.SnapshotBuilderDomainOption;
import bio.terra.service.snapshotbuilder.query.QueryTestUtils;
import bio.terra.service.snapshotbuilder.query.SqlRenderContext;
import bio.terra.service.snapshotbuilder.query.TablePointer;
import bio.terra.service.snapshotbuilder.query.TableVariable;
import bio.terra.service.snapshotbuilder.utils.constants.Concept;
import org.junit.jupiter.api.Tag;
import org.junit.jupiter.api.extension.ExtendWith;
import org.junit.jupiter.params.ParameterizedTest;
import org.junit.jupiter.params.provider.ArgumentsSource;
import org.mockito.junit.jupiter.MockitoExtension;

@ExtendWith(MockitoExtension.class)
@Tag(Unit.TAG)
class SearchConceptsQueryBuilderTest {

  private SnapshotBuilderDomainOption createDomainOption(
      String name, int id, String occurrenceTable, String columnName) {
    var option = new SnapshotBuilderDomainOption();
    option.name(name).id(id).tableName(occurrenceTable).columnName(columnName);
    return option;
  }

  @ParameterizedTest
  @ArgumentsSource(QueryTestUtils.Contexts.class)
  void buildSearchConceptsQuery(SqlRenderContext context) {
    SnapshotBuilderDomainOption domainOption =
        createDomainOption("Observation", 27, "observation", "observation_concept_id");

    String expectedGcp =
        """
<<<<<<< HEAD
        SELECT c.concept_name, c.concept_id, c.concept_code, COUNT(DISTINCT o.person_id) AS count, TRUE AS has_children
        FROM concept AS c
          JOIN concept_ancestor AS c0 ON c0.ancestor_concept_id = c.concept_id
          LEFT JOIN observation AS o ON o.observation_concept_id = c0.descendant_concept_id
        WHERE ((c.domain_id = 'Observation' AND c.standard_concept = 'S') AND
               (CONTAINS_SUBSTR(c.concept_name, 'cancer') OR CONTAINS_SUBSTR(c.concept_code, 'cancer')))
        GROUP BY c.concept_name, c.concept_id, c.concept_code
        ORDER BY count DESC
        LIMIT 100""";
=======
            SELECT
              c.concept_name,
              c.concept_id,
              c.concept_code,
              COUNT(DISTINCT o.person_id) AS count,
              1 AS has_children
            FROM
              concept AS c
            JOIN
              concept_ancestor AS c0
            ON
              c0.ancestor_concept_id = c.concept_id
            LEFT JOIN
              observation AS o
            ON
              o.observation_concept_id = c0.descendant_concept_id
            WHERE
              ((c.domain_id = 'Observation'
                  AND c.standard_concept = 'S')
                AND (CONTAINS_SUBSTR(c.concept_name, 'cancer')
                  OR CONTAINS_SUBSTR(c.concept_code, 'cancer')))
            GROUP BY
              c.concept_name,
              c.concept_id,
              c.concept_code
            ORDER BY
              count DESC
            LIMIT
              100
        """;
>>>>>>> 62d26fba

    String expectedAzure =
        """
            SELECT
              TOP 100 c.concept_name,
              c.concept_id,
              c.concept_code,
              COUNT(DISTINCT o.person_id) AS count,
              1 AS has_children
            FROM
              concept AS c
            JOIN
              concept_ancestor AS c0
            ON
              c0.ancestor_concept_id = c.concept_id
            LEFT JOIN
              observation AS o
            ON
              o.observation_concept_id = c0.descendant_concept_id
            WHERE
              ((c.domain_id = 'Observation'
                  AND c.standard_concept = 'S')
                AND (CHARINDEX('cancer',
                    c.concept_name) > 0
                  OR CHARINDEX('cancer',
                    c.concept_code) > 0))
            GROUP BY
              c.concept_name,
              c.concept_id,
              c.concept_code
            ORDER BY
              count DESC
        """;

    String actual =
        new QueryBuilderFactory()
            .searchConceptsQueryBuilder()
            .buildSearchConceptsQuery(domainOption, "cancer")
            .renderSQL(context);

    assertThat(
        "generated SQL is correct",
        actual,
        equalToCompressingWhiteSpace(context.getPlatform().choose(expectedGcp, expectedAzure)));
  }

  @ParameterizedTest
  @ArgumentsSource(QueryTestUtils.Contexts.class)
  void buildSearchConceptsQueryEmpty(SqlRenderContext context) {
    SnapshotBuilderDomainOption domainOption =
        createDomainOption("Condition", 19, "condition_occurrence", "condition_concept_id");
    String actual =
        new QueryBuilderFactory()
            .searchConceptsQueryBuilder()
            .buildSearchConceptsQuery(domainOption, "")
            .renderSQL(context);
    String gcpExpected =
        """
<<<<<<< HEAD
        SELECT c.concept_name, c.concept_id, c.concept_code, COUNT(DISTINCT c0.person_id) AS count, TRUE AS has_children
        FROM concept AS c
          JOIN concept_ancestor AS c1 ON c1.ancestor_concept_id = c.concept_id
          LEFT JOIN condition_occurrence AS c0 ON c0.condition_concept_id = c1.descendant_concept_id
        WHERE (c.domain_id = 'Condition' AND c.standard_concept = 'S')
        GROUP BY c.concept_name, c.concept_id, c.concept_code
        ORDER BY count DESC
        LIMIT 100""";

    String azureExpected =
        """
        SELECT TOP 100 c.concept_name, c.concept_id, c.concept_code, COUNT(DISTINCT c0.person_id) AS count, 1 AS has_children
        FROM concept AS c
          JOIN concept_ancestor AS c1 ON c1.ancestor_concept_id = c.concept_id
          LEFT JOIN condition_occurrence AS c0 ON c0.condition_concept_id = c1.descendant_concept_id
        WHERE (c.domain_id = 'Condition' AND c.standard_concept = 'S')
        GROUP BY c.concept_name, c.concept_id, c.concept_code
        ORDER BY count DESC""";
=======
            c.concept_name,
            c.concept_id,
            c.concept_code,
            COUNT(DISTINCT c0.person_id) AS count,
            1 AS has_children
          FROM
            concept AS c
          JOIN
            concept_ancestor AS c1
          ON
            c1.ancestor_concept_id = c.concept_id
          LEFT JOIN
            condition_occurrence AS c0
          ON
            c0.condition_concept_id = c1.descendant_concept_id
          WHERE
            (c.domain_id = 'Condition'
              AND c.standard_concept = 'S')
          GROUP BY
            c.concept_name,
            c.concept_id,
            c.concept_code
          ORDER BY
            count DESC
        """;
>>>>>>> 62d26fba

    assertThat(
        "generated SQL for GCP and Azure empty search string is correct",
        actual,
        equalToCompressingWhiteSpace(context.getPlatform().choose(gcpExpected, azureExpected)));
  }

  @ParameterizedTest
  @ArgumentsSource(QueryTestUtils.Contexts.class)
  void testCreateSearchConceptClause(SqlRenderContext context) {
    CloudPlatformWrapper platformWrapper = context.getPlatform();
    TableVariable conceptTableVariable =
        TableVariable.forPrimary(TablePointer.fromTableName(Concept.TABLE_NAME));
    String actual =
        createSearchConceptClause(conceptTableVariable, "cancer", Concept.CONCEPT_NAME)
            .renderSQL(context);

    var expectedGCPQuery = "CONTAINS_SUBSTR(c.concept_name, 'cancer')";
    var expectedAzureQuery = "CHARINDEX('cancer', c.concept_name) > 0";

    assertThat(
        "generated sql is as expected",
        actual,
        // table name is added when the Query is created
        equalToCompressingWhiteSpace(
            platformWrapper.choose(() -> expectedGCPQuery, () -> expectedAzureQuery)));
  }

  @ParameterizedTest
  @ArgumentsSource(QueryTestUtils.Contexts.class)
  void testCreateDomainClause(SqlRenderContext context) {
    TableVariable conceptTableVariable =
        TableVariable.forPrimary(TablePointer.fromTableName(Concept.TABLE_NAME));

    assertThat(
        "generated sql is as expected",
        SearchConceptsQueryBuilder.createDomainClause(conceptTableVariable, "domain")
            .renderSQL(context),
        is("(c.domain_id = 'domain' AND c.standard_concept = 'S')"));
  }
}<|MERGE_RESOLUTION|>--- conflicted
+++ resolved
@@ -38,23 +38,12 @@
 
     String expectedGcp =
         """
-<<<<<<< HEAD
-        SELECT c.concept_name, c.concept_id, c.concept_code, COUNT(DISTINCT o.person_id) AS count, TRUE AS has_children
-        FROM concept AS c
-          JOIN concept_ancestor AS c0 ON c0.ancestor_concept_id = c.concept_id
-          LEFT JOIN observation AS o ON o.observation_concept_id = c0.descendant_concept_id
-        WHERE ((c.domain_id = 'Observation' AND c.standard_concept = 'S') AND
-               (CONTAINS_SUBSTR(c.concept_name, 'cancer') OR CONTAINS_SUBSTR(c.concept_code, 'cancer')))
-        GROUP BY c.concept_name, c.concept_id, c.concept_code
-        ORDER BY count DESC
-        LIMIT 100""";
-=======
             SELECT
               c.concept_name,
               c.concept_id,
               c.concept_code,
               COUNT(DISTINCT o.person_id) AS count,
-              1 AS has_children
+              TRUE AS has_children
             FROM
               concept AS c
             JOIN
@@ -79,7 +68,6 @@
             LIMIT
               100
         """;
->>>>>>> 62d26fba
 
     String expectedAzure =
         """
@@ -138,7 +126,6 @@
             .renderSQL(context);
     String gcpExpected =
         """
-<<<<<<< HEAD
         SELECT c.concept_name, c.concept_id, c.concept_code, COUNT(DISTINCT c0.person_id) AS count, TRUE AS has_children
         FROM concept AS c
           JOIN concept_ancestor AS c1 ON c1.ancestor_concept_id = c.concept_id
@@ -157,33 +144,6 @@
         WHERE (c.domain_id = 'Condition' AND c.standard_concept = 'S')
         GROUP BY c.concept_name, c.concept_id, c.concept_code
         ORDER BY count DESC""";
-=======
-            c.concept_name,
-            c.concept_id,
-            c.concept_code,
-            COUNT(DISTINCT c0.person_id) AS count,
-            1 AS has_children
-          FROM
-            concept AS c
-          JOIN
-            concept_ancestor AS c1
-          ON
-            c1.ancestor_concept_id = c.concept_id
-          LEFT JOIN
-            condition_occurrence AS c0
-          ON
-            c0.condition_concept_id = c1.descendant_concept_id
-          WHERE
-            (c.domain_id = 'Condition'
-              AND c.standard_concept = 'S')
-          GROUP BY
-            c.concept_name,
-            c.concept_id,
-            c.concept_code
-          ORDER BY
-            count DESC
-        """;
->>>>>>> 62d26fba
 
     assertThat(
         "generated SQL for GCP and Azure empty search string is correct",

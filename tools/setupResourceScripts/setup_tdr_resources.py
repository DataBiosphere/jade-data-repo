import uuid

from data_repo_client import (
    Configuration,
    ApiClient,
    ProfilesApi,
    DatasetsApi,
    SnapshotsApi,
    JobsApi,
<<<<<<< HEAD
    ApiException,
    SnapshotAccessRequestApi
=======
>>>>>>> 5fb4174c
)
import argparse
import json
import os
import subprocess
import time


class Clients:
    def __init__(self, host):
        config = Configuration()
        config.host = host
        token_output = subprocess.run(
            ["gcloud", "auth", "print-access-token"], capture_output=True
        )
        config.access_token = token_output.stdout.decode("UTF-8").strip()
        self.api_client = ApiClient(configuration=config)

        self.profiles_api = ProfilesApi(api_client=self.api_client)
        self.datasets_api = DatasetsApi(api_client=self.api_client)
        self.snapshots_api = SnapshotsApi(api_client=self.api_client)
        self.jobs_api = JobsApi(api_client=self.api_client)
        self.snapshot_request_api = SnapshotAccessRequestApi(api_client=self.api_client)


def wait_for_job(clients, job_model):
    result = clients.jobs_api.retrieve_job(job_model.id)
    while True:
        if result is None or result.job_status == "running":
            time.sleep(10)
            print(f"Waiting for job {job_model.id} to finish")
            result = clients.jobs_api.retrieve_job(job_model.id)
        elif result.job_status == "failed":
            result = clients.jobs_api.retrieve_job_result(job_model.id)
            raise Exception(
                f"Could not complete job with id {job_model.id}, got result {result}"
            )
        elif result.job_status == "succeeded":
            print(f"Job succeeded {job_model.id}: {job_model.description}")
            result = clients.jobs_api.retrieve_job_result(job_model.id)
            return result
        else:
            raise "Unrecognized job state %s" % result.job_status


def wait_for_jobs(clients, jobs):
    for job in jobs:
        wait_for_job(clients, job)


# For dataset_ingest requests, each line in file is a json object
# We need to convert to this to an array of json objects
def convert_to_json_array(table_csv):
    records = ""
    for row in table_csv.readlines():
        records += row.strip("\n") + ","
    return json.loads("[" + records.strip(",") + "]")


def dataset_ingest_array(clients, dataset_id, dataset_to_upload):
    jobs = []
    for table in dataset_to_upload["tables"]:
        with open(
            os.path.join("files", dataset_to_upload["schema"], f"{table}.json")
        ) as table_csv:
            records_array = convert_to_json_array(table_csv)
            if len(records_array) > 0:
                ingest_request = {
                    "format": "array",
                    "records": records_array,
                    "table": table,
                }
                print(f"Ingesting data into {dataset_to_upload['name']}/{table}")
                jobs.append(
                    clients.datasets_api.ingest_dataset(
                        dataset_id, ingest=ingest_request
                    ),
                )
            else:
                print(
                    f"Skipping ingest of {dataset_to_upload['name']}/{table} because it is empty"
                )
    wait_for_jobs(clients, jobs)


def find_billing_profile_by_application_deployment_name(managed_app_name):
    def find_profile(profile):
        return profile.application_deployment_name == managed_app_name

    return find_profile


def create_billing_profile(
    clients,
    add_jade_stewards,
    cloud_platform,
    billing_profile_file_name,
    azure_managed_app_name,
):
    if not billing_profile_file_name:
        billing_profile_file_name = "billing_profile.json"
        if cloud_platform == "azure":
            billing_profile_file_name = "azure_billing_profile_int.json"
    with open(
        os.path.join("profiles", billing_profile_file_name)
    ) as billing_profile_json:
        billing_profile_request = json.load(billing_profile_json)
        profile_id = str(uuid.uuid4())
        billing_profile_request["id"] = profile_id
        billing_profile_request["profileName"] = (
            billing_profile_request["profileName"] + f"_{profile_id}"
        )

        if azure_managed_app_name:
            billing_profile_request["applicationDeploymentName"] = (
                azure_managed_app_name
            )
            print(
                f"Checking if billing profile with managed app name {azure_managed_app_name} already exists"
            )
            profiles = clients.profiles_api.enumerate_profiles()
            profiles_with_managed_app_name = list(
                filter(
                    find_billing_profile_by_application_deployment_name(
                        azure_managed_app_name
                    ),
                    profiles.items,
                )
            )
            if len(profiles_with_managed_app_name) > 0:
                print(f"Found profile {profiles_with_managed_app_name[0].id}, reusing")
                return profiles_with_managed_app_name[0].id

        print(f"Creating billing profile with id: {profile_id}")
        profile = wait_for_job(
            clients,
            clients.profiles_api.create_profile(
                billing_profile_request=billing_profile_request
            ),
        )
        if add_jade_stewards:
            add_billing_profile_members(clients, profile_id)
        return profile["id"]


def add_billing_profile_members(clients, profile_id):
    clients.profiles_api.add_profile_policy_member(
        profile_id,
        "owner",
        {"email": "DataRepoTestResourceAccess@dev.test.firecloud.org"},
    )


def dataset_ingest_json(clients, dataset_id, dataset_to_upload):
    jobs = []
    for table in dataset_to_upload["tables"]:
        upload_prefix = dataset_to_upload["upload_prefix"]
        ingest_request = {
            "format": "json",
            "path": f"{upload_prefix}/{table}.json",
            "table": table,
        }
        print(f"Ingesting data into {dataset_to_upload['name']}/{table}")
        jobs.append(
            clients.datasets_api.ingest_dataset(dataset_id, ingest=ingest_request),
        )
    wait_for_jobs(clients, jobs)


def add_dataset_policy_members(clients, dataset_id, dataset_to_upload):
    for steward in dataset_to_upload["stewards"]:
        print(f"Adding {steward} as a steward")
        clients.datasets_api.add_dataset_policy_member(
            dataset_id, "steward", policy_member={"email": steward}
        )
    for custodian in dataset_to_upload["custodians"]:
        print(f"Adding {custodian} as a custodian")
        clients.datasets_api.add_dataset_policy_member(
            dataset_id, "custodian", policy_member={"email": custodian}
        )
    for snapshot_creator in dataset_to_upload["snapshot_creators"]:
        print(f"Adding {snapshot_creator} as a snapshot_creator")
        clients.datasets_api.add_dataset_policy_member(
            dataset_id, "snapshot_creator", policy_member={"email": snapshot_creator}
        )


def create_dataset(clients, dataset_to_upload, profile_id):
    dataset_name = dataset_to_upload["name"]

    with open(
        os.path.join("files", dataset_to_upload["schema"], "dataset_schema.json")
    ) as dataset_schema_json:
        dataset_request = json.load(dataset_schema_json)
        dataset_request["cloudPlatform"] = dataset_to_upload["cloud_platform"]
        dataset_request["name"] = dataset_name
        dataset_request["defaultProfileId"] = profile_id
        print(f"Creating dataset {dataset_name}")
        dataset = wait_for_job(
            clients, clients.datasets_api.create_dataset(dataset=dataset_request)
        )
        print(f"Created dataset {dataset_name} with id: {dataset['id']}")

    if dataset_to_upload["format"] == "json":
        dataset_ingest_json(clients, dataset["id"], dataset_to_upload)
    elif dataset_to_upload["format"] == "array":
        dataset_ingest_array(clients, dataset["id"], dataset_to_upload)
    else:
        raise Exception(
            "Must specify the ingest format. Right now we support json and array"
        )

    add_dataset_policy_members(clients, dataset["id"], dataset_to_upload)
    return dataset


def load_file(filename):
    with open(os.path.join("suites", filename)) as f:
        return json.load(f)


def add_snapshot_policy_members(clients, snapshot_id, snapshot_to_upload):
    for steward in snapshot_to_upload.get("stewards", []):
        print(f"Adding {steward} as a steward")
        clients.snapshots_api.add_snapshot_policy_member(
            snapshot_id, "steward", policy_member={"email": steward}
        )
    for reader in snapshot_to_upload.get("readers", []):
        print(f"Adding {reader} as a reader")
        clients.snapshots_api.add_snapshot_policy_member(
            snapshot_id, "reader", policy_member={"email": reader}
        )
    for discoverer in snapshot_to_upload.get("discoverers", []):
        print(f"Adding {discoverer} as a discoverer")
        clients.snapshots_api.add_snapshot_policy_member(
            snapshot_id, "discoverer", policy_member={"email": discoverer}
        )
    for aggregate_data_reader in snapshot_to_upload.get("aggregateDataReaders", []):
        print(f"Adding {aggregate_data_reader} as an aggregateDataReader")
        clients.snapshots_api.add_snapshot_policy_member(
            snapshot_id,
            "aggregate_data_reader",
            policy_member={"email": aggregate_data_reader},
        )


def create_snapshots(clients, dataset_name, snapshots, profile_id):
    snapshot_ids = []
    for snapshot_to_upload in snapshots:
        count = snapshot_to_upload.get("count", 1)
        for i in range(count):
            snapshot_name = f"{snapshot_to_upload['name']}{i + 1}"
            snapshot_request = {
                "name": snapshot_name,
                "description": snapshot_to_upload["description"],
                "contents": [{"datasetName": dataset_name, "mode": "byFullView"}],
                "profileId": profile_id,
            }
            snapshot = wait_for_job(
                clients,
                clients.snapshots_api.create_snapshot(snapshot=snapshot_request),
            )
            print(f"Created snapshot {snapshot_name} with id: {snapshot['id']}")
            add_snapshot_policy_members(clients, snapshot["id"], snapshot_to_upload)
            snapshot_ids.append(snapshot["id"])
    return snapshot_ids


def create_snapshot_request(clients, snapshot_id):
    snapshot_access_request = load_file("snapshot-access-request.json")
    snapshot_access_request['sourceSnapshotId'] = snapshot_id
    request = clients.snapshot_request_api.create_snapshot_access_request(
        snapshot_access_request=snapshot_access_request)
    dict_request = vars(request)
    return dict_request['_id']

def find_dataset_by_name(name):
  def find_dataset(dataset):
    return dataset.name==name

  return find_dataset


def delete_dataset_if_exists(name, clients):
    print(f"Checking if dataset {name} exists")
    datasets = clients.datasets_api.enumerate_datasets()
    filtered_datasets = list(filter(find_dataset_by_name(name), datasets.items))
    if len(filtered_datasets) > 0:
        print(f"Found dataset {name} with ID {filtered_datasets[0].id}")
        wait_for_job(
            clients, clients.datasets_api.delete_dataset(filtered_datasets[0].id)
        )
        print(f"Deleted dataset {filtered_datasets[0].id}")


def add_snapshot_builder_settings(
    clients, snapshot_id, directory, snapshot_builder_settings_file
):
    with open(
        os.path.join("files", directory, snapshot_builder_settings_file)
    ) as snapshot_builder_settings_json:
        clients.snapshots_api.update_snapshot_snapshot_builder_settings(
            snapshot_id, json.load(snapshot_builder_settings_json)
        )


def main():
    parser = argparse.ArgumentParser()
    parser.add_argument(
        "--host",
        required=True,
        help="The data repo root URL to point to. This is required flag. Examples include `http://localhost:8080` or `https://jade-4.datarepo-integration.broadinstitute.org`",
    )
    parser.add_argument(
        "--datasets",
        required=True,
        help="A file pointer to the datarepo datasets to create. This is required flag. Available Options: "
        + ", ".join(os.listdir("./suites/")),
    )
    parser.add_argument(
        "--gcp_profile_id",
        help="The id of an existing gcp billing profile to use. Provide either this or a billing "
        "profile file name.",
    )
    parser.add_argument(
        "--azure_profile_id",
        help="The id of an existing azure billing profile to use. Provide either this or a billing "
        "profile file name.",
    )
    parser.add_argument(
        "--azure_managed_app_name",
        help="The name of your azure managed app. This should be provided if you are creating a new "
        "azure billing project.",
    )
    parser.add_argument(
        "--billing_profile_file_name",
        help="A pointer to a file containing the billing profile to create or reuse. Provide either this or an existing profile ID.  Available Options: "
        + ", ".join(os.listdir("./profiles/")),
    )
    args = parser.parse_args()
    clients = Clients(args.host)

    add_jade_stewards = "dev" in args.host or "integration" in args.host
    gcp_profile_id = args.gcp_profile_id
    azure_profile_id = args.azure_profile_id

    outputs = []
    for dataset_to_upload in load_file(args.datasets):
        snapshot_ids = []
        dataset_cloud_platform = dataset_to_upload["cloud_platform"]
        if dataset_cloud_platform == "gcp":
            profile_id = gcp_profile_id
        elif dataset_cloud_platform == "azure":
            profile_id = azure_profile_id
        else:
            raise Exception(
                "Billing profile create not yet supported for cloud platform: "
                + dataset_cloud_platform
            )
        if profile_id is None:
            profile_id = create_billing_profile(
                clients,
                add_jade_stewards,
                dataset_cloud_platform,
                args.billing_profile_file_name,
                args.azure_managed_app_name,
            )
        delete_dataset_if_exists(dataset_to_upload["name"], clients)
        created_dataset = create_dataset(clients, dataset_to_upload, profile_id)
        dataset_name = created_dataset["name"]
        output_ids = {dataset_name: {"dataset_id": created_dataset["id"]}}
        if dataset_to_upload.get("snapshots"):
            snapshot_ids = create_snapshots(
                clients,
                dataset_to_upload["name"],
                dataset_to_upload["snapshots"],
                profile_id,
            )
            output_ids[dataset_name]["snapshot_ids"] = snapshot_ids
            outputs.append(output_ids)
        if dataset_to_upload.get("snapshotBuilderSettings"):
            print("Adding snapshot builder settings")
            for snapshot_id in snapshot_ids:
                add_snapshot_builder_settings(
                    clients,
                    snapshot_id,
                    dataset_to_upload.get("schema"),
                    dataset_to_upload.get("snapshotBuilderSettings"),
                )
                print("Added snapshot builder settings for snapshot %s" % snapshot_id)

    print("Creating snapshot access requests on snapshots")
    snapshot_access_request_ids = []
    for snapshot_id in snapshot_ids:
        snapshot_access_request_id = create_snapshot_request(clients,
                                                         snapshot_id)
        snapshot_access_request_ids.append(snapshot_access_request_id)
        print(
            f"Created snapshot access request {snapshot_access_request_id} on snapshot {snapshot_id}")

    output_filename = f"{os.path.basename(args.datasets).split('.')[0]}_outputs.json"
    with open(output_filename, "w") as f:
        json.dump(outputs, f)


if __name__ == "__main__":
    main()<|MERGE_RESOLUTION|>--- conflicted
+++ resolved
@@ -7,13 +7,10 @@
     DatasetsApi,
     SnapshotsApi,
     JobsApi,
-<<<<<<< HEAD
-    ApiException,
     SnapshotAccessRequestApi
-=======
->>>>>>> 5fb4174c
 )
 import argparse
+import subprocess
 import json
 import os
 import subprocess
@@ -289,10 +286,10 @@
     return dict_request['_id']
 
 def find_dataset_by_name(name):
-  def find_dataset(dataset):
-    return dataset.name==name
-
-  return find_dataset
+    def find_dataset(dataset):
+        return dataset.name == name
+
+    return find_dataset
 
 
 def delete_dataset_if_exists(name, clients):

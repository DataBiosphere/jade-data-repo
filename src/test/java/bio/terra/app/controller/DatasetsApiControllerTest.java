package bio.terra.app.controller;

import static bio.terra.service.snapshotbuilder.SnapshotBuilderTestData.SETTINGS;
import static org.hamcrest.MatcherAssert.assertThat;
import static org.hamcrest.Matchers.equalTo;
import static org.mockito.ArgumentMatchers.any;
import static org.mockito.Mockito.doThrow;
import static org.mockito.Mockito.verify;
import static org.mockito.Mockito.verifyNoInteractions;
import static org.mockito.Mockito.when;
import static org.springframework.test.web.servlet.request.MockMvcRequestBuilders.get;
import static org.springframework.test.web.servlet.request.MockMvcRequestBuilders.post;
import static org.springframework.test.web.servlet.result.MockMvcResultMatchers.jsonPath;
import static org.springframework.test.web.servlet.result.MockMvcResultMatchers.status;

import bio.terra.common.TestUtils;
import bio.terra.common.fixtures.AuthenticationFixtures;
import bio.terra.common.iam.AuthenticatedUserRequest;
import bio.terra.common.iam.AuthenticatedUserRequestFactory;
import bio.terra.model.DatasetDataModel;
import bio.terra.model.DatasetModel;
import bio.terra.model.DatasetRequestAccessIncludeModel;
<<<<<<< HEAD
import bio.terra.model.JobModel;
import bio.terra.model.SnapshotAccessRequest;
import bio.terra.model.SnapshotRequest;
=======
import bio.terra.model.SnapshotBuilderConcept;
import bio.terra.model.SnapshotBuilderGetConceptsResponse;
>>>>>>> 2f03235c
import bio.terra.model.SqlSortDirection;
import bio.terra.service.auth.iam.IamAction;
import bio.terra.service.auth.iam.IamResourceType;
import bio.terra.service.auth.iam.IamService;
import bio.terra.service.auth.iam.exception.IamForbiddenException;
import bio.terra.service.dataset.AssetModelValidator;
import bio.terra.service.dataset.DataDeletionRequestValidator;
import bio.terra.service.dataset.DatasetRequestValidator;
import bio.terra.service.dataset.DatasetSchemaUpdateValidator;
import bio.terra.service.dataset.DatasetService;
import bio.terra.service.dataset.IngestRequestValidator;
import bio.terra.service.dataset.exception.DatasetDataException;
import bio.terra.service.dataset.exception.DatasetNotFoundException;
import bio.terra.service.filedata.FileService;
import bio.terra.service.job.JobService;
import bio.terra.service.snapshotbuilder.SnapshotBuilderService;
import java.util.List;
import java.util.UUID;
import org.junit.jupiter.api.BeforeEach;
import org.junit.jupiter.api.Tag;
import org.junit.jupiter.api.Test;
import org.junit.jupiter.params.ParameterizedTest;
import org.junit.jupiter.params.provider.ValueSource;
import org.springframework.beans.factory.annotation.Autowired;
import org.springframework.boot.test.autoconfigure.web.servlet.WebMvcTest;
import org.springframework.boot.test.mock.mockito.MockBean;
import org.springframework.http.MediaType;
import org.springframework.test.context.ActiveProfiles;
import org.springframework.test.context.ContextConfiguration;
import org.springframework.test.web.servlet.MockMvc;

@ActiveProfiles({"google", "unittest"})
@ContextConfiguration(classes = {DatasetsApiController.class, GlobalExceptionHandler.class})
@Tag("bio.terra.common.category.Unit")
@WebMvcTest
public class DatasetsApiControllerTest {
  @Autowired private MockMvc mvc;
  @MockBean private JobService jobService;
  @MockBean private DatasetRequestValidator datasetRequestValidator;
  @MockBean private DatasetService datasetService;
  @MockBean private IamService iamService;
  @MockBean private FileService fileService;
  @MockBean private AuthenticatedUserRequestFactory authenticatedUserRequestFactory;
  @MockBean private AssetModelValidator assetModelValidator;
  @MockBean private IngestRequestValidator ingestRequestValidator;
  @MockBean private DataDeletionRequestValidator dataDeletionRequestValidator;
  @MockBean private DatasetSchemaUpdateValidator datasetSchemaUpdateValidator;
  @MockBean private SnapshotBuilderService snapshotBuilderService;

  private static final AuthenticatedUserRequest TEST_USER =
      AuthenticationFixtures.randomUserRequest();
  private static final String RETRIEVE_DATASET_ENDPOINT = "/api/repository/v1/datasets/{id}";

  private static final String REQUEST_SNAPSHOT_ENDPOINT =
      RETRIEVE_DATASET_ENDPOINT + "/requestSnapshot";
  private static final DatasetRequestAccessIncludeModel INCLUDE =
      DatasetRequestAccessIncludeModel.NONE;
  private static final String GET_PREVIEW_ENDPOINT = RETRIEVE_DATASET_ENDPOINT + "/data/{table}";
  private static final String GET_SNAPSHOT_BUILDER_SETTINGS_ENDPOINT =
      RETRIEVE_DATASET_ENDPOINT + "/snapshotBuilder/settings";
  private static final String GET_CONCEPTS_ENDPOINT =
      RETRIEVE_DATASET_ENDPOINT + "/snapshotBuilder/concepts/{parentConcept}";
  private static final SqlSortDirection DIRECTION = SqlSortDirection.ASC;
  private static final UUID DATASET_ID = UUID.randomUUID();
  private static final Integer CONCEPT_ID = 0;
  private static final int LIMIT = 10;
  private static final int OFFSET = 0;
  private static final String FILTER = null;

  @BeforeEach
  void setUp() {
    when(authenticatedUserRequestFactory.from(any())).thenReturn(TEST_USER);
  }

  @Test
  void testRetrieveDataset() throws Exception {
    DatasetModel expected = new DatasetModel().id(DATASET_ID);
    when(datasetService.retrieveDatasetModel(DATASET_ID, TEST_USER, List.of(INCLUDE)))
        .thenReturn(expected);

    String actualJson =
        mvc.perform(
                get(RETRIEVE_DATASET_ENDPOINT, DATASET_ID)
                    .queryParam("include", String.valueOf(INCLUDE)))
            .andExpect(status().isOk())
            .andReturn()
            .getResponse()
            .getContentAsString();
    DatasetModel actual = TestUtils.mapFromJson(actualJson, DatasetModel.class);
    assertThat("Dataset model is returned", actual, equalTo(expected));

    verifyAuthorizationsCall(List.of(IamAction.READ_DATASET));
    verify(datasetService).retrieveDatasetModel(DATASET_ID, TEST_USER, List.of(INCLUDE));
  }

  @Test
  void testRetrieveDatasetNotFound() throws Exception {
    mockNotFound();
    mvc.perform(
            get(RETRIEVE_DATASET_ENDPOINT, DATASET_ID)
                .queryParam("include", String.valueOf(INCLUDE)))
        .andExpect(status().isNotFound());
    verifyNoInteractions(iamService);
  }

  @Test
  void testRetrieveDatasetForbidden() throws Exception {
    IamAction iamAction = IamAction.READ_DATASET;
    doThrow(IamForbiddenException.class)
        .when(iamService)
        .verifyAuthorizations(
            TEST_USER, IamResourceType.DATASET, DATASET_ID.toString(), List.of(iamAction));

    mvc.perform(
            get(RETRIEVE_DATASET_ENDPOINT, DATASET_ID)
                .queryParam("include", String.valueOf(INCLUDE)))
        .andExpect(status().isForbidden());

    verifyAuthorizationsCall(List.of(iamAction));
  }

  @ParameterizedTest
  @ValueSource(strings = {"good_column", "datarepo_row_id"})
  void testDatasetViewDataById(String column) throws Exception {
    var table = "good_table";
    when(datasetService.retrieveData(
            TEST_USER, DATASET_ID, table, LIMIT, OFFSET, column, DIRECTION, FILTER))
        .thenReturn(new DatasetDataModel().addResultItem("hello").addResultItem("world"));

    mvc.perform(
            get(GET_PREVIEW_ENDPOINT, DATASET_ID, table)
                .queryParam("limit", String.valueOf(LIMIT))
                .queryParam("offset", String.valueOf(OFFSET))
                .queryParam("sort", column)
                .queryParam("direction", DIRECTION.name()))
        .andExpect(status().isOk())
        .andExpect(jsonPath("$.result").isArray());

    verifyAuthorizationCall(IamAction.READ_DATA);
    verify(datasetService)
        .retrieveData(TEST_USER, DATASET_ID, table, LIMIT, OFFSET, column, DIRECTION, FILTER);
  }

  @Test
  void testDatasetViewDataNotFound() throws Exception {
    mockNotFound();
    mvc.perform(
            get(GET_PREVIEW_ENDPOINT, DATASET_ID, "table")
                .queryParam("limit", String.valueOf(LIMIT))
                .queryParam("offset", String.valueOf(OFFSET))
                .queryParam("sort", "column")
                .queryParam("direction", DIRECTION.name()))
        .andExpect(status().isNotFound());
    verifyNoInteractions(iamService);
  }

  @Test
  void testDatasetViewDataForbidden() throws Exception {
    IamAction iamAction = IamAction.READ_DATA;
    mockForbidden(iamAction);

    mvc.perform(
            get(GET_PREVIEW_ENDPOINT, DATASET_ID, "table")
                .queryParam("limit", String.valueOf(LIMIT))
                .queryParam("offset", String.valueOf(OFFSET))
                .queryParam("sort", "column")
                .queryParam("direction", DIRECTION.name()))
        .andExpect(status().isForbidden());

    verifyAuthorizationCall(iamAction);
  }

  @Test
  void testDatasetViewDataRetrievalFails() throws Exception {
    var table = "bad_table";
    var column = "good_column";

    when(datasetService.retrieveData(
            TEST_USER, DATASET_ID, table, LIMIT, OFFSET, column, DIRECTION, FILTER))
        .thenThrow(DatasetDataException.class);

    mvc.perform(
            get(GET_PREVIEW_ENDPOINT, DATASET_ID, table)
                .queryParam("limit", String.valueOf(LIMIT))
                .queryParam("offset", String.valueOf(OFFSET))
                .queryParam("sort", column)
                .queryParam("direction", DIRECTION.name()))
        .andExpect(status().is5xxServerError());

    verifyAuthorizationCall(IamAction.READ_DATA);
    verify(datasetService)
        .retrieveData(TEST_USER, DATASET_ID, table, LIMIT, OFFSET, column, DIRECTION, FILTER);
  }

  @Test
  void testUpdateSnapshotBuilderSettings() throws Exception {
    when(datasetService.retrieveDatasetModel(
            DATASET_ID,
            TEST_USER,
            List.of(DatasetRequestAccessIncludeModel.SNAPSHOT_BUILDER_SETTINGS)))
        .thenReturn(new DatasetModel());
    mockValidators();

    mvc.perform(
            post(GET_SNAPSHOT_BUILDER_SETTINGS_ENDPOINT, DATASET_ID)
                .contentType(MediaType.APPLICATION_JSON)
                .content(TestUtils.mapToJson(SETTINGS)))
        .andExpect(status().is2xxSuccessful())
        .andReturn();

    verifyAuthorizationCall(IamAction.UPDATE_SNAPSHOT_BUILDER_SETTINGS);
    verify(snapshotBuilderService).updateSnapshotBuilderSettings(DATASET_ID, SETTINGS);
  }

  @Test
<<<<<<< HEAD
  void testRequestSnapshot() throws Exception {
    mockValidators();
    JobModel expected =
        new JobModel()
            .id("id")
            .description("Stub Method")
            .jobStatus(JobModel.JobStatusEnum.SUCCEEDED)
            .statusCode(200)
            .completed("completed")
            .submitted("submitted")
            .className("SnapshotAccessRequest");
    SnapshotAccessRequest input =
        new SnapshotAccessRequest()
            .name("name")
            .researchPurposeStatement("purpose")
            .datasetRequest(new SnapshotRequest());
    when(snapshotBuilderService.requestSnapshot(DATASET_ID, input)).thenReturn(expected);
    String actualJson =
        mvc.perform(
                post(REQUEST_SNAPSHOT_ENDPOINT, DATASET_ID)
                    .contentType(MediaType.APPLICATION_JSON)
                    .content(TestUtils.mapToJson(input)))
=======
  void testGetConcepts() throws Exception {
    SnapshotBuilderGetConceptsResponse expected =
        new SnapshotBuilderGetConceptsResponse()
            .sql("SELECT * FROM dataset")
            .result(
                List.of(
                    new SnapshotBuilderConcept()
                        .count(100)
                        .name("Stub concept")
                        .hasChildren(true)
                        .id(CONCEPT_ID + 1)));
    when(snapshotBuilderService.getConceptChildren(DATASET_ID, CONCEPT_ID)).thenReturn(expected);
    String actualJson =
        mvc.perform(get(GET_CONCEPTS_ENDPOINT, DATASET_ID, CONCEPT_ID))
>>>>>>> 2f03235c
            .andExpect(status().isOk())
            .andReturn()
            .getResponse()
            .getContentAsString();
<<<<<<< HEAD
    JobModel actual = TestUtils.mapFromJson(actualJson, JobModel.class);
    assertThat("The request succeeded", actual, equalTo(expected));
    verifyAuthorizationCall(IamAction.VIEW_SNAPSHOT_BUILDER_SETTINGS);
    verify(snapshotBuilderService).requestSnapshot(DATASET_ID, input);
=======
    SnapshotBuilderGetConceptsResponse actual =
        TestUtils.mapFromJson(actualJson, SnapshotBuilderGetConceptsResponse.class);
    assertThat("Concept list and sql is returned", actual, equalTo(expected));

    verifyAuthorizationCall(IamAction.VIEW_SNAPSHOT_BUILDER_SETTINGS);
    verify(snapshotBuilderService).getConceptChildren(DATASET_ID, CONCEPT_ID);
>>>>>>> 2f03235c
  }

  /** Mock so that the user does not hold `iamAction` on the dataset. */
  private void mockNotFound() {
    doThrow(DatasetNotFoundException.class).when(datasetService).retrieveDatasetSummary(DATASET_ID);
  }

  /** Mock so that the user does not hold `iamAction` on the dataset. */
  private void mockForbidden(IamAction iamAction) {
    doThrow(IamForbiddenException.class)
        .when(iamService)
        .verifyAuthorization(TEST_USER, IamResourceType.DATASET, DATASET_ID.toString(), iamAction);
  }

  /** Verify that dataset authorization was checked. */
  private void verifyAuthorizationCall(IamAction iamAction) {
    verify(iamService)
        .verifyAuthorization(TEST_USER, IamResourceType.DATASET, DATASET_ID.toString(), iamAction);
  }

  private void verifyAuthorizationsCall(List<IamAction> iamActions) {
    verify(iamService)
        .verifyAuthorizations(
            TEST_USER, IamResourceType.DATASET, DATASET_ID.toString(), iamActions);
  }

  private void mockValidators() {
    when(ingestRequestValidator.supports(any())).thenReturn(true);
    when(datasetRequestValidator.supports(any())).thenReturn(true);
    when(assetModelValidator.supports(any())).thenReturn(true);
    when(dataDeletionRequestValidator.supports(any())).thenReturn(true);
    when(datasetSchemaUpdateValidator.supports(any())).thenReturn(true);
  }
}<|MERGE_RESOLUTION|>--- conflicted
+++ resolved
@@ -20,14 +20,11 @@
 import bio.terra.model.DatasetDataModel;
 import bio.terra.model.DatasetModel;
 import bio.terra.model.DatasetRequestAccessIncludeModel;
-<<<<<<< HEAD
 import bio.terra.model.JobModel;
 import bio.terra.model.SnapshotAccessRequest;
 import bio.terra.model.SnapshotRequest;
-=======
 import bio.terra.model.SnapshotBuilderConcept;
 import bio.terra.model.SnapshotBuilderGetConceptsResponse;
->>>>>>> 2f03235c
 import bio.terra.model.SqlSortDirection;
 import bio.terra.service.auth.iam.IamAction;
 import bio.terra.service.auth.iam.IamResourceType;
@@ -243,7 +240,7 @@
   }
 
   @Test
-<<<<<<< HEAD
+
   void testRequestSnapshot() throws Exception {
     mockValidators();
     JobModel expected =
@@ -266,7 +263,12 @@
                 post(REQUEST_SNAPSHOT_ENDPOINT, DATASET_ID)
                     .contentType(MediaType.APPLICATION_JSON)
                     .content(TestUtils.mapToJson(input)))
-=======
+    JobModel actual = TestUtils.mapFromJson(actualJson, JobModel.class);
+    assertThat("The request succeeded", actual, equalTo(expected));
+    verifyAuthorizationCall(IamAction.VIEW_SNAPSHOT_BUILDER_SETTINGS);
+    verify(snapshotBuilderService).requestSnapshot(DATASET_ID, input);
+  }
+
   void testGetConcepts() throws Exception {
     SnapshotBuilderGetConceptsResponse expected =
         new SnapshotBuilderGetConceptsResponse()
@@ -281,24 +283,16 @@
     when(snapshotBuilderService.getConceptChildren(DATASET_ID, CONCEPT_ID)).thenReturn(expected);
     String actualJson =
         mvc.perform(get(GET_CONCEPTS_ENDPOINT, DATASET_ID, CONCEPT_ID))
->>>>>>> 2f03235c
             .andExpect(status().isOk())
             .andReturn()
             .getResponse()
             .getContentAsString();
-<<<<<<< HEAD
-    JobModel actual = TestUtils.mapFromJson(actualJson, JobModel.class);
-    assertThat("The request succeeded", actual, equalTo(expected));
-    verifyAuthorizationCall(IamAction.VIEW_SNAPSHOT_BUILDER_SETTINGS);
-    verify(snapshotBuilderService).requestSnapshot(DATASET_ID, input);
-=======
     SnapshotBuilderGetConceptsResponse actual =
         TestUtils.mapFromJson(actualJson, SnapshotBuilderGetConceptsResponse.class);
     assertThat("Concept list and sql is returned", actual, equalTo(expected));
 
     verifyAuthorizationCall(IamAction.VIEW_SNAPSHOT_BUILDER_SETTINGS);
     verify(snapshotBuilderService).getConceptChildren(DATASET_ID, CONCEPT_ID);
->>>>>>> 2f03235c
   }
 
   /** Mock so that the user does not hold `iamAction` on the dataset. */

--- conflicted
+++ resolved
@@ -1,11 +1,7 @@
 package bio.terra.service;
 
-<<<<<<< HEAD
+import bio.terra.controller.AuthenticatedUserRequest;
 import bio.terra.filesystem.FireStoreDao;
-=======
-import bio.terra.controller.AuthenticatedUserRequest;
-import bio.terra.filesystem.FireStoreFileDao;
->>>>>>> 2978c0f0
 import bio.terra.filesystem.exception.FileSystemCorruptException;
 import bio.terra.flight.file.delete.FileDeleteFlight;
 import bio.terra.flight.file.ingest.FileIngestFlight;
@@ -13,22 +9,13 @@
 import bio.terra.metadata.FSDir;
 import bio.terra.metadata.FSFile;
 import bio.terra.metadata.FSObjectBase;
-<<<<<<< HEAD
-=======
-import bio.terra.metadata.FSObjectType;
->>>>>>> 2978c0f0
 import bio.terra.model.DRSChecksum;
 import bio.terra.model.DirectoryDetailModel;
 import bio.terra.model.FSObjectModel;
 import bio.terra.model.FSObjectModelType;
 import bio.terra.model.FileDetailModel;
 import bio.terra.model.FileLoadModel;
-<<<<<<< HEAD
-import bio.terra.stairway.FlightMap;
 import bio.terra.stairway.Stairway;
-=======
-import org.apache.commons.lang3.StringUtils;
->>>>>>> 2978c0f0
 import org.slf4j.Logger;
 import org.slf4j.LoggerFactory;
 import org.springframework.beans.factory.annotation.Autowired;
@@ -47,25 +34,17 @@
 public class FileService {
     private final Logger logger = LoggerFactory.getLogger("bio.terra.service.FileService");
 
-<<<<<<< HEAD
+    private final JobService jobService;
     private final Stairway stairway;
     private final FireStoreDao fileDao;
     private  final DatasetService datasetService;
 
     @Autowired
-    public FileService(Stairway stairway, FireStoreDao fileDao, DatasetService datasetService) {
+    public FileService(JobService jobService, Stairway stairway, FireStoreDao fileDao, DatasetService datasetService) {
         this.stairway = stairway;
-=======
-    private final JobService jobService;
-    private final FireStoreFileDao fileDao;
-    private  final DatasetService datasetService;
-
-    @Autowired
-    public FileService(JobService jobService, FireStoreFileDao fileDao, DatasetService datasetService) {
-        this.jobService = jobService;
->>>>>>> 2978c0f0
         this.fileDao = fileDao;
         this.datasetService = datasetService;
+        this.jobService = jobService;
     }
 
     public String deleteFile(String datasetId, String fileId, AuthenticatedUserRequest userReq) {
@@ -101,20 +80,12 @@
         return fileModelFromFSObject(fsObject);
     }
 
-<<<<<<< HEAD
-    FSObjectBase lookupFSObject(String datasetId, String fileId, int depth) {
-=======
-    public FSObjectBase lookupFSObject(String datasetId, String fileId) {
->>>>>>> 2978c0f0
+    public FSObjectBase lookupFSObject(String datasetId, String fileId, int depth) {
         Dataset dataset = datasetService.retrieve(UUID.fromString(datasetId));
         return fileDao.retrieveById(dataset, fileId, depth, true);
     }
 
-<<<<<<< HEAD
-    FSObjectBase lookupFSObjectByPath(String datasetId, String path, int depth) {
-=======
-    private FSObjectBase lookupFSObjectByPath(String datasetId, String path) {
->>>>>>> 2978c0f0
+    public FSObjectBase lookupFSObjectByPath(String datasetId, String path, int depth) {
         Dataset dataset = datasetService.retrieve(UUID.fromString(datasetId));
         return fileDao.retrieveByPath(dataset, path, depth, true);
     }

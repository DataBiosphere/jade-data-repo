name: DataRepo Alpha Tests and Prod GCR Promotion
env:
  K8_CLUSTER: jade-master-us-central1
  GOOGLE_APPLICATION_CREDENTIALS: /tmp/alpha-test-runner.json
  GOOGLE_CLOUD_PROJECT: terra-datarepo-alpha
  GOOGLE_CLOUD_DATA_PROJECT: terra-datarepo-alpha-data
  TDR_LOG_APPENDER: Console-Standard
  GCR_DEV_URL: gcr.io/broad-jade-dev
  GCR_PUBLIC_URL: gcr.io/datarepo-public-gcr
  API_REPO: jade-data-repo
  UI_REPO: jade-data-repo-ui
on:
  # Jenkins will kick this job off manually after Alpha is deployed
  workflow_dispatch: {}
jobs:
  alpha-integration-test:
    runs-on: ubuntu-latest
    steps:
    - name: "Checkout jade-data-repo and latest tags"
      uses: actions/checkout@v2
      with:
        fetch-depth: 0
    - name: "Fetch current alpha version from /configuration endpoint"
      id: configuration
      run: |
<<<<<<< HEAD
        alpha_version_api=$(docker run --rm -v ${PWD}:/workdir mikefarah/yq:3 yq r terra-helmfile/versions/alpha.yaml releases.datarepo.appVersion)
        echo "::set-output name=alpha_version_api::$alpha_version_api"
        echo "Alpha Version: $alpha_version_api"
    - name: "Checkout tag for DataBiosphere/jade-data-repo"
      if: github.ref == 'refs/heads/develop'
      run: |
        git checkout ${{ steps.terrahelmfile.outputs.alpha_version_api }}
=======
        alpha_version=$(curl -s -X GET "https://data.alpha.envs-terra.bio/configuration" -H "accept: application/json" | jq -r '.semVer|rtrimstr("-SNAPSHOT")')
        echo "::set-output name=alpha_version::$alpha_version"
        echo "Alpha Version: $alpha_version"
    - name: "Checkout tag for DataBiosphere/jade-data-repo"
      if: github.ref == 'refs/heads/develop'
      run: |
        git checkout ${{ steps.configuration.outputs.alpha_version }}
>>>>>>> 7fa6f3f0
        echo "Current branch is ${{ github.ref }}"
    - name: "Import Vault Secrets for Alpha Test Runner Service Account"
      uses: hashicorp/vault-action@v2.1.0
      with:
        url: ${{ secrets.VAULT_ADDR }}
        method: approle
        roleId: ${{ secrets.ALPHA_ROLE_ID }}
        secretId: ${{ secrets.ALPHA_SECRET_ID }}
        secrets: |
          secret/dsde/datarepo/alpha/test-runner-sa key | B64_APPLICATION_CREDENTIALS ;
    - name: "Perform IAM policy cleanup for Alpha"
      run: |
        # write vault tokens
        base64 --decode <<< ${B64_APPLICATION_CREDENTIALS} > ${GOOGLE_APPLICATION_CREDENTIALS}

        gcloud auth activate-service-account --key-file ${GOOGLE_APPLICATION_CREDENTIALS}

        ./tools/cleanupPolicies.sh ${GOOGLE_CLOUD_DATA_PROJECT}
    - name: "Import Vault Secrets for Dev Service Account"
      uses: hashicorp/vault-action@v2.1.0
      with:
        url: ${{ secrets.VAULT_ADDR }}
        method: approle
        roleId: ${{ secrets.ROLE_ID }}
        secretId: ${{ secrets.SECRET_ID }}
        secrets: |
          secret/dsde/datarepo/dev/sa-key-b64 sa | B64_APPLICATION_CREDENTIALS ;
    - name: "Add jade-k8-sa credentials to run as Harry Potter test users"
      env:
        # note: hack to overwrite the env var to grab the dev credentials too
        GOOGLE_APPLICATION_CREDENTIALS: /tmp/jade-dev-account.json
      run: |
        # write vault tokens
        base64 --decode <<< ${B64_APPLICATION_CREDENTIALS} > ${GOOGLE_APPLICATION_CREDENTIALS}
    - name: "Build and run Test Runner"
      run: |
        cd ${GITHUB_WORKSPACE}/${workingDir}
        echo "Building Data Repo client library"
        export TEST_RUNNER_SERVER_SPECIFICATION_FILE="alpha.json"
        export TEST_RUNNER_BILLING_PROFILE_NAME="stest1"
        ENABLE_SUBPROJECT_TASKS=1 ./gradlew :datarepo-client:clean :datarepo-client:assemble
        cd ${GITHUB_WORKSPACE}/${workingDir}/datarepo-clienttests
        export ORG_GRADLE_PROJECT_datarepoclientjar=$(find .. -type f -name "datarepo-client*.jar")
        echo "ORG_GRADLE_PROJECT_datarepoclientjar = ${ORG_GRADLE_PROJECT_datarepoclientjar}"

          
        echo "[INFO] Running spotless and spotbugs"
        ./gradlew spotlessCheck
        ./gradlew spotbugsMain

        outputDir="/tmp/TestRunnerResults"
        echo "Output directory set to: $outputDir"
  
        echo "[INFO] Running tests"
        ./gradlew runTest --args="suites/AlphaSmokeTests.json $outputDir" ||
          (echo "Running tests FAILED" &&
          ./gradlew uploadResults --args="BroadJadeDev.json $outputDir" &&
          return 1)
        echo "[INFO] Running test suite SUCCEEDED"

        echo "[INFO] Collecting measurements"
        ./gradlew collectMeasurements --args="AlphaSmokeTests.json $outputDir" ||
          (echo "Collecting measurements FAILED" &&
          ./gradlew uploadResults --args="BroadJadeDev.json $outputDir" &&
          return 1)
        echo "[INFO] Collecting measurements SUCCEEDED"

        echo "[INFO] Uploading results"
        ./gradlew uploadResults --args="BroadJadeDev.json $outputDir"
        echo "[INFO] Uploading results SUCCEEDED"
        cd ${GITHUB_WORKSPACE}/${workingDir}
    - name: "[Cherry-pick to public GCR] Import Vault Secrets for GCR Service Account"
      uses: hashicorp/vault-action@v2.1.0
      with:
        url: ${{ secrets.VAULT_ADDR }}
        method: approle
        roleId: ${{ secrets.ROLE_ID }}
        secretId: ${{ secrets.SECRET_ID }}
        secrets: |
          secret/dsde/datarepo/dev/gcr-sa-b64 key | B64_APPLICATION_CREDENTIALS ;
    - name: "[Cherry-pick to public GCR] Authenticate with GCR SA Credentials"
      env:
        GOOGLE_APPLICATION_CREDENTIALS: /tmp/gcr-sa.json
      run: |
        # write vault tokens
        base64 --decode <<< ${B64_APPLICATION_CREDENTIALS} > ${GOOGLE_APPLICATION_CREDENTIALS}

        gcloud auth activate-service-account --key-file ${GOOGLE_APPLICATION_CREDENTIALS}
    - name: "[API][Cherry-pick to public GCR] Perform cherry-pick"
      run: |
        DEV_IMAGE="${GCR_DEV_URL}/${API_REPO}:${{ steps.terrahelmfile.outputs.alpha_version_api }}"
        PUBLIC_IMAGE="${GCR_PUBLIC_URL}/${API_REPO}:${{ steps.terrahelmfile.outputs.alpha_version_api }}"
        echo "Cherry picking ${{ steps.terrahelmfile.outputs.alpha_version_api }} from ${DEV_IMAGE} to ${PUBLIC_IMAGE}"
        gcloud container images add-tag --quiet "${DEV_IMAGE}" "${PUBLIC_IMAGE}"
    - name: "[UI][Cherry-pick to public GCR] Checkout datarepo-helm repo"
      uses: actions/checkout@v2
      with:
        repository: 'broadinstitute/datarepo-helm'
        token: ${{ secrets.HELM_REPO_TOKEN }}
        path: datarepo-helm
    - name: "[UI][Cherry-pick to public GCR] Read UI version from datarepo-helm" 
      id: datarepohelm
      run: |
        alpha_version_ui=$(docker run --rm -v ${PWD}:/workdir mikefarah/yq:3 yq r datarepo-helm/charts/datarepo-ui/values.yaml image.tag)
        echo "::set-output name=alpha_version_ui::$alpha_version_ui"
        echo "Alpha UI Version: $alpha_version_ui"
    - name: "[UI][Cherry-pick to public GCR] Perform cherry-pick"
      run: |
        DEV_IMAGE="${GCR_DEV_URL}/${UI_REPO}:${{ steps.datarepohelm.outputs.alpha_version_ui }}"
        PUBLIC_IMAGE="${GCR_PUBLIC_URL}/${UI_REPO}:${{ steps.datarepohelm.outputs.alpha_version_ui }}"
        echo "Cherry picking ${{ steps.datarepohelm.outputs.alpha_version_ui }} from ${DEV_IMAGE} to ${PUBLIC_IMAGE}"
        gcloud container images add-tag --quiet "${DEV_IMAGE}" "${PUBLIC_IMAGE}"
    - name: "Notify Slack"
      if: always()
      uses: broadinstitute/action-slack@v3.8.0
      env:
        GITHUB_TOKEN: ${{ secrets.GITHUB_TOKEN }}
        SLACK_WEBHOOK_URL: ${{ secrets.SLACK_WEBHOOK_URL }}
      with:
        status: ${{ job.status }}
        fields: repo,message,commit,author,action,eventName,ref,workflow,job,took
        channel: "#jade-alerts"
        username: "Data Repo tests"
        text: "Alpha Smoke tests"<|MERGE_RESOLUTION|>--- conflicted
+++ resolved
@@ -23,23 +23,13 @@
     - name: "Fetch current alpha version from /configuration endpoint"
       id: configuration
       run: |
-<<<<<<< HEAD
-        alpha_version_api=$(docker run --rm -v ${PWD}:/workdir mikefarah/yq:3 yq r terra-helmfile/versions/alpha.yaml releases.datarepo.appVersion)
+        alpha_version_api=$(curl -s -X GET "https://data.alpha.envs-terra.bio/configuration" -H "accept: application/json" | jq -r '.semVer|rtrimstr("-SNAPSHOT")')
         echo "::set-output name=alpha_version_api::$alpha_version_api"
         echo "Alpha Version: $alpha_version_api"
     - name: "Checkout tag for DataBiosphere/jade-data-repo"
       if: github.ref == 'refs/heads/develop'
       run: |
-        git checkout ${{ steps.terrahelmfile.outputs.alpha_version_api }}
-=======
-        alpha_version=$(curl -s -X GET "https://data.alpha.envs-terra.bio/configuration" -H "accept: application/json" | jq -r '.semVer|rtrimstr("-SNAPSHOT")')
-        echo "::set-output name=alpha_version::$alpha_version"
-        echo "Alpha Version: $alpha_version"
-    - name: "Checkout tag for DataBiosphere/jade-data-repo"
-      if: github.ref == 'refs/heads/develop'
-      run: |
-        git checkout ${{ steps.configuration.outputs.alpha_version }}
->>>>>>> 7fa6f3f0
+        git checkout ${{ steps.configuration.outputs.alpha_version_api }}
         echo "Current branch is ${{ github.ref }}"
     - name: "Import Vault Secrets for Alpha Test Runner Service Account"
       uses: hashicorp/vault-action@v2.1.0

package bio.terra.service.snapshotbuilder;

import static org.hamcrest.MatcherAssert.assertThat;
import static org.hamcrest.Matchers.equalTo;
import static org.hamcrest.Matchers.is;
import static org.junit.jupiter.api.Assertions.assertThrows;
import static org.junit.jupiter.params.provider.Arguments.arguments;
import static org.mockito.ArgumentMatchers.any;
import static org.mockito.ArgumentMatchers.eq;
import static org.mockito.Mockito.mock;
import static org.mockito.Mockito.when;

import bio.terra.common.CloudPlatformWrapper;
import bio.terra.common.category.Unit;
import bio.terra.common.exception.BadRequestException;
import bio.terra.common.fixtures.AuthenticationFixtures;
import bio.terra.common.iam.AuthenticatedUserRequest;
import bio.terra.grammar.azure.SynapseVisitor;
import bio.terra.grammar.google.BigQueryVisitor;
import bio.terra.model.CloudPlatform;
import bio.terra.model.DatasetModel;
import bio.terra.model.EnumerateSnapshotAccessRequest;
import bio.terra.model.SnapshotAccessRequestResponse;
import bio.terra.model.SnapshotBuilderConcept;
import bio.terra.model.SnapshotBuilderCriteriaGroup;
import bio.terra.model.SnapshotBuilderDomainOption;
import bio.terra.model.SnapshotBuilderGetConceptHierarchyResponse;
import bio.terra.model.SnapshotBuilderParentConcept;
import bio.terra.model.SnapshotBuilderSettings;
import bio.terra.service.auth.iam.IamRole;
import bio.terra.service.auth.iam.IamService;
import bio.terra.service.dataset.Dataset;
import bio.terra.service.dataset.DatasetService;
import bio.terra.service.dataset.DatasetSummary;
import bio.terra.service.filedata.azure.AzureSynapsePdao;
import bio.terra.service.resourcemanagement.google.GoogleProjectResource;
import bio.terra.service.snapshotbuilder.query.Query;
import bio.terra.service.snapshotbuilder.query.SqlRenderContext;
import bio.terra.service.snapshotbuilder.utils.ConceptChildrenQueryBuilder;
import bio.terra.service.snapshotbuilder.utils.CriteriaQueryBuilder;
import bio.terra.service.snapshotbuilder.utils.HierarchyQueryBuilder;
import bio.terra.service.snapshotbuilder.utils.QueryBuilderFactory;
import bio.terra.service.snapshotbuilder.utils.SearchConceptsQueryBuilder;
import bio.terra.service.snapshotbuilder.utils.constants.Concept;
import bio.terra.service.tabulardata.google.bigquery.BigQueryDatasetPdao;
import com.google.cloud.bigquery.Field;
import com.google.cloud.bigquery.FieldValue;
import com.google.cloud.bigquery.FieldValueList;
import com.google.cloud.bigquery.StandardSQLTypeName;
import java.sql.ResultSet;
import java.util.List;
import java.util.Map;
import java.util.Set;
import java.util.UUID;
import java.util.stream.Stream;
import org.junit.jupiter.api.BeforeEach;
import org.junit.jupiter.api.Tag;
import org.junit.jupiter.api.Test;
import org.junit.jupiter.api.extension.ExtendWith;
import org.junit.jupiter.params.ParameterizedTest;
import org.junit.jupiter.params.provider.Arguments;
import org.junit.jupiter.params.provider.EnumSource;
import org.junit.jupiter.params.provider.MethodSource;
import org.mockito.ArgumentCaptor;
import org.mockito.Mock;
import org.mockito.Mockito;
import org.mockito.junit.jupiter.MockitoExtension;

@ExtendWith(MockitoExtension.class)
@Tag(Unit.TAG)
class SnapshotBuilderServiceTest {
  @Mock private SnapshotRequestDao snapshotRequestDao;
  @Mock private SnapshotBuilderSettingsDao snapshotBuilderSettingsDao;
  private SnapshotBuilderService snapshotBuilderService;
  @Mock private DatasetService datasetService;
  @Mock private IamService iamService;
  @Mock private BigQueryDatasetPdao bigQueryDatasetPdao;
  @Mock private AzureSynapsePdao azureSynapsePdao;
  @Mock private QueryBuilderFactory queryBuilderFactory;

  private static final AuthenticatedUserRequest TEST_USER =
      AuthenticationFixtures.randomUserRequest();

  @BeforeEach
  public void beforeEach() {
    snapshotBuilderService =
        new SnapshotBuilderService(
            snapshotRequestDao,
            snapshotBuilderSettingsDao,
            datasetService,
            iamService,
            bigQueryDatasetPdao,
            azureSynapsePdao,
            queryBuilderFactory);
  }

  @Test
  void createSnapshotRequest() {
    UUID datasetId = UUID.randomUUID();
    SnapshotAccessRequestResponse response = new SnapshotAccessRequestResponse();
<<<<<<< HEAD
    when(snapshotRequestDao.create(
            SnapshotBuilderTestData.createSnapshotAccessRequest(datasetId), TEST_USER.getEmail()))
=======
    when(snapshotRequestDao.create_old(
            datasetId, SnapshotBuilderTestData.createSnapshotAccessRequest(), email))
>>>>>>> 294d2b2b
        .thenReturn(response);
    when(iamService.createSnapshotBuilderRequestResource(eq(TEST_USER), any()))
        .thenReturn(Map.of(IamRole.OWNER, TEST_USER.getEmail()));
    assertThat(
        "createSnapshotRequest returns the expected response",
        snapshotBuilderService.createSnapshotRequest(
            TEST_USER, SnapshotBuilderTestData.createSnapshotAccessRequest(datasetId)),
        equalTo(response));
  }

  @Test
  void enumerateSnapshotRequests() {
    SnapshotAccessRequestResponse responseItem =
        SnapshotBuilderTestData.createSnapshotAccessRequestResponse(UUID.randomUUID());
    List<SnapshotAccessRequestResponse> response = List.of(responseItem);
<<<<<<< HEAD
    when(snapshotRequestDao.enumerate(Set.of(responseItem.getId()))).thenReturn(response);

=======
    when(snapshotRequestDao.enumerateByDatasetId_old(datasetId)).thenReturn(response);

    EnumerateSnapshotAccessRequestItem expectedItem =
        new EnumerateSnapshotAccessRequestItem()
            .id(responseItem.getId())
            .status(responseItem.getStatus())
            .createdDate(responseItem.getCreatedDate())
            .name(responseItem.getSnapshotName())
            .researchPurpose(responseItem.getSnapshotResearchPurpose())
            .createdBy(responseItem.getCreatedBy());
>>>>>>> 294d2b2b
    EnumerateSnapshotAccessRequest expected =
        new EnumerateSnapshotAccessRequest().addItemsItem(responseItem);

    assertThat(
        "EnumerateByDatasetId returns the expected response",
        snapshotBuilderService.enumerateSnapshotRequests(Set.of(responseItem.getId())),
        equalTo(expected));
  }

  @ParameterizedTest
  @EnumSource(CloudPlatform.class)
  void getConceptChildren(CloudPlatform cloudPlatform) {

    Dataset dataset = makeDataset(cloudPlatform);
    when(datasetService.retrieve(dataset.getId())).thenReturn(dataset);

    var queryBuilder = mock(ConceptChildrenQueryBuilder.class);
    when(queryBuilderFactory.conceptChildrenQueryBuilder()).thenReturn(queryBuilder);

    when(queryBuilder.retrieveDomainId(1)).thenReturn(mock(Query.class));
    when(queryBuilder.buildConceptChildrenQuery(any(), eq(1))).thenReturn(mock(Query.class));

    SnapshotBuilderDomainOption domainOption = new SnapshotBuilderDomainOption();
    domainOption.name("domainId").tableName("domainTable").columnName("domain_concept_id");
    SnapshotBuilderSettings settings =
        new SnapshotBuilderSettings().domainOptions(List.of(domainOption));
    when(snapshotBuilderSettingsDao.getByDatasetId(any())).thenReturn(settings);

    var concept =
        new SnapshotBuilderConcept()
            .name("childConcept")
            .id(2)
            .count(1)
            .hasChildren(true)
            .code("100")
            .count(99);
    mockRunQueryForGetConcepts(concept("childConcept", 2, true), dataset, "domainId");

    var response = snapshotBuilderService.getConceptChildren(dataset.getId(), 1, TEST_USER);
    assertThat(
        "getConceptChildren returns the expected response",
        response.getResult(),
        equalTo(List.of(concept)));
  }

  @ParameterizedTest
  @EnumSource(CloudPlatform.class)
  void searchConcepts(CloudPlatform cloudPlatform) {
    Dataset dataset = makeDataset(cloudPlatform);
    when(datasetService.retrieve(dataset.getId())).thenReturn(dataset);
    SnapshotBuilderDomainOption domainOption = new SnapshotBuilderDomainOption();
    domainOption
        .name("condition")
        .id(19)
        .tableName("condition_occurrence")
        .columnName("condition_concept_id");
    SnapshotBuilderSettings snapshotBuilderSettings =
        new SnapshotBuilderSettings().domainOptions(List.of(domainOption));
    when(snapshotBuilderSettingsDao.getByDatasetId(dataset.getId()))
        .thenReturn(snapshotBuilderSettings);

    var queryBuilder = mock(SearchConceptsQueryBuilder.class);
    when(queryBuilderFactory.searchConceptsQueryBuilder()).thenReturn(queryBuilder);
    when(queryBuilder.buildSearchConceptsQuery(any(), any())).thenReturn(mock(Query.class));

    var concept = new SnapshotBuilderConcept().name("concept1").id(1);
    mockRunQueryForSearchConcepts(concept, dataset);
    var response =
        snapshotBuilderService.searchConcepts(
            dataset.getId(), domainOption.getId(), "cancer", TEST_USER);
    assertThat(
        "searchConcepts returns the expected response",
        response.getResult(),
        equalTo(List.of(concept)));
  }

  @Test
  void searchConceptsUnknownDomain() {
    Dataset dataset = makeDataset(CloudPlatform.GCP);
    UUID datasetId = dataset.getId();
    when(datasetService.retrieve(datasetId)).thenReturn(dataset);
    var domainOption = new SnapshotBuilderDomainOption();
    domainOption.setId(19);
    when(snapshotBuilderSettingsDao.getByDatasetId(datasetId))
        .thenReturn(new SnapshotBuilderSettings().domainOptions(List.of(domainOption)));
    assertThrows(
        BadRequestException.class,
        () -> snapshotBuilderService.searchConcepts(datasetId, 20, "cancer", TEST_USER));
  }

  private DatasetModel makeDatasetModel() {
    return new DatasetModel().name("name").dataProject("project");
  }

  private static Dataset makeDataset(CloudPlatform cloudPlatform) {
    return new Dataset(new DatasetSummary().cloudPlatform(cloudPlatform))
        .projectResource(new GoogleProjectResource().googleProjectId("project123"))
        .name("dataset123")
        .id(UUID.randomUUID());
  }

  private void mockRunQueryForSearchConcepts(SnapshotBuilderConcept concept, Dataset dataset) {
    mockRunQuery(dataset).thenReturn(List.of(concept));
  }

  private void mockRunQueryForGetConcepts(
      SnapshotBuilderConcept concept, Dataset dataset, String domainId) {
    mockRunQuery(dataset).thenReturn(List.of(domainId)).thenReturn(List.of(concept));
  }

  private void mockRunQueryForHierarchy(
      Dataset dataset, String domainId, List<SnapshotBuilderService.ParentQueryResult> results) {
    mockRunQuery(dataset).thenReturn(List.of(domainId)).thenReturn(List.copyOf(results));
  }

  private <T> org.mockito.stubbing.OngoingStubbing<List<T>> mockRunQuery(Dataset dataset) {
    return CloudPlatformWrapper.of(dataset.getCloudPlatform())
        .choose(
            () -> {
              when(datasetService.retrieveModel(dataset, TEST_USER)).thenReturn(makeDatasetModel());
              return when(bigQueryDatasetPdao.runQuery(any(), any(), any()));
            },
            () -> {
              when(datasetService.getOrCreateExternalAzureDataSource(dataset, TEST_USER))
                  .thenReturn("dataSource");
              return when(azureSynapsePdao.runQuery(any(), any()));
            });
  }

  @Test
  void getTableNameGeneratorHandlesGCPCorrectly() {
    Dataset dataset = new Dataset(new DatasetSummary().cloudPlatform(CloudPlatform.GCP));
    when(datasetService.retrieveModel(dataset, TEST_USER))
        .thenReturn(new DatasetModel().name("name").dataProject("data-project"));
    var renderContext = snapshotBuilderService.createContext(dataset, TEST_USER);
    assertThat(
        "The generated name is the same as the BQVisitor generated name",
        renderContext.getTableName("table"),
        equalTo(
            BigQueryVisitor.bqTableName(datasetService.retrieveModel(dataset, TEST_USER))
                .generate("table")));
  }

  @Test
  void getTableNameGeneratorHandlesAzureCorrectly() {
    String dataSourceName = "data-source";
    String tableName = "azure-table";
    Dataset dataset = new Dataset(new DatasetSummary().cloudPlatform(CloudPlatform.AZURE));
    when(datasetService.getOrCreateExternalAzureDataSource(dataset, TEST_USER))
        .thenReturn(dataSourceName);
    var renderContext = snapshotBuilderService.createContext(dataset, TEST_USER);
    assertThat(
        "The generated name is the same as the SynapseVisitor generated name",
        renderContext.getTableName(tableName),
        equalTo(SynapseVisitor.azureTableName(dataSourceName).generate(tableName)));
  }

  @Test
  void getRollupCountForCriteriaGroupsGeneratesAndRunsAQuery() {
    Dataset dataset =
        new Dataset(new DatasetSummary().cloudPlatform(CloudPlatform.AZURE))
            .projectResource(new GoogleProjectResource().googleProjectId("project123"))
            .name("dataset123")
            .id(UUID.randomUUID());
    var settings = new SnapshotBuilderSettings();
    when(snapshotBuilderSettingsDao.getByDatasetId(dataset.getId())).thenReturn(settings);
    Query query = mock(Query.class);
    var criteriaQueryBuilderMock = mock(CriteriaQueryBuilder.class);
    when(datasetService.retrieve(dataset.getId())).thenReturn(dataset);
    when(queryBuilderFactory.criteriaQueryBuilder("person", settings))
        .thenReturn(criteriaQueryBuilderMock);
    var criteriaGroups = List.of(List.of(new SnapshotBuilderCriteriaGroup()));
    when(criteriaQueryBuilderMock.generateRollupCountsQueryForCriteriaGroupsList(criteriaGroups))
        .thenReturn(query);
    String sql = "sql";
    // Use a captor to verify that the context was created using the dataset's cloud platform.
    var contextArgument = ArgumentCaptor.forClass(SqlRenderContext.class);
    when(query.renderSQL(contextArgument.capture())).thenReturn(sql);
    var count = 5;
    when(azureSynapsePdao.runQuery(eq(sql), any())).thenReturn(List.of(count));
    int rollupCount =
        snapshotBuilderService.getRollupCountForCriteriaGroups(
            dataset.getId(), criteriaGroups, TEST_USER);
    assertThat(
        "rollup count should be response from stubbed query runner", rollupCount, equalTo(count));
    assertThat(
        contextArgument.getValue().getPlatform().getCloudPlatform(),
        is(dataset.getCloudPlatform()));
  }

  @ParameterizedTest
  @MethodSource
  void fuzzyLowCount(int rollupCount, int expectedFuzzyLowCount) {
    assertThat(
        "fuzzyLowCount should match rollup count unless rollup count is between 1 and 19, inclusive. Then, it should return 19.",
        SnapshotBuilderService.fuzzyLowCount(rollupCount),
        equalTo(expectedFuzzyLowCount));
  }

  private static Stream<Arguments> fuzzyLowCount() {
    return Stream.of(
        arguments(0, 0),
        arguments(1, 19),
        arguments(3, 19),
        arguments(18, 19),
        arguments(19, 19),
        arguments(20, 20),
        arguments(21, 21));
  }

  private static void assertParentQueryResult(SnapshotBuilderService.ParentQueryResult result) {
    assertThat(result.parentId(), is(1));
    assertThat(result.childId(), is(2));
    assertThat(result.childName(), is("name"));
  }

  @Test
  void testParentQueryResult() throws Exception {
    var resultSet = mock(ResultSet.class);
    when(resultSet.getInt(QueryBuilderFactory.PARENT_ID)).thenReturn(1);
    when(resultSet.getInt(Concept.CONCEPT_ID)).thenReturn(2);
    when(resultSet.getString(Concept.CONCEPT_NAME)).thenReturn("name");
    when(resultSet.getBoolean(QueryBuilderFactory.HAS_CHILDREN)).thenReturn(true);
    assertParentQueryResult(new SnapshotBuilderService.ParentQueryResult(resultSet));

    var fieldValueList =
        FieldValueList.of(
            List.of(
                FieldValue.of(FieldValue.Attribute.PRIMITIVE, "1"),
                FieldValue.of(FieldValue.Attribute.PRIMITIVE, "2"),
                FieldValue.of(FieldValue.Attribute.PRIMITIVE, "name"),
                FieldValue.of(FieldValue.Attribute.PRIMITIVE, "100"),
                FieldValue.of(FieldValue.Attribute.PRIMITIVE, "99"),
                FieldValue.of(FieldValue.Attribute.PRIMITIVE, "true")),
            Field.of(QueryBuilderFactory.PARENT_ID, StandardSQLTypeName.NUMERIC),
            Field.of(Concept.CONCEPT_ID, StandardSQLTypeName.NUMERIC),
            Field.of(Concept.CONCEPT_NAME, StandardSQLTypeName.STRING),
            Field.of(Concept.CONCEPT_CODE, StandardSQLTypeName.STRING),
            Field.of(QueryBuilderFactory.COUNT, StandardSQLTypeName.NUMERIC),
            Field.of(QueryBuilderFactory.HAS_CHILDREN, StandardSQLTypeName.BOOL));

    assertParentQueryResult(new SnapshotBuilderService.ParentQueryResult(fieldValueList));
  }

  static SnapshotBuilderConcept concept(String name, int id, boolean hasChildren) {
    return new SnapshotBuilderConcept()
        .name(name)
        .id(id)
        .count(99)
        .hasChildren(hasChildren)
        .code("100");
  }

  @ParameterizedTest
  @EnumSource(CloudPlatform.class)
  void getConceptHierarchy(CloudPlatform platform) {
    Dataset dataset = makeDataset(platform);
    var conceptId = 1;
    when(datasetService.retrieve(dataset.getId())).thenReturn(dataset);
    var queryBuilder = mock(HierarchyQueryBuilder.class);
    when(queryBuilderFactory.hierarchyQueryBuilder()).thenReturn(queryBuilder);
    when(queryBuilderFactory.conceptChildrenQueryBuilder())
        .thenReturn(mock(ConceptChildrenQueryBuilder.class, Mockito.RETURNS_DEEP_STUBS));
    var domain = new SnapshotBuilderDomainOption();
    domain.setName("domain");
    var settings = new SnapshotBuilderSettings().domainOptions(List.of(domain));
    when(snapshotBuilderSettingsDao.getByDatasetId(dataset.getId())).thenReturn(settings);
    when(queryBuilder.generateQuery(domain, conceptId)).thenReturn(mock(Query.class));
    var concept1 = concept("concept1", 1, true);
    var concept2 = concept("concept2", 2, false);
    var concept3 = concept("concept3", 3, false);
    var results =
        List.of(
            createResult(0, concept1),
            createResult(0, concept2),
            createResult(concept1.getId(), concept3));
    mockRunQueryForHierarchy(dataset, domain.getName(), results);
    assertThat(
        snapshotBuilderService.getConceptHierarchy(dataset.getId(), conceptId, TEST_USER),
        equalTo(
            new SnapshotBuilderGetConceptHierarchyResponse()
                .result(
                    List.of(
                        new SnapshotBuilderParentConcept()
                            .parentId(0)
                            .children(List.of(concept1, concept2)),
                        new SnapshotBuilderParentConcept()
                            .parentId(concept1.getId())
                            .children(List.of(concept3))))));
  }

  private static SnapshotBuilderService.ParentQueryResult createResult(
      int parentId, SnapshotBuilderConcept concept) {
    return new SnapshotBuilderService.ParentQueryResult(
        parentId,
        concept.getId(),
        concept.getName(),
        concept.getCode(),
        concept.getCount(),
        concept.isHasChildren());
  }
}<|MERGE_RESOLUTION|>--- conflicted
+++ resolved
@@ -98,19 +98,14 @@
   void createSnapshotRequest() {
     UUID datasetId = UUID.randomUUID();
     SnapshotAccessRequestResponse response = new SnapshotAccessRequestResponse();
-<<<<<<< HEAD
-    when(snapshotRequestDao.create(
+    when(snapshotRequestDao.create_old(
             SnapshotBuilderTestData.createSnapshotAccessRequest(datasetId), TEST_USER.getEmail()))
-=======
-    when(snapshotRequestDao.create_old(
-            datasetId, SnapshotBuilderTestData.createSnapshotAccessRequest(), email))
->>>>>>> 294d2b2b
         .thenReturn(response);
     when(iamService.createSnapshotBuilderRequestResource(eq(TEST_USER), any()))
         .thenReturn(Map.of(IamRole.OWNER, TEST_USER.getEmail()));
     assertThat(
         "createSnapshotRequest returns the expected response",
-        snapshotBuilderService.createSnapshotRequest(
+        snapshotBuilderService.createSnapshotRequestWithDataset(
             TEST_USER, SnapshotBuilderTestData.createSnapshotAccessRequest(datasetId)),
         equalTo(response));
   }
@@ -120,21 +115,8 @@
     SnapshotAccessRequestResponse responseItem =
         SnapshotBuilderTestData.createSnapshotAccessRequestResponse(UUID.randomUUID());
     List<SnapshotAccessRequestResponse> response = List.of(responseItem);
-<<<<<<< HEAD
     when(snapshotRequestDao.enumerate(Set.of(responseItem.getId()))).thenReturn(response);
 
-=======
-    when(snapshotRequestDao.enumerateByDatasetId_old(datasetId)).thenReturn(response);
-
-    EnumerateSnapshotAccessRequestItem expectedItem =
-        new EnumerateSnapshotAccessRequestItem()
-            .id(responseItem.getId())
-            .status(responseItem.getStatus())
-            .createdDate(responseItem.getCreatedDate())
-            .name(responseItem.getSnapshotName())
-            .researchPurpose(responseItem.getSnapshotResearchPurpose())
-            .createdBy(responseItem.getCreatedBy());
->>>>>>> 294d2b2b
     EnumerateSnapshotAccessRequest expected =
         new EnumerateSnapshotAccessRequest().addItemsItem(responseItem);
 

package bio.terra.service.dataset.flight.create;

import bio.terra.model.DatasetRequestModel;
import bio.terra.model.DatasetSummaryModel;
import bio.terra.service.dataset.Dataset;
import bio.terra.service.dataset.DatasetDao;
import bio.terra.service.dataset.DatasetJsonConversion;
import bio.terra.service.dataset.DatasetUtils;
import bio.terra.service.dataset.exception.InvalidDatasetException;
import bio.terra.service.dataset.flight.DatasetWorkingMapKeys;
import bio.terra.service.job.JobMapKeys;
import bio.terra.stairway.FlightContext;
import bio.terra.stairway.FlightMap;
import bio.terra.stairway.Step;
import bio.terra.stairway.StepResult;
import bio.terra.stairway.StepStatus;
import org.slf4j.Logger;
import org.slf4j.LoggerFactory;

import java.util.UUID;


public class CreateDatasetMetadataStep implements Step {

    private DatasetDao datasetDao;
    private DatasetRequestModel datasetRequest;

    private static Logger logger = LoggerFactory.getLogger(CreateDatasetMetadataStep.class);

    public CreateDatasetMetadataStep(DatasetDao datasetDao, DatasetRequestModel datasetRequest) {
        this.datasetDao = datasetDao;
        this.datasetRequest = datasetRequest;
    }

    @Override
    public StepResult doStep(FlightContext context) {
        try {
            FlightMap workingMap = context.getWorkingMap();
            UUID projectResourceId = workingMap.get(DatasetWorkingMapKeys.PROJECT_RESOURCE_ID, UUID.class);

            Dataset newDataset = DatasetUtils.convertRequestWithGeneratedNames(datasetRequest);
<<<<<<< HEAD
            newDataset.projectResourceId(projectResourceId);
            UUID datasetId = datasetDao.createAndLock(newDataset, context.getFlightId());

            workingMap.put(DatasetWorkingMapKeys.DATASET_ID, datasetId);
=======

            FlightMap workingMap = context.getWorkingMap();
            UUID datasetId = workingMap.get(DatasetWorkingMapKeys.DATASET_ID, UUID.class);
            newDataset.id(datasetId);

            datasetDao.createAndLock(newDataset, context.getFlightId());
>>>>>>> cb7b4162

            DatasetSummaryModel datasetSummary =
                DatasetJsonConversion.datasetSummaryModelFromDatasetSummary(newDataset.getDatasetSummary());
            workingMap.put(JobMapKeys.RESPONSE.getKeyName(), datasetSummary);
            return StepResult.getStepResultSuccess();
        } catch (InvalidDatasetException idEx) {
            return new StepResult(StepStatus.STEP_RESULT_FAILURE_FATAL, idEx);
        } catch (Exception ex) {
            return new StepResult(StepStatus.STEP_RESULT_FAILURE_FATAL,
                new InvalidDatasetException("Cannot create dataset: " + datasetRequest.getName(), ex));
        }
    }

    @Override
    public StepResult undoStep(FlightContext context) {
        logger.debug("Dataset creation failed. Deleting metadata.");
        FlightMap workingMap = context.getWorkingMap();
        UUID datasetId = workingMap.get(DatasetWorkingMapKeys.DATASET_ID, UUID.class);
        datasetDao.delete(datasetId);
        return StepResult.getStepResultSuccess();
    }
}
<|MERGE_RESOLUTION|>--- conflicted
+++ resolved
@@ -37,21 +37,11 @@
         try {
             FlightMap workingMap = context.getWorkingMap();
             UUID projectResourceId = workingMap.get(DatasetWorkingMapKeys.PROJECT_RESOURCE_ID, UUID.class);
-
-            Dataset newDataset = DatasetUtils.convertRequestWithGeneratedNames(datasetRequest);
-<<<<<<< HEAD
-            newDataset.projectResourceId(projectResourceId);
-            UUID datasetId = datasetDao.createAndLock(newDataset, context.getFlightId());
-
-            workingMap.put(DatasetWorkingMapKeys.DATASET_ID, datasetId);
-=======
-
-            FlightMap workingMap = context.getWorkingMap();
             UUID datasetId = workingMap.get(DatasetWorkingMapKeys.DATASET_ID, UUID.class);
-            newDataset.id(datasetId);
-
+            Dataset newDataset = DatasetUtils.convertRequestWithGeneratedNames(datasetRequest)
+                .projectResourceId(projectResourceId)
+                .id(datasetId);
             datasetDao.createAndLock(newDataset, context.getFlightId());
->>>>>>> cb7b4162
 
             DatasetSummaryModel datasetSummary =
                 DatasetJsonConversion.datasetSummaryModelFromDatasetSummary(newDataset.getDatasetSummary());

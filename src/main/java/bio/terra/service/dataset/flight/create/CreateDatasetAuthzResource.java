package bio.terra.service.dataset.flight.create;

import bio.terra.common.exception.NotFoundException;
import bio.terra.common.exception.UnauthorizedException;
<<<<<<< HEAD
import bio.terra.service.dataset.Dataset;
=======
import bio.terra.model.DatasetModel;
import bio.terra.service.iam.AuthenticatedUserRequest;
import bio.terra.service.dataset.flight.DatasetWorkingMapKeys;
import bio.terra.service.dataset.Dataset;
import bio.terra.service.iam.IamResourceType;
import bio.terra.service.resourcemanagement.google.GoogleResourceService;
import bio.terra.service.tabulardata.google.BigQueryPdao;
>>>>>>> 0ff37ce5
import bio.terra.service.dataset.DatasetService;
import bio.terra.service.dataset.flight.DatasetWorkingMapKeys;
import bio.terra.service.iam.AuthenticatedUserRequest;
import bio.terra.service.iam.IamProviderInterface;
import bio.terra.service.tabulardata.google.BigQueryPdao;
import bio.terra.stairway.FlightContext;
import bio.terra.stairway.FlightMap;
import bio.terra.stairway.Step;
import bio.terra.stairway.StepResult;
import org.slf4j.Logger;
import org.slf4j.LoggerFactory;

import java.util.List;
import java.util.UUID;

public class CreateDatasetAuthzResource implements Step {
    private static Logger logger = LoggerFactory.getLogger(CreateDatasetAuthzResource.class);

    private IamProviderInterface iamClient;
    private BigQueryPdao bigQueryPdao;
    private DatasetService datasetService;
    private AuthenticatedUserRequest userReq;
    private GoogleResourceService resourceService;

    public CreateDatasetAuthzResource(
        IamProviderInterface iamClient,
        BigQueryPdao bigQueryPdao,
        DatasetService datasetService,
<<<<<<< HEAD
        AuthenticatedUserRequest userReq) {
        this.iamClient = iamClient;
=======
        AuthenticatedUserRequest userReq,
        GoogleResourceService resourceService) {
        this.sam = sam;
>>>>>>> 0ff37ce5
        this.bigQueryPdao = bigQueryPdao;
        this.datasetService = datasetService;
        this.userReq = userReq;
        this.resourceService = resourceService;
    }

    @Override
    public StepResult doStep(FlightContext context) throws InterruptedException {
        FlightMap workingMap = context.getWorkingMap();
        UUID datasetId = workingMap.get(DatasetWorkingMapKeys.DATASET_ID, UUID.class);
        Dataset dataset = datasetService.retrieve(datasetId);
        List<String> policyEmails = iamClient.createDatasetResource(userReq, datasetId);
        bigQueryPdao.grantReadAccessToDataset(dataset, policyEmails);
        DatasetModel datasetModel = datasetService.retrieveModel(dataset);
        resourceService.grantPoliciesBqJobUser(datasetModel, policyEmails);
        // TODO: on file ingest these policies also need to be added as readers
        return StepResult.getStepResultSuccess();
    }

    @Override
    public StepResult undoStep(FlightContext context) throws InterruptedException {
        FlightMap workingMap = context.getWorkingMap();
        UUID datasetId = workingMap.get(DatasetWorkingMapKeys.DATASET_ID, UUID.class);
        try {
            iamClient.deleteDatasetResource(userReq, datasetId);
        } catch (UnauthorizedException ex) {
            // suppress exception
            logger.error("NEEDS CLEANUP: delete sam resource for dataset " + datasetId.toString(), ex);
        } catch (NotFoundException ex) {
            // if the SAM resource is not found, then it was likely not created -- continue undoing
        }
        return StepResult.getStepResultSuccess();
    }
}<|MERGE_RESOLUTION|>--- conflicted
+++ resolved
@@ -2,21 +2,13 @@
 
 import bio.terra.common.exception.NotFoundException;
 import bio.terra.common.exception.UnauthorizedException;
-<<<<<<< HEAD
+import bio.terra.model.DatasetModel;
 import bio.terra.service.dataset.Dataset;
-=======
-import bio.terra.model.DatasetModel;
-import bio.terra.service.iam.AuthenticatedUserRequest;
-import bio.terra.service.dataset.flight.DatasetWorkingMapKeys;
-import bio.terra.service.dataset.Dataset;
-import bio.terra.service.iam.IamResourceType;
-import bio.terra.service.resourcemanagement.google.GoogleResourceService;
-import bio.terra.service.tabulardata.google.BigQueryPdao;
->>>>>>> 0ff37ce5
 import bio.terra.service.dataset.DatasetService;
 import bio.terra.service.dataset.flight.DatasetWorkingMapKeys;
 import bio.terra.service.iam.AuthenticatedUserRequest;
 import bio.terra.service.iam.IamProviderInterface;
+import bio.terra.service.resourcemanagement.google.GoogleResourceService;
 import bio.terra.service.tabulardata.google.BigQueryPdao;
 import bio.terra.stairway.FlightContext;
 import bio.terra.stairway.FlightMap;
@@ -41,14 +33,9 @@
         IamProviderInterface iamClient,
         BigQueryPdao bigQueryPdao,
         DatasetService datasetService,
-<<<<<<< HEAD
-        AuthenticatedUserRequest userReq) {
-        this.iamClient = iamClient;
-=======
         AuthenticatedUserRequest userReq,
         GoogleResourceService resourceService) {
-        this.sam = sam;
->>>>>>> 0ff37ce5
+        this.iamClient = iamClient;
         this.bigQueryPdao = bigQueryPdao;
         this.datasetService = datasetService;
         this.userReq = userReq;

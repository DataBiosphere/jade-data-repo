name: Unit, Smoke, Connected and Integration tests
env:
  K8_CLUSTER: 'integration-master'
  # This must be defined for the bash redirection
  GOOGLE_APPLICATION_CREDENTIALS: 'jade-dev-account.json'
  # This must be defined for the bash redirection
  GOOGLE_SA_CERT: 'jade-dev-account.pem'
  # This will make test logs not use JSON
  TDR_LOG_APPENDER: 'Console-Standard'
  # The default Azure credentials to use to authenticate
  AZURE_CREDENTIALS_APPLICATIONID: 0e29ec36-04e8-44d5-ae7c-50dc15135571
  AZURE_CREDENTIALS_HOMETENANTID: fad90753-2022-4456-9b0a-c7e5b934e408
  JADE_USER_EMAIL: connected-tdr-user@notarealemail.org
  RBS_CLIENT_CREDENTIAL_FILE_PATH: rbs-tools-sa.json
  AZURE_SYNAPSE_WORKSPACENAME: tdr-snps-int-east-us-ondemand.sql.azuresynapse.net
  CACHE_PATHS: |
    build/jacoco
    build/reports
    build/spotless
    build/test-results
    build/jacocoHtml
on:
  pull_request:
    branches:
      - develop
    paths:
      - '!*'
      - 'src/**'
      - 'gradle**'
      - 'gradle/**'
      - '**.gradle'
      - 'Dockerfile'
      - 'datarepo-clienttests/**'
      - '.github/workflows/int-and-connected-test-run.yml'
      - '.swagger-codegen-ignore'
  workflow_dispatch: {}
  schedule:
    - cron: '0 4 * * *' # run at 4 AM UTC, 12PM EST.
concurrency:
  # Don't run this workflow concurrently on the same branch
  group: ${{ github.workflow }}-${{ github.ref }}
  # For PRs, don't wait for completion of existing runs, cancel them instead
  cancel-in-progress: ${{ github.event_name == 'pull_request' }}
jobs:
  test_check:
    name: "Checkout, verify and run unit tests"
    outputs:
      job-status: ${{ job.status }}
    timeout-minutes: 60
    strategy:
      matrix:
        os: [ubuntu-latest]
    if: "!contains( github.event.pull_request.labels.*.name, 'skip-ci')"
    runs-on: ${{ matrix.os }}
    ## skips if pr label is 'skip-ci'
    # run a local Postgres container in Docker for the basic check tests
    services:
      postgres:
        image: postgres:11
        env:
          POSTGRES_USER: postgres
          POSTGRES_PASSWORD: postgres
          POSTGRES_DB: postgres
        ports:
          - 5432:5432
        options: --health-cmd pg_isready --health-interval 10s --health-timeout 5s --health-retries 5
    steps:
      - name: "Checkout code"
        uses: actions/checkout@v3
        with:
          fetch-depth: 0
      - name: "Cache build"
        uses: actions/cache@v3
        with:
          path: ${{ env.CACHE_PATHS }}
          key: ${{ runner.os }}-build-unit }}
      - name: "Run unit tests and sonar scan via Gradle"
        uses: broadinstitute/datarepo-actions/actions/main@0.73.0
        with:
          actions_subcommand: 'gradleinttest'
          pgport: ${{ job.services.postgres.ports[5432] }}
          test_to_run: 'check'
          role_id: ${{ secrets.ROLE_ID }}
          secret_id: ${{ secrets.SECRET_ID }}
          sonar_token: ${{ secrets.SONAR_TOKEN }}
  test_connected:
    name: "Run connected tests"
    outputs:
      job-status: ${{ job.status }}
    timeout-minutes: 180
    needs: test_check
    strategy:
      matrix:
        os: [ubuntu-latest]
    if: "!contains( github.event.pull_request.labels.*.name, 'skip-ci')"
    runs-on: ${{ matrix.os }}
    ## skips if pr label is 'skip-ci'
    # run a local Postgres container in Docker for the basic check tests
    services:
      postgres:
        image: postgres:11
        env:
          POSTGRES_USER: postgres
          POSTGRES_PASSWORD: postgres
          POSTGRES_DB: postgres
        ports:
          - 5432:5432
        options: --health-cmd pg_isready --health-interval 10s --health-timeout 5s --health-retries 5
    steps:
      - name: "Checkout code"
        uses: actions/checkout@v3
      - name: "Cache build"
        uses: actions/cache@v3
        with:
          path: ${{ env.CACHE_PATHS }}
          key: ${{ runner.os }}-build-connected
      - name: "Import Vault dev secrets"
        uses: hashicorp/vault-action@v2.5.0
        with:
          url: ${{ secrets.VAULT_ADDR }}
          method: approle
          roleId: ${{ secrets.INTEGRATION_ROLE_ID }}
          secretId: ${{ secrets.INTEGRATION_SECRET_ID }}
          secrets: |
            secret/dsde/datarepo/integration/azure-application-secrets client-secret | AZURE_CREDENTIALS_SECRET ;
            secret/dsde/datarepo/integration/azure-application-secrets synapse-sql-admin-user | AZURE_SYNAPSE_SQLADMINUSER ;
            secret/dsde/datarepo/integration/azure-application-secrets synapse-sql-admin-password | AZURE_SYNAPSE_SQLADMINPASSWORD ;
            secret/dsde/terra/kernel/integration/tools/buffer/client-sa key | B64_RBS_APPLICATION_CREDENTIALS ;
      - name: "Write RBS SA to a file"
        run: |
          # write vault token
          base64 --decode <<< ${B64_RBS_APPLICATION_CREDENTIALS} > ${RBS_CLIENT_CREDENTIAL_FILE_PATH}
      - name: "Run connected tests via Gradle"
        uses: broadinstitute/datarepo-actions/actions/main@0.73.0
        with:
          actions_subcommand: 'gradleinttest'
          pgport: ${{ job.services.postgres.ports[5432] }}
          test_to_run: 'testConnected'
          role_id: ${{ secrets.ROLE_ID }}
          secret_id: ${{ secrets.SECRET_ID }}
      - name: "Temp: Archive all junit test reports"
        uses: actions/upload-artifact@v2
        if: always()
        with:
          name: junit-test-reports-for-connected
          path: build/reports
          retention-days: 5
  deploy_test_integration:
    name: "Run integration and smoke tests"
    outputs:
      job-status: ${{ job.status }}
      api_image_tag: ${{ steps.configuration.outputs.git_hash }}
    timeout-minutes: 300
    needs: test_check
    strategy:
      matrix:
        os: [ubuntu-latest]
    if: "!contains( github.event.pull_request.labels.*.name, 'skip-ci')"
    runs-on: ${{ matrix.os }}
    ## skips if pr label is 'skip-ci'
    # run a local Postgres container in Docker for the basic check tests
    services:
      postgres:
        image: postgres:11
        env:
          POSTGRES_USER: postgres
          POSTGRES_PASSWORD: postgres
          POSTGRES_DB: postgres
        ports:
          - 5432:5432
        options: --health-cmd pg_isready --health-interval 10s --health-timeout 5s --health-retries 5
    steps:
      - name: "Checkout code"
        uses: actions/checkout@v3
      - name: "Cache build"
        uses: actions/cache@v3
        with:
          path: ${{ env.CACHE_PATHS }}
          key: ${{ runner.os }}-build-integration
      - name: "Import Vault dev secrets"
        uses: hashicorp/vault-action@v2.5.0
        with:
          url: ${{ secrets.VAULT_ADDR }}
          method: approle
          roleId: ${{ secrets.INTEGRATION_ROLE_ID }}
          secretId: ${{ secrets.INTEGRATION_SECRET_ID }}
          secrets: |
            secret/dsde/datarepo/integration/azure-application-secrets client-secret | AZURE_CREDENTIALS_SECRET
      - name: "Whitelist Runner IP"
        uses: broadinstitute/datarepo-actions/actions/main@0.73.0
        with:
          actions_subcommand: 'gcp_whitelist'
          role_id: ${{ secrets.ROLE_ID }}
          secret_id: ${{ secrets.SECRET_ID }}
      - name: "Check for an available namespace to deploy API to and set state lock"
        uses: broadinstitute/datarepo-actions/actions/main@0.73.0
        with:
          actions_subcommand: 'k8_checknamespace'
          k8_namespaces: 'integration-1,integration-2,integration-3,integration-6'
      - name: "Build docker container via Gradle"
        uses: broadinstitute/datarepo-actions/actions/main@0.73.0
        with:
          actions_subcommand: 'gradlebuild' # creates gcr build with git_hash tag
      - name: "Deploy to cluster with Helm"
        uses: broadinstitute/datarepo-actions/actions/main@0.73.0
        with:
          actions_subcommand: 'helmdeploy'
<<<<<<< HEAD
          helm_create_secret_manager_secret_version: '0.0.7'
          helm_datarepo_api_chart_version: 0.0.638
=======
          helm_create_secret_manager_secret_version: '0.0.6'
          helm_datarepo_api_chart_version: 0.0.639
>>>>>>> 1642c9d6
          helm_datarepo_ui_chart_version: 0.0.323
          helm_gcloud_sqlproxy_chart_version: 0.19.13
          helm_oidc_proxy_chart_version: 0.0.44
      - name: "Fetch gitHash for deployed integration version"
        id: configuration
        run: |
          git_hash=$(git rev-parse --short HEAD)
          echo "git_hash=${git_hash}" >> $GITHUB_OUTPUT
          echo "Latest git hash for this branch: $git_hash"
      - name: "Wait for deployment to come back online"
        uses: broadinstitute/datarepo-actions/actions/wait-for-deployment@0.73.0
        timeout-minutes: 20
        env:
          DESIRED_GITHASH: ${{ steps.configuration.outputs.git_hash }}
          DEPLOYMENT_TYPE: 'api'
      - name: "Run Test Runner smoke tests via Gradle"
        uses: broadinstitute/datarepo-actions/actions/main@0.73.0
        with:
          actions_subcommand: 'gradletestrunnersmoketest'
      - name: "Run integration tests via Gradle"
        uses: broadinstitute/datarepo-actions/actions/main@0.73.0
        with:
          actions_subcommand: 'gradleinttest'
          pgport: ${{ job.services.postgres.ports[5432] }}
          test_to_run: 'testIntegration'
        env:
          AZURE_CREDENTIALS_APPLICATIONID: ${{ env.AZURE_CREDENTIALS_APPLICATIONID }}
          AZURE_CREDENTIALS_HOMETENANTID: ${{ env.AZURE_CREDENTIALS_HOMETENANTID }}
      - name: "Clean state lock from used Namespace on API deploy"
        if: always()
        uses: broadinstitute/datarepo-actions/actions/main@0.73.0
        with:
          actions_subcommand: 'k8_checknamespace_clean'
      - name: "Clean whitelisted Runner IP"
        if: always()
        uses: broadinstitute/datarepo-actions/actions/main@0.73.0
        with:
          actions_subcommand: 'gcp_whitelist_clean'
  report-to-sherlock:
    uses: broadinstitute/sherlock/.github/workflows/client-report-app-version.yaml@main
    needs: deploy_test_integration
    # Always attempt to run if pull_request, as we want to report the appVersion even if the tests fail.
    # never run on cron or other runs as we don't want extranaeous build reporting.
    if: github.event_name == 'pull_request'
    with:
      new-version: ${{ needs.deploy_test_integration.outputs.api_image_tag }}
      chart-name: 'datarepo'
    permissions:
      contents: 'read'
      id-token: 'write'
  publish_test_reports:
    name: "Save execution reports and notify"
    timeout-minutes: 60
    needs:
      - test_check
      - test_connected
      - deploy_test_integration
    strategy:
      matrix:
        os: [ubuntu-latest]
    if: always()
    runs-on: ${{ matrix.os }}
    env:
      GITHUB_TOKEN: ${{ secrets.GITHUB_TOKEN }}
      SLACK_WEBHOOK_URL: ${{ secrets.SLACK_WEBHOOK_URL }}
      RUN_STATUS: >-
        ${{ contains(needs.*.result, 'failure') && 'failure' || 'success' }}
      SLACK_FIELDS: repo,commit,workflow
    steps:
      - name: "Load unit test cache"
        uses: actions/cache@v3
        with:
          path: ${{ env.CACHE_PATHS }}
          key: ${{ runner.os }}-build-unit
      - name: "Load connected test cache"
        uses: actions/cache@v3
        with:
          path: ${{ env.CACHE_PATHS }}
          key: ${{ runner.os }}-build-connected
      - name: "Load integration test cache"
        uses: actions/cache@v3
        with:
          path: ${{ env.CACHE_PATHS }}
          key: ${{ runner.os }}-build-integration
      - name: "Archive code coverage results"
        uses: actions/upload-artifact@v2
        with:
          name: code-coverage-report
          path: build/jacocoHtml
          retention-days: 10
      - name: "Archive all junit test reports"
        uses: actions/upload-artifact@v2
        if: always()
        with:
          name: junit-test-reports
          path: build/reports
          retention-days: 10
      - name: "Notify Jade Slack on nightly test run"
        if: ${{ github.event_name == 'schedule' && always() }}
        uses: broadinstitute/action-slack@v3.15.0
        with:
          status: ${{ env.RUN_STATUS }}
          channel: "#jade-alerts"
          username: "Data Repo tests"
          text: "Nightly Unit, Connected and Integration tests"
          fields: ${{ env.SLACK_FIELDS }}<|MERGE_RESOLUTION|>--- conflicted
+++ resolved
@@ -205,13 +205,8 @@
         uses: broadinstitute/datarepo-actions/actions/main@0.73.0
         with:
           actions_subcommand: 'helmdeploy'
-<<<<<<< HEAD
           helm_create_secret_manager_secret_version: '0.0.7'
-          helm_datarepo_api_chart_version: 0.0.638
-=======
-          helm_create_secret_manager_secret_version: '0.0.6'
           helm_datarepo_api_chart_version: 0.0.639
->>>>>>> 1642c9d6
           helm_datarepo_ui_chart_version: 0.0.323
           helm_gcloud_sqlproxy_chart_version: 0.19.13
           helm_oidc_proxy_chart_version: 0.0.44

package bio.terra.service.dataset.flight.create;

import bio.terra.common.FlightUtils;
import bio.terra.model.AssetModel;
import bio.terra.service.configuration.ConfigEnum;
import bio.terra.service.configuration.ConfigurationService;
import bio.terra.service.dataset.AssetDao;
import bio.terra.service.dataset.AssetSpecification;
import bio.terra.service.dataset.Dataset;
import bio.terra.service.dataset.DatasetJsonConversion;
import bio.terra.service.dataset.DatasetRelationship;
import bio.terra.service.dataset.DatasetService;
import bio.terra.service.dataset.DatasetTable;
import bio.terra.service.dataset.exception.InvalidAssetException;
import bio.terra.service.dataset.flight.DatasetWorkingMapKeys;
import bio.terra.service.job.JobMapKeys;
import bio.terra.stairway.FlightContext;
import bio.terra.stairway.FlightMap;
import bio.terra.stairway.Step;
import bio.terra.stairway.StepResult;
import bio.terra.stairway.StepStatus;
import org.springframework.http.HttpStatus;

import java.util.HashMap;
import java.util.List;
import java.util.Map;
import java.util.Optional;
import java.util.UUID;

public class CreateDatasetAssetStep implements Step {

    private final ConfigurationService configService;
    private final AssetDao assetDao;
    private final DatasetService datasetService;

    public CreateDatasetAssetStep(
        AssetDao assetDao,
        ConfigurationService configService,
        DatasetService datasetService) {
        this.assetDao = assetDao;
        this.configService = configService;
        this.datasetService = datasetService;
    }

    private Dataset getDataset(FlightContext context) {
        // Use the dataset id to fetch the Dataset object
        UUID datasetId = UUID.fromString(
            context.getInputParameters().get(JobMapKeys.DATASET_ID.getKeyName(), String.class)
        );
        return datasetService.retrieve(datasetId);
    }

    private AssetSpecification getNewAssetSpec(FlightContext context, Dataset dataset) {
        // get Asset Model and convert it to a spec
        AssetModel assetModel = context.getInputParameters().get(
            JobMapKeys.REQUEST.getKeyName(), AssetModel.class);

        List<DatasetTable> datasetTables = dataset.getTables();
        Map<String, DatasetRelationship> relationshipMap = new HashMap<>();
        Map<String, DatasetTable> tablesMap = new HashMap<>();

        datasetTables.forEach(datasetTable ->
            tablesMap.put(datasetTable.getName(), datasetTable));

        List<DatasetRelationship> datasetRelationships = dataset.getRelationships();

        datasetRelationships.forEach(relationship -> relationshipMap
            .put(relationship.getName(), relationship));
        AssetSpecification assetSpecification = DatasetJsonConversion
            .assetModelToAssetSpecification(assetModel, tablesMap, relationshipMap);
        return assetSpecification;
    }

    @Override
    public StepResult doStep(FlightContext context) {
        // TODO: Asset columns and tables need to match things in the dataset schema
        Dataset dataset = getDataset(context);
        FlightMap map = context.getWorkingMap();

        // get the dataset assets that already exist --asset name needs to be unique
        AssetSpecification newAssetSpecification = getNewAssetSpec(context, dataset);
<<<<<<< HEAD
        // List<AssetSpecification> datasetAssetSpecificationList = dataset.getAssetSpecifications();
=======
>>>>>>> faafc779

        // add a fault that forces an exception to make sure the undo works
        try {
            configService.fault(ConfigEnum.CREATE_ASSET_FAULT, () -> {
                throw new RuntimeException("fault insertion");
            });
        } catch (Exception e) {
            throw new RuntimeException(e);
        }

        try {
            assetDao.create(newAssetSpecification, dataset.getId());
        } catch (InvalidAssetException e) {
            FlightUtils.setErrorResponse(context, e.getMessage(), HttpStatus.BAD_REQUEST);
            map.put(DatasetWorkingMapKeys.ASSET_NAME_COLLISION, true);
            return new StepResult(StepStatus.STEP_RESULT_FAILURE_FATAL, e);
        }

        map.put(JobMapKeys.STATUS_CODE.getKeyName(), HttpStatus.CREATED);
        return StepResult.getStepResultSuccess();
    }

    @Override
    public StepResult undoStep(FlightContext context) {
        FlightMap map = context.getWorkingMap();
        if (map.get(DatasetWorkingMapKeys.ASSET_NAME_COLLISION, Boolean.class) == null) {
            Dataset dataset = getDataset(context);
            // Search the Asset list in the dataset object to see if the asset you were trying to create got created.
            AssetSpecification newAssetSpecification = getNewAssetSpec(context, dataset);
            Optional<AssetSpecification> assetSpecificationToDelete =
                dataset.getAssetSpecificationByName(newAssetSpecification.getName());
            // This only works if we are sure asset names are unique.
            // You cannot assume that the flight object created when the doStep was run is the same flight object
            // when the undoStep is run.
            if (assetSpecificationToDelete.isPresent()) {
                // If the asset is found, then you get its id and call delete.
                assetDao.delete(assetSpecificationToDelete.get().getId());
            }
        }
        // Else, if the asset is not found, then you are done. It never got created.
        return StepResult.getStepResultSuccess();
    }
}
<|MERGE_RESOLUTION|>--- conflicted
+++ resolved
@@ -79,10 +79,6 @@
 
         // get the dataset assets that already exist --asset name needs to be unique
         AssetSpecification newAssetSpecification = getNewAssetSpec(context, dataset);
-<<<<<<< HEAD
-        // List<AssetSpecification> datasetAssetSpecificationList = dataset.getAssetSpecifications();
-=======
->>>>>>> faafc779
 
         // add a fault that forces an exception to make sure the undo works
         try {

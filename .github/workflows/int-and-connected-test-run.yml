--- conflicted
+++ resolved
@@ -108,11 +108,7 @@
           echo "::set-output name=git_hash::$git_hash"
           echo "Latest git hash for this branch: $git_hash"
       - name: "Wait for deployment to come back online"
-<<<<<<< HEAD
-        uses: broadinstitute/datarepo-actions/actions/wait-for-deployment@0.59.0
-=======
         uses: broadinstitute/datarepo-actions/actions/wait-for-deployment@0.60.0
->>>>>>> 0d71f4e8
         timeout-minutes: 20
         env:
           DESIRED_GITHASH: ${{ steps.configuration.outputs.git_hash }}

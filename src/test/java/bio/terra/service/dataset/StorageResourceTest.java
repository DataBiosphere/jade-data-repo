--- conflicted
+++ resolved
@@ -1,8 +1,4 @@
 package bio.terra.service.dataset;
-
-import static org.hamcrest.Matchers.equalTo;
-import static org.junit.Assert.assertThat;
-import static org.junit.jupiter.api.Assertions.assertThrows;
 
 import bio.terra.app.model.AzureCloudResource;
 import bio.terra.app.model.AzureRegion;
@@ -13,9 +9,6 @@
 import com.fasterxml.jackson.core.type.TypeReference;
 import com.fasterxml.jackson.databind.JsonMappingException;
 import com.fasterxml.jackson.databind.ObjectMapper;
-import java.io.IOException;
-import java.util.List;
-import java.util.UUID;
 import org.junit.Test;
 import org.junit.experimental.categories.Category;
 import org.junit.runner.RunWith;
@@ -24,8 +17,6 @@
 import org.springframework.boot.test.context.SpringBootTest;
 import org.springframework.test.context.junit4.SpringRunner;
 
-<<<<<<< HEAD
-=======
 import java.io.IOException;
 import java.util.List;
 import java.util.UUID;
@@ -34,50 +25,48 @@
 import static org.hamcrest.MatcherAssert.assertThat;
 import static org.junit.jupiter.api.Assertions.assertThrows;
 
->>>>>>> 2f6383ff
 @RunWith(SpringRunner.class)
 @SpringBootTest
 @AutoConfigureMockMvc
 @Category(Unit.class)
 public class StorageResourceTest {
 
-  @Autowired private JsonLoader jsonLoader;
+    @Autowired
+    private JsonLoader jsonLoader;
 
-  @Autowired private ObjectMapper objectMapper;
+    @Autowired
+    private ObjectMapper objectMapper;
 
-  private final List<? extends StorageResource<?, ?>> model =
-      List.of(
-          new AzureStorageResource(
-              UUID.fromString("a3d54871-8cdc-4549-8410-28005df9cbaf"),
-              AzureCloudResource.APPLICATION_DEPLOYMENT,
-              AzureRegion.CENTRAL_US),
-          new GoogleStorageResource(
-              UUID.fromString("a3d54871-8cdc-4549-8410-28005df9cbaf"),
-              GoogleCloudResource.BUCKET,
-              GoogleRegion.US_EAST1));
+    private final List<? extends StorageResource<?, ?>> model = List.of(
+        new AzureStorageResource(
+            UUID.fromString("a3d54871-8cdc-4549-8410-28005df9cbaf"),
+            AzureCloudResource.APPLICATION_DEPLOYMENT,
+            AzureRegion.CENTRAL_US),
+        new GoogleStorageResource(
+            UUID.fromString("a3d54871-8cdc-4549-8410-28005df9cbaf"),
+            GoogleCloudResource.BUCKET,
+            GoogleRegion.US_EAST1));
 
-  @Test
-  public void testDeserialization() throws IOException {
-    List<? extends StorageResource<?, ?>> storageResource =
-        jsonLoader.loadObject("storage-account.json", new TypeReference<>() {});
-    assertThat(storageResource, equalTo(model));
-  }
+    @Test
+    public void testDeserialization() throws IOException {
+        List<? extends StorageResource<?, ?>> storageResource =
+            jsonLoader.loadObject("storage-account.json", new TypeReference<>() {});
+        assertThat(storageResource, equalTo(model));
+    }
 
-  @Test
-  public void testDeserializationMixedCloudResourcesFail() throws IOException {
-    assertThrows(
-        JsonMappingException.class,
-        () ->
-            jsonLoader.loadObject(
-                "storage-account.mixedcloud.json", new TypeReference<List<StorageResource>>() {}),
-        "mixed cloud resources don't deserialize");
-  }
+    @Test
+    public void testDeserializationMixedCloudResourcesFail() throws IOException {
+        assertThrows(JsonMappingException.class, () ->
+            jsonLoader.loadObject("storage-account.mixedcloud.json",
+                new TypeReference<List<StorageResource>>() {}),
+            "mixed cloud resources don't deserialize");
+    }
 
-  @Test
-  public void testSerialization() throws IOException {
-    String json = objectMapper.writerWithDefaultPrettyPrinter().writeValueAsString(model);
-    System.err.println(json);
-    List<StorageResource> storageResource = objectMapper.readValue(json, new TypeReference<>() {});
-    assertThat(storageResource, equalTo(model));
-  }
+    @Test
+    public void testSerialization() throws IOException {
+        String json = objectMapper.writerWithDefaultPrettyPrinter().writeValueAsString(model);
+        System.err.println(json);
+        List<StorageResource> storageResource = objectMapper.readValue(json, new TypeReference<>() {});
+        assertThat(storageResource, equalTo(model));
+    }
 }
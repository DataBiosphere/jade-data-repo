--- conflicted
+++ resolved
@@ -62,27 +62,13 @@
     when(context.getBean(DatasetService.class)).thenReturn(datasetService);
 
     inputParameters = new FlightMap();
-    inputParameters.put(JobMapKeys.SNAPSHOT_ID.getKeyName(), UUID.randomUUID());
-  }
 
-  @Test
-  void testSnapshotCreateFlightByFullView() {
-    SnapshotRequestModel request =
-        new SnapshotRequestModel()
-            .dataAccessControlGroups(DATA_ACCESS_CONTROL_GROUPS)
-            .addContentsItem(
-                new SnapshotRequestContentsModel()
-                    .mode(SnapshotRequestContentsModel.ModeEnum.BYFULLVIEW));
-    inputParameters.put(JobMapKeys.REQUEST.getKeyName(), request);
-<<<<<<< HEAD
     inputParameters.put(JobMapKeys.DATASET_ID.getKeyName(), datasetId);
     inputParameters.put(JobMapKeys.SNAPSHOT_ID.getKeyName(), UUID.randomUUID());
   }
 
   @Test
   void testSnapshotCreateFlight() {
-=======
->>>>>>> 92590b41
     var flight = new SnapshotCreateFlight(inputParameters, context);
 
     assertThat(

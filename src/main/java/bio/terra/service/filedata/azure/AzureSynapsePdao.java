--- conflicted
+++ resolved
@@ -136,12 +136,9 @@
   private static final String createSnapshotTableByRowIdTemplate =
       createSnapshotTableTemplate + " WHERE rows.datarepo_row_id IN (:datarepoRowIds);";
 
-<<<<<<< HEAD
   private static final String createSnapshotTableByQueryTemplate =
       createSnapshotTableTemplate + " WHERE rows.datarepo_row_id IN (<query>);";
 
-=======
->>>>>>> fe653d84
   private static final String createSnapshotTableArrayRootColumnClause =
       """
           <if(isRootColumnArray)>
@@ -558,7 +555,6 @@
     executeSynapseQuery(sqlCreateRowIdTable.render());
   }
 
-<<<<<<< HEAD
   public Map<String, Long> createSnapshotParquetFilesByQuery(
       AssetSpecification assetSpec,
       UUID snapshotId,
@@ -625,8 +621,6 @@
     return tableRowCounts;
   }
 
-=======
->>>>>>> fe653d84
   /**
    * Create Snapshot by Asset. First, create parquet file for root table, including only rows that
    * match the root values Then, walk relationships defined by asset, creating a parquet file per
@@ -648,12 +642,8 @@
       UUID snapshotId,
       String datasetDataSourceName,
       String snapshotDataSourceName,
-<<<<<<< HEAD
-      SnapshotRequestAssetModel requestModel)
-=======
       SnapshotRequestAssetModel requestModel,
       Boolean isGlobalFieldIds)
->>>>>>> fe653d84
       throws SQLException {
     Map<String, Long> tableRowCounts = new HashMap<>();
 
@@ -679,12 +669,8 @@
             IngestUtils.getSnapshotSliceParquetFilePath(snapshotId, rootTableName, "root"),
             datasetDataSourceName,
             snapshotDataSourceName,
-<<<<<<< HEAD
-            columns);
-=======
             columns,
             isGlobalFieldIds);
->>>>>>> fe653d84
 
     AssetColumn rootColumn = assetSpec.getRootColumn();
 
@@ -724,12 +710,8 @@
         snapshotDataSourceName,
         rootTableId,
         walkRelationships,
-<<<<<<< HEAD
-        tableRowCounts);
-=======
         tableRowCounts,
         isGlobalFieldIds);
->>>>>>> fe653d84
 
     return tableRowCounts;
   }
@@ -741,12 +723,8 @@
       String snapshotDataSourceName,
       UUID startTableId,
       List<WalkRelationship> walkRelationships,
-<<<<<<< HEAD
-      Map<String, Long> tableRowCounts) {
-=======
       Map<String, Long> tableRowCounts,
       Boolean isGlobalFieldIds) {
->>>>>>> fe653d84
     for (WalkRelationship relationship : walkRelationships) {
       if (relationship.visitRelationship(startTableId)) {
         createSnapshotParquetFilesByRelationship(
@@ -755,12 +733,8 @@
             relationship,
             datasetDataSourceName,
             snapshotDataSourceName,
-<<<<<<< HEAD
-            tableRowCounts);
-=======
             tableRowCounts,
             isGlobalFieldIds);
->>>>>>> fe653d84
         walkRelationships(
             snapshotId,
             assetSpec,
@@ -768,12 +742,8 @@
             snapshotDataSourceName,
             relationship.getToTableId(),
             walkRelationships,
-<<<<<<< HEAD
-            tableRowCounts);
-=======
             tableRowCounts,
             isGlobalFieldIds);
->>>>>>> fe653d84
       }
     }
   }
@@ -803,12 +773,8 @@
       WalkRelationship relationship,
       String datasetDataSourceName,
       String snapshotDataSourceName,
-<<<<<<< HEAD
-      Map<String, Long> tableRowCounts) {
-=======
       Map<String, Long> tableRowCounts,
       Boolean isGlobalFieldIds) {
->>>>>>> fe653d84
     String fromTableName = relationship.getFromTableName();
     String toTableName = relationship.getToTableName();
     AssetTable toAssetTable = assetSpecification.getAssetTableByName(toTableName);
@@ -848,12 +814,8 @@
                 String.format("%s_%s_relationship", fromTableName, toTableName)),
             datasetDataSourceName,
             snapshotDataSourceName,
-<<<<<<< HEAD
-            toAssetTable.getSynapseColumns());
-=======
             toAssetTable.getSynapseColumns(),
             isGlobalFieldIds);
->>>>>>> fe653d84
 
     queryTemplate.add("rootColumn", relationship.getToColumnName());
     queryTemplate.add("isRootColumnArray", toTableColumn.getDatasetColumn().isArrayOf());
@@ -917,13 +879,9 @@
       UUID snapshotId,
       String datasetDataSourceName,
       String snapshotDataSourceName,
-<<<<<<< HEAD
-      SnapshotRequestRowIdModel rowIdModel) {
-=======
       SnapshotRequestRowIdModel rowIdModel,
       boolean isGlobalFileIds)
       throws SQLException {
->>>>>>> fe653d84
     Map<String, Long> tableRowCounts = new HashMap<>();
 
     for (SnapshotTable table : tables) {
@@ -955,12 +913,8 @@
                         snapshotId, table.getName(), table.getName()),
                     datasetDataSourceName,
                     snapshotDataSourceName,
-<<<<<<< HEAD
-                    columns)
-=======
                     columns,
                     isGlobalFileIds)
->>>>>>> fe653d84
                 .render();
 
         List<UUID> rowIds = rowIdTableModel.get().getRowIds();
@@ -1008,12 +962,8 @@
                       snapshotId, table.getName(), table.getName()),
                   datasetDataSourceName,
                   snapshotDataSourceName,
-<<<<<<< HEAD
-                  columns)
-=======
                   columns,
                   isGlobalFileIds)
->>>>>>> fe653d84
               .render();
       int rows = 0;
       try {
@@ -1022,13 +972,8 @@
         logger.warn(
             "No rows were added to the Snapshot for table "
                 + table.getName()
-<<<<<<< HEAD
-                + ". This could mean that the source dataset's table is empty. Exception: "
-                + ex.getMessage());
-=======
                 + ". This could mean that the source dataset's table is empty.",
             ex);
->>>>>>> fe653d84
       }
       tableRowCounts.put(table.getName(), (long) rows);
     }
@@ -1043,12 +988,8 @@
       String snapshotParquetFileName,
       String datasetDataSourceName,
       String snapshotDataSourceName,
-<<<<<<< HEAD
-      List<SynapseColumn> columns) {
-=======
       List<SynapseColumn> columns,
       boolean isGlobalFileIds) {
->>>>>>> fe653d84
     String snapshotTableName = IngestUtils.formatSnapshotTableName(snapshotId, tableName);
 
     sqlCreateSnapshotTableTemplate

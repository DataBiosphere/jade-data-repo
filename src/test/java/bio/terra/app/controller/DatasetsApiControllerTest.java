--- conflicted
+++ resolved
@@ -127,15 +127,11 @@
       SNAPSHOT_BUILDER_ENDPOINT + "/concepts/{domainId}/search";
   private static final SqlSortDirectionAscDefault DIRECTION = SqlSortDirectionAscDefault.ASC;
   private static final UUID DATASET_ID = UUID.randomUUID();
-<<<<<<< HEAD
-  private static final int CONCEPT_ID = 0;
-=======
   private static final DatasetPatchRequestModel DATASET_PATCH_REQUEST =
       new DatasetPatchRequestModel().phsId("a-phs-id").description("a-description");
   private static final Set<IamAction> DATASET_PATCH_ACTIONS =
       Set.of(IamAction.MANAGE_SCHEMA, IamAction.UPDATE_PASSPORT_IDENTIFIER);
-  private static final Integer CONCEPT_ID = 0;
->>>>>>> 294d2b2b
+  private static final int CONCEPT_ID = 0;
   private static final int LIMIT = 10;
   private static final int OFFSET = 0;
   private static final String FILTER = null;

import java.text.SimpleDateFormat

/*
 * Data Repository Building Notes
 *
 * USING SWAGGER-CODEGEN
 * We use swagger-codegen to generate our model classes and controller interfaces with default methods.
 * The swagger YAML file is the primary implementation and documentation of the Data Repository API.
 *
 * The gradle technique for running codegen as part of the build is written up here:
 *   https://blog.jcore.com/2017/05/22/automatically-generating-api-using-swagger-and-gradle/
 * It relies on the behavior of the Java plugin, described here:
 *   https://docs.gradle.org/current/userguide/java_plugin.html#sec:java_source_sets
 */

buildscript {
    ext {
        springBootVersion = '3.0.4'
    }
    repositories {
        mavenCentral()
    }
    dependencies {
        classpath('io.swagger:swagger-codegen:2.4.27')
    }
}

plugins {
    id "com.google.cloud.tools.jib" version "3.2.0"
    id 'org.liquibase.gradle' version '2.1.1'
    id "org.gradle.test-retry" version "1.4.0"
    id 'antlr'
    id 'com.github.spotbugs' version '4.7.1'
    id "org.hidetake.swagger.generator" version "2.18.2"
    id "org.springframework.boot" version "2.5.12"
    id "idea"
    id "java"
    id "io.spring.dependency-management" version "1.0.11.RELEASE"
    id "jacoco"
    id "com.diffplug.spotless" version "6.7.1"
    id "com.dorongold.task-tree" version "2.1.0"
}

allprojects {
    group 'bio.terra'
<<<<<<< HEAD
    version '1.462.0-SNAPSHOT'
=======
    version '1.463.0-SNAPSHOT'
>>>>>>> 259699b9

    ext {
        resourceDir = "${rootDir}/src/main/resources/api"
    }

    // specifying versions for dependencies, not adding the dependencies themselves (yet)
    apply plugin: "io.spring.dependency-management"
    dependencyManagement {
        imports {
            mavenBom org.springframework.boot.gradle.plugin.SpringBootPlugin.BOM_COORDINATES
        }
        dependencies {
            dependency group: "io.swagger.core.v3", name: "swagger-annotations", version: "2.1.5"
            dependency group: "io.swagger.codegen.v3", name: "swagger-codegen-cli", version: "3.0.34"
        }
    }
}

apply from: 'debug.gradle'

// skip subproject tasks by default when building jade-data-repo
subprojects.each { s ->
    s.tasks.all {
        task -> task.enabled = (System.getenv("ENABLE_SUBPROJECT_TASKS") != null)
    }
}

def boolean isCiServer = System.getenv().containsKey("CI")

java {
    sourceCompatibility = 17
    targetCompatibility = 17
}

if (hasProperty('buildScan')) {
    buildScan {
        termsOfServiceUrl = 'https://gradle.com/terms-of-service'
        termsOfServiceAgree = 'yes'
        uploadInBackground = false
        publishAlways()
        def project = ""; def cluster = ""; def nschunk = "";
        if (System.getenv("NAMESPACEINUSE")) {
            project = "broad-jade-integration"
            cluster = "integration-master"
            def ns = System.getenv("NAMESPACEINUSE")
            nschunk = "%0Aresource.labels.namespace_name%3D%22${ns}%22%0Alabels.k8s-pod%2Fcomponent%3D%22${ns}-jade-datarepo-api%22"
        } else {
            project = System.getenv("GOOGLE_CLOUD_PROJECT")
            cluster = "jade-master-us-central1"
            nschunk = ""
        }
        def startTest = new Date().format("yyyy-MM-dd'T'HH:mm:ss'Z'", TimeZone.getTimeZone("UTC"))
        buildFinished { ->
            def endTest = new Date().format("yyyy-MM-dd'T'HH:mm:ss'Z'", TimeZone.getTimeZone("UTC"))
            link "Jump to StackDriver Logs 🔗 ", "https://console.cloud.google.com/logs/viewer?interval=CUSTOM&project=${project}&folder&organizationId&minLogLevel=0&expandAll=false&customFacets=&limitCustomFacetWidth=true&scrollTimestamp=${startTest}&dateRangeStart=${startTest}&dateRangeEnd=${endTest}&advancedFilter=resource.type%3D%22k8s_container%22%0Aresource.labels.project_id%3D%22${project}%22%0Aresource.labels.location%3D%22us-central1%22%0Aresource.labels.cluster_name%3D%22${cluster}%22${nschunk}"
        }
    }
}

spotbugs {
    effort = 'max'
    // This makes the "html" reports come out in plain text so you can just open the file in IntelliJ
    // and look at your bugs instead of having to switch to a browser.
    extraArgs = ['-emacs']
}
spotbugsMain {
    reports {
        html {
            enabled = true
            destination = file("$buildDir/reports/spotbugs/main.html")
            excludeFilter = file("config/spotbugs/excludeFilter.xml")
        }
    }
}
spotbugsTest {
    reports {
        html {
            enabled = true
            destination = file("$buildDir/reports/spotbugs/test.html")
            excludeFilter = file("config/spotbugs/excludeFilter.xml")
        }
    }
}

tasks.withType(JacocoReport) {
    reports {
        xml.enabled false
        csv.enabled false
        html.destination file("${buildDir}/jacocoHtml")
    }

    afterEvaluate {
        classDirectories.setFrom(files(classDirectories.files.collect {
            fileTree(dir: it, exclude: ['bio/terra/grammar/**'])
        }))
    }
}

jacocoTestCoverageVerification {
    violationRules {
        rule {
            limit {
                counter = 'BRANCH'
                value = 'COVEREDRATIO'
                minimum = 0.1
            }
        }
    }
}
check.dependsOn jacocoTestCoverageVerification
check.dependsOn jacocoTestReport

repositories {
    mavenCentral()
    maven {
        url 'https://broadinstitute.jfrog.io/broadinstitute/libs-release-local/'
    }
    maven {
        url 'https://broadinstitute.jfrog.io/broadinstitute/libs-snapshot-local/'
    }
    maven {
        url "https://packages.confluent.io/maven/"
    }
}

configurations {
    generatedCompile
    runtimeClasspath
}

// Fix for CVE-2021-45046
// See https://spring.io/blog/2021/12/10/log4j2-vulnerability-and-spring-boot
ext['log4j2.version'] = '2.17.0'

ext['beam'] = '2.43.0'

dependencies {
    // TODO: Unpack the "starter" and include just what we use
    implementation 'com.google.apis:google-api-services-serviceusage:v1-rev20230215-2.0.0'
    implementation 'com.google.apis:google-api-services-appengine:v1-rev20230206-2.0.0'
    implementation 'com.google.apis:google-api-services-oauth2:v2-rev20200213-2.0.0'
    implementation 'com.google.apis:google-api-services-iam:v1-rev20230209-2.0.0'
    implementation platform('com.google.cloud:libraries-bom:26.6.0')
    implementation 'com.google.cloud:google-cloud-billing'
    implementation 'com.google.cloud:google-cloud-resourcemanager'
    implementation 'com.google.cloud:google-cloud-bigquery'
    implementation 'com.google.cloud:google-cloud-storage'
    implementation 'com.google.cloud:google-cloud-firestore'
    implementation 'com.google.cloud:google-cloud-pubsub'
    implementation 'com.google.http-client:google-http-client'
    implementation 'org.apache.commons:commons-dbcp2:2.7.0'     // For database connection support
    implementation 'org.apache.commons:commons-lang3:3.11'
    implementation group: 'org.apache.commons', name: 'commons-collections4', version: '4.4'
    implementation 'org.apache.directory.studio:org.apache.commons.io:2.4'
    implementation 'org.liquibase:liquibase-core:3.8.0'         // For upgrade
    implementation 'org.postgresql:postgresql:42.2.18'          // Postgres jdbc driver
    implementation 'org.slf4j:slf4j-api:1.7.28'                 // Logging facade
    implementation 'org.codehaus.janino:janino:3.1.6'           // Provides if/else xml parsing for logback config
    implementation "org.springframework.boot:spring-boot-starter-web"
    implementation group: "javax.validation", name: "validation-api"

    implementation group: "io.swagger.core.v3", name: "swagger-annotations"
    swaggerCodegen group: "io.swagger.codegen.v3", name: "swagger-codegen-cli"

    implementation 'org.springframework:spring-jdbc:5.1.9.RELEASE'
    implementation 'org.springframework.cloud:spring-cloud-gcp-starter-logging:1.2.8.RELEASE'
    implementation "org.springframework.cloud:spring-cloud-starter-sleuth:3.0.2"
    implementation 'org.broadinstitute.dsde.workbench:sam-client_2.13:0.1-c53306a-SNAP'
    implementation 'org.antlr:ST4:4.3'                          // String templating
    implementation group: 'io.kubernetes', name: 'client-java', version: '10.0.0'

    implementation 'org.springframework.boot:spring-boot-starter-thymeleaf'
    implementation 'javax.servlet:jstl:1.2'

    implementation 'org.elasticsearch.client:elasticsearch-rest-high-level-client:7.10.0'
    implementation 'org.elasticsearch:elasticsearch:7.10.0'

    implementation group: 'com.microsoft.sqlserver', name: 'mssql-jdbc', version: '9.2.1.jre11'

    // For distributed locking of Spring @Scheduled tasks across multiple instances
    implementation 'net.javacrumbs.shedlock:shedlock-provider-jdbc-template:5.2.0'
    implementation 'net.javacrumbs.shedlock:shedlock-spring:5.2.0'

    // This allows you to build with a local Stairway JAR file, instead of the one from the repository
    // For example, ./gradlew -Pstairwayjar=/Users/dd/code/stairway/build/libs/stairway-0.0.4-SNAPSHOT.jar
    // Or define the environment variable ORG_GRADLE_PROJECT_stairwayjar
    if (project.hasProperty("stairwayjar")) {
        implementation files(project.ext.get("stairwayjar"))
        implementation group: 'org.apache.commons', name: 'commons-collections4', version: '4.4'
        implementation group: 'org.openapitools', name: 'jackson-databind-nullable', version: '0.2.2'
    } else {
        implementation 'bio.terra:stairway:0.0.75-SNAPSHOT'
    }

    // Similar development mode for pointing to terra common library
    if (project.hasProperty("commonlibjar")) {
        implementation files(project.ext.get("commonlibjar"))
        implementation group: 'org.apache.commons', name: 'commons-collections4', version: '4.4'
        implementation group: 'org.openapitools', name: 'jackson-databind-nullable', version: '0.2.2'
    } else {
        implementation ('bio.terra:terra-common-lib:0.0.55-SNAPSHOT') {
            exclude group: 'org.broadinstitute.dsde.workbench', module: 'sam-client_2.12'
        }
    }

    implementation group: "bio.terra", name: "terra-resource-buffer-client", version: "0.4.3-SNAPSHOT"
    implementation group: "bio.terra", name: "externalcreds-client-resttemplate", version: "0.72.0-SNAPSHOT"
    implementation group: "org.glassfish.jersey.inject", name: "jersey-hk2", version: "2.30.1"

    implementation 'org.springframework.boot:spring-boot-starter-actuator'
    implementation 'io.micrometer:micrometer-registry-prometheus:1.8.6'

    implementation 'com.fasterxml.jackson.core:jackson-core:2.13.2'
    implementation 'com.fasterxml.jackson.core:jackson-databind:2.13.2'

    // Azure related dependencies
    implementation 'com.azure:azure-identity:1.2.5'
    implementation 'com.azure.resourcemanager:azure-resourcemanager:2.4.0'
    implementation 'com.azure:azure-storage-common:12.11.1'
    implementation 'com.azure:azure-storage-file-datalake:12.5.1'
    implementation 'com.azure:azure-data-tables:12.1.0'

    implementation 'io.sentry:sentry-logback:6.5.0'

    testImplementation "org.apache.parquet:parquet-common:1.12.0"
    testImplementation "org.apache.parquet:parquet-hadoop:1.12.0"
    testImplementation "org.apache.parquet:parquet-hadoop-bundle:1.12.0"
    testImplementation "org.apache.parquet:parquet-encoding:1.12.0"
    testImplementation "org.apache.parquet:parquet-column:1.12.0"
    testImplementation ('org.apache.hadoop:hadoop-common:3.3.1')  {
        exclude group: 'com.sun.jersey', module: 'jersey-core'
        exclude group: 'com.sun.jersey', module: 'jersey-servlet'
        exclude group: 'com.sun.jersey', module: 'jersey-json'
        exclude group: 'com.sun.jersey', module: 'jersey-server'
    }
    testImplementation ('org.apache.hadoop:hadoop-azure:3.3.1') {
        exclude group: 'com.sun.jersey', module: 'jersey-core'
        exclude group: 'com.sun.jersey', module: 'jersey-servlet'
        exclude group: 'com.sun.jersey', module: 'jersey-json'
        exclude group: 'com.sun.jersey', module: 'jersey-server'
    }
    testImplementation('org.apache.hadoop:hadoop-mapreduce-client-core:3.3.1') {
        exclude group: 'com.sun.jersey', module: 'jersey-core'
        exclude group: 'com.sun.jersey', module: 'jersey-servlet'
        exclude group: 'com.sun.jersey', module: 'jersey-json'
        exclude group: 'com.sun.jersey', module: 'jersey-server'
    }


    antlr "org.antlr:antlr4:4.8"
    spotbugs 'com.github.spotbugs:spotbugs:4.2.3'

    // Need groovy on the class path for the logback config. Could use XML and skip this dependency,
    // but the groovy config is... well... groovy.
    runtimeOnly group: 'org.codehaus.groovy', name: 'groovy', version: '3.0.7'

    // Findbugs annotations, so we can selectively suppress findbugs findings
    compileOnly 'com.google.code.findbugs:annotations:3.0.1'

    liquibaseRuntime 'org.liquibase:liquibase-core:3.8.0'
    liquibaseRuntime 'org.postgresql:postgresql:42.2.7'
    liquibaseRuntime 'ch.qos.logback:logback-classic:1.2.3'

    testImplementation group: 'junit', name: 'junit', version: '4.13.2'
    testImplementation group: 'org.hamcrest', name: 'hamcrest', version: '2.1'
    testImplementation "org.springframework.boot:spring-boot-starter-test"
    testImplementation 'org.postgresql:postgresql:42.2.8'
    testImplementation 'com.google.code.findbugs:annotations:3.0.1'
    testImplementation 'io.zonky.test:embedded-database-spring-test:2.1.1'
    testImplementation 'io.zonky.test:embedded-postgres:1.3.1'
    implementation enforcedPlatform('io.zonky.test.postgres:embedded-postgres-binaries-bom:12.8.0')

    testImplementation 'org.awaitility:awaitility:4.0.3'

    generatedCompile 'org.springframework.boot:spring-boot-starter-web'
    // boot-starter-validation required for javax.validation.Valid references, @Valid tags
    generatedCompile 'org.springframework.boot:spring-boot-starter-validation'
    implementation 'org.springframework.boot:spring-boot-starter-validation'
    implementation group: "org.webjars", name: "webjars-locator-core", version: "0.46"
    runtimeOnly group: "org.webjars.npm", name: "swagger-ui-dist", version: "4.3.0"
    generatedCompile group: "io.swagger.core.v3", name: "swagger-annotations"

    annotationProcessor "org.springframework.boot:spring-boot-configuration-processor"

    constraints {
        implementation('org.bouncycastle:bcpg-jdk15on:1.68') {
            because '1.66 has security vulnerabilities'
        }
        implementation('org.bouncycastle:bcpkix-jdk15on:1.68') {
            because '1.66 has security vulnerabilities'
        }
        implementation('org.bouncycastle:bcprov-ext-jdk15on:1.68') {
            because '1.66 has security vulnerabilities'
        }
        implementation('org.bouncycastle:bcprov-jdk15on:1.68') {
            because '1.66 has security vulnerabilities'
        }
    }

    // Tanagra
    implementation group: "org.apache.commons", name: "commons-text", version: "1.9"
    implementation "org.apache.beam:beam-sdks-java-core:${beam}"
    implementation "org.apache.beam:beam-sdks-java-io-google-cloud-platform:${beam}"
    implementation "org.apache.beam:beam-sdks-java-io-jdbc:${beam}"
    implementation "org.apache.beam:beam-sdks-java-extensions-google-cloud-platform-core:${beam}"
    testRuntimeClasspath "org.apache.beam:beam-runners-direct-java:${beam}"
    implementation "org.apache.beam:beam-runners-google-cloud-dataflow-java:${beam}"
    implementation "org.apache.beam:beam-runners-direct-java:${beam}"
}

def getGitHash = { ->
    def stdout = new ByteArrayOutputStream()
    exec {
        commandLine 'git', 'rev-parse', '--short', 'HEAD'
        standardOutput = stdout
    }
    return stdout.toString().trim()
}

swaggerSources {
    server {
        inputFile = file("${resourceDir}/data-repository-openapi.yaml")
        code {
            language = "spring"
            library = "spring-boot"
            outputDir = file("${buildDir}/generated-src/swagger")
            components = ["models", "apis"]
            rawOptions = [
                "--invoker-package", "bio.terra",
                "--api-package", "bio.terra.controller",
                "--model-package", "bio.terra.model",
                "-D", "interfaceOnly=true," +
                    "useTags=true," +
                    "dateLibrary=java8"
            ]
        }
    }
}

task generateVersionFile {
    def properties = new Properties()
    def versionFile = file "src/main/resources/version.properties"
    properties.setProperty("semVer", project.version)
    properties.setProperty("gitHash", getGitHash())
    Writer writer = new FileWriter(versionFile, false)
    properties.store(writer, "DO NOT EDIT. Autogenerated by build.gradle.")
    writer.close()
}

generateGrammarSource {
    arguments += ["-visitor", "-long-messages"]
}

task unpack(type: Copy) {
    dependsOn bootJar
    from(zipTree(tasks.bootJar.outputs.files.singleFile))
    into("build/dependency")
}

def generatedOutputDir = 'src/generated/java'
clean.doFirst {
    delete("${projectDir}/$generatedOutputDir")
    delete("${rootDir}/datarepo-client/build")
    delete("${rootDir}/datarepo-client/generated")
}

sourceSets {
    generated {
        compileClasspath = configurations.generatedCompile
    }
    main {
        compileClasspath += generated.output
        runtimeClasspath += generated.output
    }
    test {
        compileClasspath += generated.output
        runtimeClasspath += generated.output
    }
    jacoco {
        toolVersion '0.8.7'
    }
}

sourceSets.main.java.srcDir "${buildDir}/generated-src/swagger"

bootRun {
    classpath += sourceSets.generated.output
}

jar {
    from sourceSets.generated.output
}

jib {
    extraDirectories {
        mkdir 'build/gen-expanded'
        paths = ['build/gen-expanded']
    }
    from {
        image = "us.gcr.io/broad-dsp-gcr-public/base/jre:17-debian"
    }
    to {
        image = "gcr.io/broad-jade-dev/jade-data-repo:" + (System.env.GCR_TAG ?: getGitHash())
    }
    // Make sure that we disable remote lookups in message printing.  See
    // https://www.randori.com/blog/cve-2021-44228/
    // for more information
    container {
        jvmFlags = ["-Xms1g", "-Xmx2g", "-Dlog4j2.formatMsgNoLookups=true"]
    }
    container.creationTime = buildTime()
}

def buildTime() {
    def df = new SimpleDateFormat("yyyy-MM-dd'T'HH:mm'Z'") // you can change it
    df.setTimeZone(TimeZone.getTimeZone("UTC"))
    return df.format(new Date())
}
// jib expects all classes to be under app/classes in the resulting image. this, combined with the extraDirectories
// setting above will ensure that the generated classes end up in the right place when jib builds.
task setupGeneratedDir(type: Copy) {
    from file('build/classes/java/generated')
    into file('build/gen-expanded/app/classes')
}
tasks.jib.dependsOn setupGeneratedDir

liquibase {
    activities {
        datarepo {
            changeLogFile project.ext.dbDatarepoChangesetFile
            url project.ext.dbDatarepoUri
            username project.ext.dbDatarepoUsername
            password project.ext.dbDatarepoPassword
            logLevel 'info'
        }
        // This is setup only to run "dropAll", not commands that require the changelog, like "update"
        // To setup more functionality, see notes in this doc:
        // https://docs.google.com/document/d/1hxT7ZOAY4MKPhjoLLZNJE4IB_3WncsDDYEg8m1myL-I/edit?usp=sharing
        stairway {
            url project.ext.dbStairwayUri
            username project.ext.dbStairwayUsername
            password project.ext.dbStairwayPassword
            logLevel 'info'
        }
    }
}

spotless {
    java {
        target project.fileTree(project.rootDir) {
            include 'src/**/*.java'
        }
        googleJavaFormat()
    }
}

// -- Test tasks --
// The default 'test' task runs all of the unit tests.
// There are separate tasks for running just the unit tests and just the connected tests.
// connected tests and running all of the tests.

tasks.withType(Test).configureEach {
    systemProperty 'spring.profiles.include', 'human-readable-logging'
}

test {
    useJUnit {
        includeCategories 'bio.terra.common.category.Unit'
    }
    outputs.upToDateWhen { false }
    maxParallelForks = 2
}

task testConnected(type: Test) {
    useJUnit {
        includeCategories 'bio.terra.common.category.Connected'
    }
    testLogging {
        events = ["passed", "failed", "skipped", "started", "standard_out"]
    }
    retry {
        if (isCiServer) {
            maxRetries = 3
            maxFailures = 15
        } else {
            maxRetries = 2
        }
    }
    maxParallelForks = 4
    outputs.upToDateWhen { false }
    maxHeapSize = "2g"
}

task testIntegration(type: Test) {
    useJUnit {
        includeCategories 'bio.terra.common.category.Integration'
    }
    testLogging {
        events = ["passed", "failed", "skipped", "started", "standard_out"]
    }

    retry {
        if (isCiServer) {
            maxRetries = 3
            maxFailures = 15
        } else {
            maxRetries = 2
        }
    }
    maxParallelForks = 8
    outputs.upToDateWhen { false }
}

task testUnit(type: Test) {
    useJUnit {
        includeCategories 'bio.terra.common.category.Unit'
    }
    maxParallelForks = 2
    outputs.upToDateWhen { false }
}

task testOnDemand(type: Test) {
    useJUnit {
        includeCategories 'bio.terra.common.category.OnDemand'
    }
    testLogging {
        events = ["passed", "failed", "skipped", "started", "standard_out"]
    }
    outputs.upToDateWhen { false }
}

task testAll(type: Test) {
    useJUnit {
        // Note: explicitly not including OnDemand tests
        includeCategories 'bio.terra.common.category.Connected', 'bio.terra.common.category.Unit'
    }
    outputs.upToDateWhen { false }
}

compileGeneratedJava.dependsOn swaggerSources.server.code
compileGeneratedJava.dependsOn generateGrammarSource
classes.dependsOn generatedClasses
compileJava.dependsOn compileGeneratedJava
ideaModule.dependsOn swaggerSources.server.code
idea.module.sourceDirs += file("$buildDir/generated-src/swagger/src/main/java")

// Run spotless check when running in github actions, otherwise run spotless apply.
compileJava {
    if (isCiServer) {
        dependsOn(spotlessCheck)
    } else {
        dependsOn(spotlessApply)
    }
}<|MERGE_RESOLUTION|>--- conflicted
+++ resolved
@@ -43,11 +43,7 @@
 
 allprojects {
     group 'bio.terra'
-<<<<<<< HEAD
-    version '1.462.0-SNAPSHOT'
-=======
     version '1.463.0-SNAPSHOT'
->>>>>>> 259699b9
 
     ext {
         resourceDir = "${rootDir}/src/main/resources/api"

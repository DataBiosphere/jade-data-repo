--- conflicted
+++ resolved
@@ -108,8 +108,6 @@
                 userReq,
                 tdrServiceAccountEmail)));
 
-<<<<<<< HEAD
-=======
     // Delete access control first so Readers and Discoverers can no longer see snapshot
     // Google auto-magically removes the ACLs from BQ objects when SAM
     // deletes the snapshot group, so no ACL cleanup is needed beyond that.
@@ -119,7 +117,6 @@
     // that was created for snapshots byRequestId
     addStep(new DeleteSnapshotDeleteSamGroupStep(iamClient, snapshotRequestDao, snapshotId));
 
->>>>>>> 748424fe
     // Primary Data Deletion
     // Note: Must delete primary data before metadata; it relies on being able to retrieve the
     // snapshot object from the metadata to know what to delete.

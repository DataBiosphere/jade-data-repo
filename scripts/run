--- conflicted
+++ resolved
@@ -4,7 +4,7 @@
 
 usage() {
   cat <<-'EOF'
-usage: run [-h|--help] RUNTYPE [TESTNAME]
+usage: [GRADLE_ARGS] run [-h|--help] RUNTYPE
 [-h|--help]       print this help text
 RUNTYPE is one of:
 - tests           run tests against repo. Optionally provide a specific test to run.
@@ -14,7 +14,8 @@
 - local           run as a local terminal process
 - docker          run in a docker container
 - check           run linter and checks
-TESTNAME is the name of the test to run for tests. It can be in any of the following formats:
+GRADLE_ARGS is used to had arguments to the gradle commands. One common usage for this is to set specific tests.
+For example: `GRADLE_ARGS='--tests *testSnapshotBuilder'`
 - A fully-qualified class name or fully qualified method name, e.g. org.gradle.SomeTest, org.gradle.SomeTest.someMethod
 - A simple class name or method name if the pattern starts with an upper-case letter, e.g. SomeTest, SomeTest.someMethod (since Gradle 4.7)
 - '*' wildcard matching (e.g. '*someMethod')
@@ -49,23 +50,12 @@
 
 # process positional arguments (if any)
 RUNTYPE=${1}
-TESTNAME=${2}
-if [[ -z "$TESTNAME" ]]
-then
-  TEST_ARG=""
-else
-  TEST_ARG="--tests $TESTNAME"
-fi
 
 run_tests() {
   eval "$("${SCRIPTS_DIR}"/render-configs.sh -a "$AZURE_ENV" -e)"
   cd "${ROOT_DIR}"
-<<<<<<< HEAD
   # shellcheck disable=SC2086 # The array syntax and quoting seems to break gradle
-  ./gradlew ${GRADLE_OPTS} testUnit ${TEST_ARG}
-=======
-  ./gradlew testUnit "${GRADLE_ARGS}"
->>>>>>> 2579f9b9
+  ./gradlew testUnit ${GRADLE_ARGS}
 
 #./gradlew --build-cache srcclr
 }
@@ -83,13 +73,8 @@
   export IT_JADE_API_URL=http://localhost:8080
   AZURE_ENV=integration
   run_docker
-<<<<<<< HEAD
   # shellcheck disable=SC2086 # The array syntax and quoting seems to break gradle
-  ./gradlew ${GRADLE_OPTS} testIntegration ${TEST_ARG}
-=======
-    # shellcheck disable=SC2086 # The array syntax and quoting seems to break gradle
   ./gradlew testIntegration ${GRADLE_ARGS}
->>>>>>> 2579f9b9
 
   # for developer runs, build an integration report locally
   if [ -z "$CI" ]; then
@@ -109,12 +94,8 @@
   cd "${ROOT_DIR}"
   export IT_JADE_API_URL=http://localhost:8080
   run_docker
-<<<<<<< HEAD
   # shellcheck disable=SC2086 # The array syntax and quoting seems to break gradle
-  ./gradlew ${GRADLE_OPTS} testConnected ${TEST_ARG}
-=======
-  ./gradlew testConnected "${GRADLE_ARGS}"
->>>>>>> 2579f9b9
+  ./gradlew testConnected ${GRADLE_ARGS}
 
   # for developer runs, build an integration report locally
   if [ -z "$CI" ]; then
@@ -125,7 +106,7 @@
 run_local() {
   eval "$("${SCRIPTS_DIR}"/render-configs.sh -a "$AZURE_ENV" -e)"
   cd "$ROOT_DIR"
-  ./gradlew bootRun "${GRADLE_ARGS}"
+  ./gradlew bootRun ${GRADLE_ARGS}
 }
 
 run_docker() {
@@ -138,7 +119,7 @@
   eval "$("${SCRIPTS_DIR}"/render-configs.sh -a "$AZURE_ENV" -e)"
   cd "$ROOT_DIR"
   # shellcheck disable=SC2086 # The array syntax and quoting seems to break gradle
-  ./gradlew check "${GRADLE_ARGS}"
+  ./gradlew check ${GRADLE_ARGS}
 }
 
 case "$RUNTYPE" in

--- conflicted
+++ resolved
@@ -248,23 +248,6 @@
     }
   }
 
-<<<<<<< HEAD
-  private EnumerateSnapshotAccessRequest convertToEnumerateModel(
-      List<SnapshotAccessRequestResponse> responses) {
-    EnumerateSnapshotAccessRequest enumerateModel = new EnumerateSnapshotAccessRequest();
-    for (SnapshotAccessRequestResponse response : responses) {
-      enumerateModel.addItemsItem(
-          new EnumerateSnapshotAccessRequestItem()
-              .id(response.getId())
-              .status(response.getStatus())
-              .createdDate(response.getCreatedDate())
-              .name(response.getSnapshotName())
-              .researchPurpose(response.getSnapshotResearchPurpose())
-              .createdBy(response.getCreatedBy()));
-    }
-    return enumerateModel;
-  }
-
   public String generateRowIdQuery(
       SnapshotAccessRequestResponse accessRequest,
       Snapshot dataReleaseSnapshot,
@@ -283,8 +266,6 @@
         createContext(dataReleaseSnapshot.getSnapshotSources().get(0).getDataset(), userReq));
   }
 
-=======
->>>>>>> 0507087a
   record ParentQueryResult(
       int parentId, int childId, String childName, String code, int count, boolean hasChildren) {
     ParentQueryResult(ResultSet rs) throws SQLException {

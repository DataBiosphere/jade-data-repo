package bio.terra.service.tabulardata.google;

import static bio.terra.common.PdaoConstant.PDAO_ROW_ID_COLUMN;
import static bio.terra.common.PdaoConstant.PDAO_TABLE_ID_COLUMN;
import static bio.terra.service.tabulardata.google.BigQueryPdao.prefixName;
import static org.hamcrest.MatcherAssert.assertThat;
import static org.hamcrest.Matchers.equalTo;
import static org.hamcrest.Matchers.samePropertyValuesAs;
import static org.junit.Assert.assertEquals;
import static org.junit.jupiter.api.Assertions.assertThrows;
import static org.mockito.ArgumentMatchers.eq;
import static org.mockito.Mockito.times;
import static org.mockito.Mockito.verify;
import static org.mockito.Mockito.when;

import bio.terra.app.configuration.ApplicationConfiguration;
import bio.terra.app.model.GoogleCloudResource;
import bio.terra.app.model.GoogleRegion;
import bio.terra.common.BQTestUtils;
import bio.terra.common.DateTimeUtils;
import bio.terra.common.Relationship;
import bio.terra.common.category.Unit;
import bio.terra.common.exception.PdaoException;
import bio.terra.common.fixtures.DatasetFixtures;
import bio.terra.grammar.exception.InvalidQueryException;
import bio.terra.model.SnapshotRequestContentsModel;
import bio.terra.model.SnapshotRequestRowIdModel;
import bio.terra.model.SnapshotRequestRowIdTableModel;
import bio.terra.model.TableDataType;
import bio.terra.service.dataset.AssetColumn;
import bio.terra.service.dataset.AssetRelationship;
import bio.terra.service.dataset.AssetSpecification;
import bio.terra.service.dataset.AssetTable;
import bio.terra.service.dataset.Dataset;
import bio.terra.service.dataset.DatasetTable;
import bio.terra.service.dataset.GoogleStorageResource;
import bio.terra.service.filedata.google.bq.BigQueryConfiguration;
import bio.terra.service.resourcemanagement.google.GoogleProjectResource;
import bio.terra.service.snapshot.RowIdMatch;
import bio.terra.service.snapshot.Snapshot;
import bio.terra.service.snapshot.SnapshotMapColumn;
import bio.terra.service.snapshot.SnapshotMapTable;
import bio.terra.service.snapshot.SnapshotSource;
import bio.terra.service.snapshot.SnapshotTable;
import bio.terra.service.snapshot.exception.MismatchedValueException;
import com.google.api.gax.paging.Page;
import com.google.cloud.bigquery.BigQuery;
import com.google.cloud.bigquery.Field;
import com.google.cloud.bigquery.FieldList;
import com.google.cloud.bigquery.FieldValue;
import com.google.cloud.bigquery.FieldValueList;
import com.google.cloud.bigquery.JobInfo;
import com.google.cloud.bigquery.LegacySQLTypeName;
import com.google.cloud.bigquery.QueryJobConfiguration;
import com.google.cloud.bigquery.QueryParameterValue;
import com.google.cloud.bigquery.Schema;
import com.google.cloud.bigquery.StandardSQLTypeName;
import com.google.cloud.bigquery.TableId;
import com.google.cloud.bigquery.TableInfo;
import com.google.cloud.bigquery.TableResult;
import com.google.cloud.bigquery.ViewDefinition;
import java.time.Instant;
import java.util.Collections;
import java.util.List;
import java.util.Map;
import java.util.UUID;
import java.util.stream.Collectors;
import org.junit.Before;
import org.junit.Test;
import org.junit.experimental.categories.Category;
import org.junit.runner.RunWith;
import org.mockito.Mock;
import org.mockito.junit.MockitoJUnitRunner;
import org.springframework.test.context.ActiveProfiles;

@ActiveProfiles({"google", "unittest"})
@Category(Unit.class)
@RunWith(MockitoJUnitRunner.class)
public class BigQueryPdaoUnitTest {

  private static final UUID DATASET_ID = UUID.randomUUID();
  private static final UUID SNAPSHOT_ID = UUID.randomUUID();
  private static final UUID PROFILE_1_ID = UUID.randomUUID();
  private static final String SNAPSHOT_NAME = "snapshotName";
  private static final String SNAPSHOT_PROJECT_ID = "snapshot_data";
  private static final String DATASET_PROJECT_ID = "dataset_data";
  private static final Instant SNAPSHOT_CREATION = Instant.now();
  private static final String DATASET_NAME = "datasetName";
  private static final String SNAPSHOT_DESCRIPTION = "snapshotDescription";
  private static final String TABLE_1_NAME = "tableA";
  private static final UUID TABLE_1_ID = UUID.randomUUID();
  private static final UUID SNAPSHOT_TABLE_1_ID = UUID.randomUUID();
  private static final String TABLE_1_COL1_NAME = "col1a";
  private static final UUID TABLE_1_COL1_ID = UUID.randomUUID();
  private static final UUID SNAPSHOT_TABLE_1_COL1_ID = UUID.randomUUID();
  private static final String TABLE_1_COL2_NAME = "col2a";
  private static final UUID TABLE_1_COL2_ID = UUID.randomUUID();
  private static final UUID SNAPSHOT_TABLE_1_COL2_ID = UUID.randomUUID();

  private static final String TABLE_2_NAME = "tableB";
  private static final UUID TABLE_2_ID = UUID.randomUUID();
  private static final UUID SNAPSHOT_TABLE_2_ID = UUID.randomUUID();
  private static final String TABLE_2_COL1_NAME = "col1b";
  private static final UUID TABLE_2_COL1_ID = UUID.randomUUID();
  private static final UUID SNAPSHOT_TABLE_2_COL1_ID = UUID.randomUUID();
  private static final String TABLE_2_COL2_NAME = "col2b";
  private static final UUID TABLE_2_COL2_ID = UUID.randomUUID();
  private static final UUID SNAPSHOT_TABLE_2_COL2_ID = UUID.randomUUID();
  private static final String TABLE_2_COL3_NAME = "col3b";
  private static final UUID TABLE_2_COL3_ID = UUID.randomUUID();
  private static final UUID SNAPSHOT_TABLE_2_COL3_ID = UUID.randomUUID();

  private static final Instant CREATED_AT = Instant.parse("2022-01-01T00:00:00.00Z");
  private static final long CREATED_AT_MICROS = DateTimeUtils.toEpochMicros(CREATED_AT);

  @Mock private ApplicationConfiguration applicationConfiguration;
  @Mock private BigQueryConfiguration bigQueryConfiguration;
  @Mock private BigQueryProject bigQueryProjectSnapshot;
  @Mock private BigQuery bigQuerySnapshot;
  @Mock private BigQueryProject bigQueryProjectDataset;
  @Mock private BigQuery bigQueryDataset;

  private Snapshot snapshot;
  private BigQueryPdao dao;

  @Before
  public void setUp() throws Exception {

    when(bigQueryProjectSnapshot.getProjectId()).thenReturn(SNAPSHOT_PROJECT_ID);
    when(bigQueryProjectSnapshot.getBigQuery()).thenReturn(bigQuerySnapshot);
    BigQueryProject.put(bigQueryProjectSnapshot);

    when(bigQueryProjectDataset.getProjectId()).thenReturn(DATASET_PROJECT_ID);
    when(bigQueryProjectDataset.getBigQuery()).thenReturn(bigQueryDataset);
    BigQueryProject.put(bigQueryProjectDataset);

    dao = new BigQueryPdao(applicationConfiguration, bigQueryConfiguration);
    snapshot = mockSnapshot();
  }

  @Test
  public void testGetRefIds() throws InterruptedException {
    String value1 = "value1";
    String value2 = "value2";
    BQTestUtils.mockBQQuery(
        bigQueryProjectDataset,
        "SELECT "
            + TABLE_1_COL1_NAME
            + " "
            + "FROM `"
            + DATASET_PROJECT_ID
            + ".datarepo_"
            + DATASET_NAME
            + "."
            + TABLE_1_NAME
            + "`",
        Schema.of(Field.of(TABLE_1_COL1_NAME, LegacySQLTypeName.STRING)),
        List.of(Map.of(TABLE_1_COL1_NAME, value1), Map.of(TABLE_1_COL1_NAME, value2)));

    DatasetTable table = snapshot.getSourceDataset().getTables().get(0);
    assertThat(
        dao.getRefIds(snapshot.getSourceDataset(), table.getName(), table.getColumns().get(0)),
        equalTo(List.of(value1, value2)));
  }

  @Test
  public void testGetSnapshotRefIds() throws InterruptedException {
    String value1 = "value1";
    String value2 = "value2";

    BQTestUtils.mockBQQuery(
        bigQueryProjectSnapshot,
        "SELECT "
            + TABLE_1_COL1_NAME
            + " "
            + "FROM `"
            + DATASET_PROJECT_ID
            + ".datarepo_"
            + DATASET_NAME
            + "."
            + TABLE_1_NAME
            + "` S, "
            + "`"
            + SNAPSHOT_PROJECT_ID
            + "."
            + SNAPSHOT_NAME
            + ".datarepo_row_ids` R "
            + "WHERE S.datarepo_row_id = R.datarepo_row_id AND "
            + "R.datarepo_table_id = '"
            + TABLE_1_ID
            + "'",
        Schema.of(Field.of(TABLE_1_COL1_NAME, LegacySQLTypeName.STRING)),
        List.of(Map.of(TABLE_1_COL1_NAME, value1), Map.of(TABLE_1_COL1_NAME, value2)));

    DatasetTable table = snapshot.getSourceDataset().getTables().get(0);
    assertThat(
        dao.getSnapshotRefIds(
            snapshot.getSourceDataset(),
            snapshot,
            table.getName(),
            table.getId().toString(),
            table.getColumns().get(0)),
        equalTo(List.of(value1, value2)));
  }

  @Test
  public void testMapValuesToRows() throws InterruptedException {
    String input1 = "input1";
    String input2 = "input2";

    String drRowId1 = UUID.randomUUID().toString();
    String drRowId2 = UUID.randomUUID().toString();
    DatasetTable table1 = snapshot.getFirstSnapshotSource().getDataset().getTables().get(0);

    BQTestUtils.mockBQQuery(
        bigQueryProjectDataset,
        "SELECT T.datarepo_row_id, V.input_value FROM ("
            + "SELECT input_value FROM UNNEST(['"
            + input1
            + "','"
            + input2
            + "']) AS input_value) AS V "
            + "LEFT JOIN ("
            + BigQueryPdao.renderLiveViewSql(
                DATASET_PROJECT_ID, prefixName(DATASET_NAME), table1, null, CREATED_AT)
            + ") AS T "
            + "ON V.input_value = CAST(T."
            + TABLE_1_COL1_NAME
            + " AS STRING)",
        Schema.of(
            Field.of("datarepo_row_id", LegacySQLTypeName.STRING),
            Field.of("input_value", LegacySQLTypeName.STRING)),
        List.of(
            Map.of("datarepo_row_id", drRowId1, "input_value", input1),
            Map.of("datarepo_row_id", drRowId2, "input_value", input2)));

    assertThat(
        dao.mapValuesToRows(snapshot.getFirstSnapshotSource(), List.of(input1, input2), CREATED_AT),
        samePropertyValuesAs(
            new RowIdMatch().addMatch(input1, drRowId1).addMatch(input2, drRowId2)));
  }

  @Test
  public void testMapValuesToRowsWithMismatch() throws InterruptedException {
    String ipt1 = "input1";
    String ipt2 = "input2";
    String ipt3 = "input3";

    String drRowId1 = UUID.randomUUID().toString();
    String drRowId2 = UUID.randomUUID().toString();
    DatasetTable table1 = snapshot.getFirstSnapshotSource().getDataset().getTables().get(0);

    BQTestUtils.mockBQQuery(
        bigQueryProjectDataset,
        "SELECT T.datarepo_row_id, V.input_value FROM ("
            + "SELECT input_value FROM UNNEST(['"
            + ipt1
            + "','"
            + ipt2
            + "','"
            + ipt3
            + "']) AS input_value) AS V "
            + "LEFT JOIN ("
            + BigQueryPdao.renderLiveViewSql(
                DATASET_PROJECT_ID, prefixName(DATASET_NAME), table1, null, CREATED_AT)
            + ") AS T "
            + "ON V.input_value = CAST(T."
            + TABLE_1_COL1_NAME
            + " AS STRING)",
        Schema.of(
            Field.of("datarepo_row_id", LegacySQLTypeName.STRING),
            Field.of("input_value", LegacySQLTypeName.STRING)),
        List.of(
            Map.of("datarepo_row_id", drRowId1, "input_value", ipt1),
            Map.of("datarepo_row_id", drRowId2, "input_value", ipt2),
            Map.of("input_value", ipt3)));

    // Check that mismatches are also identified
    assertThat(
        dao.mapValuesToRows(
            snapshot.getFirstSnapshotSource(), List.of(ipt1, ipt2, ipt3), CREATED_AT),
        samePropertyValuesAs(
            new RowIdMatch().addMatch(ipt1, drRowId1).addMatch(ipt2, drRowId2).addMismatch(ipt3)));
  }

  @Test
  public void testCreateSnapshotEmptyRowIds() throws InterruptedException {
    mockNumRowIds(snapshot, TABLE_1_NAME, 0);

    dao.createSnapshot(snapshot, Collections.emptyList(), CREATED_AT);

    verify(bigQueryProjectSnapshot, times(1))
        .createDataset(SNAPSHOT_NAME, SNAPSHOT_DESCRIPTION, GoogleRegion.NORTHAMERICA_NORTHEAST1);

    // Note: explicitly building up sql to make it easier to verify
    verify(bigQuerySnapshot, times(1))
        .create(
            TableInfo.of(
                TableId.of(SNAPSHOT_NAME, TABLE_1_NAME),
                ViewDefinition.of(
                    "SELECT datarepo_row_id, "
                        + TABLE_1_COL1_NAME
                        + ","
                        + TABLE_1_COL2_NAME
                        + " "
                        + "FROM (SELECT S.datarepo_row_id, "
                        + TABLE_1_COL1_NAME
                        + ","
                        + TABLE_1_COL2_NAME
                        + " "
                        + "FROM `"
                        + DATASET_PROJECT_ID
                        + ".datarepo_"
                        + DATASET_NAME
                        + "."
                        + TABLE_1_NAME
                        + "` S, "
                        + "`"
                        + SNAPSHOT_PROJECT_ID
                        + "."
                        + SNAPSHOT_NAME
                        + ".datarepo_row_ids` R "
                        + "WHERE S.datarepo_row_id = R.datarepo_row_id AND R.datarepo_table_id = "
                        + "'"
                        + TABLE_1_ID
                        + "')")));

    verify(bigQuerySnapshot, times(1))
        .create(
            TableInfo.of(
                TableId.of(SNAPSHOT_NAME, TABLE_2_NAME),
                ViewDefinition.of(
                    "SELECT datarepo_row_id, "
                        + TABLE_2_COL1_NAME
                        + ","
                        + TABLE_2_COL2_NAME
                        + ","
                        + TABLE_2_COL3_NAME
                        + " "
                        + "FROM (SELECT S.datarepo_row_id, "
                        + TABLE_2_COL2_NAME
                        + " AS "
                        + TABLE_2_COL1_NAME
                        + ","
                        + TABLE_2_COL1_NAME
                        + " AS "
                        + TABLE_2_COL2_NAME
                        + ","
                        + "NULL AS "
                        + TABLE_2_COL3_NAME
                        + " "
                        + "FROM `"
                        + DATASET_PROJECT_ID
                        + ".datarepo_"
                        + DATASET_NAME
                        + "."
                        + TABLE_2_NAME
                        + "` S, "
                        + "`"
                        + SNAPSHOT_PROJECT_ID
                        + "."
                        + SNAPSHOT_NAME
                        + ".datarepo_row_ids` R "
                        + "WHERE S.datarepo_row_id = R.datarepo_row_id AND R.datarepo_table_id = "
                        + "'"
                        + TABLE_2_ID
                        + "')")));
  }

  @Test
  public void testCreateSnapshotMismatchedRowIdCounts() throws InterruptedException {
    mockNumRowIds(snapshot, TABLE_1_NAME, 0);

    assertThrows(
        PdaoException.class,
        () -> dao.createSnapshot(snapshot, List.of(UUID.randomUUID().toString()), CREATED_AT),
        "Invalid row ids supplied");
  }

  @Test
  public void testCreateSnapshotWithRowIds() throws InterruptedException {
    String drRowId1 = UUID.randomUUID().toString();
    String drRowId2 = UUID.randomUUID().toString();
    DatasetTable table1 = snapshot.getFirstSnapshotSource().getDataset().getTables().get(0);
    DatasetTable table2 = snapshot.getFirstSnapshotSource().getDataset().getTables().get(1);
    String rootTblId =
        snapshot
            .getFirstSnapshotSource()
            .getAssetSpecification()
            .getRootTable()
            .getTable()
            .getId()
            .toString();
    mockNumRowIds(snapshot, TABLE_1_NAME, 2);

    dao.createSnapshot(snapshot, List.of(drRowId1, drRowId2), CREATED_AT);

    verify(bigQueryProjectSnapshot, times(1))
        .createDataset(SNAPSHOT_NAME, SNAPSHOT_DESCRIPTION, GoogleRegion.NORTHAMERICA_NORTHEAST1);

    // Verify that the rowIds are properly copied
    verify(bigQueryProjectSnapshot, times(1))
        .query(
            "INSERT INTO `"
                + SNAPSHOT_PROJECT_ID
                + "."
                + SNAPSHOT_NAME
                + ".datarepo_row_ids` "
                + "(datarepo_table_id,datarepo_row_id) "
                + "SELECT '"
                + rootTblId
                + "' AS datarepo_table_id, T.row_id AS datarepo_row_id FROM ("
                + "SELECT row_id FROM UNNEST(['"
                + drRowId1
                + "','"
                + drRowId2
                + "']) AS row_id"
                + ") AS T");

    // Verify the result of the relationship walk are written to the rowid table
    verify(bigQuerySnapshot, times(1))
        .query(
            QueryJobConfiguration.newBuilder(
                    "WITH merged_table AS (SELECT DISTINCT '"
                        + TABLE_2_ID
                        + "' AS datarepo_table_id, "
                        + "T.datarepo_row_id "
                        + "FROM ("
                        + BigQueryPdao.renderLiveViewSql(
                            DATASET_PROJECT_ID, prefixName(DATASET_NAME), table2, null, CREATED_AT)
                        + ") T, "
                        + "("
                        + BigQueryPdao.renderLiveViewSql(
                            DATASET_PROJECT_ID, prefixName(DATASET_NAME), table1, null, CREATED_AT)
                        + ") F, "
                        + "`"
                        + SNAPSHOT_PROJECT_ID
                        + "."
                        + SNAPSHOT_NAME
                        + ".datarepo_row_ids` R "
                        + "WHERE R.datarepo_table_id = '"
                        + TABLE_1_ID
                        + "' AND "
                        + "R.datarepo_row_id = F.datarepo_row_id AND T."
                        + TABLE_2_COL1_NAME
                        + " = "
                        + "F."
                        + TABLE_1_COL1_NAME
                        + ") "
                        + "SELECT datarepo_table_id,datarepo_row_id FROM merged_table WHERE "
                        + "datarepo_row_id NOT IN (SELECT datarepo_row_id "
                        + "FROM `"
                        + SNAPSHOT_PROJECT_ID
                        + "."
                        + SNAPSHOT_NAME
                        + ".datarepo_row_ids`)")
                .setDestinationTable(TableId.of(SNAPSHOT_NAME, "datarepo_row_ids"))
                .setWriteDisposition(JobInfo.WriteDisposition.WRITE_APPEND)
                .setNamedParameters(
                    Map.of(
                        "transactionTerminatedAt",
                        QueryParameterValue.timestamp(CREATED_AT_MICROS)))
                .build());

    verify(bigQuerySnapshot, times(1))
        .create(
            TableInfo.of(
                TableId.of(SNAPSHOT_NAME, TABLE_1_NAME),
                ViewDefinition.of(
                    "SELECT datarepo_row_id, "
                        + TABLE_1_COL1_NAME
                        + ","
                        + TABLE_1_COL2_NAME
                        + " "
                        + "FROM (SELECT S.datarepo_row_id, "
                        + TABLE_1_COL1_NAME
                        + ","
                        + TABLE_1_COL2_NAME
                        + " "
                        + "FROM `"
                        + DATASET_PROJECT_ID
                        + ".datarepo_"
                        + DATASET_NAME
                        + "."
                        + TABLE_1_NAME
                        + "` S, "
                        + "`"
                        + SNAPSHOT_PROJECT_ID
                        + "."
                        + SNAPSHOT_NAME
                        + ".datarepo_row_ids` R "
                        + "WHERE S.datarepo_row_id = R.datarepo_row_id AND R.datarepo_table_id = "
                        + "'"
                        + TABLE_1_ID
                        + "')")));

    verify(bigQuerySnapshot, times(1))
        .create(
            TableInfo.of(
                TableId.of(SNAPSHOT_NAME, TABLE_2_NAME),
                ViewDefinition.of(
                    "SELECT datarepo_row_id, "
                        + TABLE_2_COL1_NAME
                        + ","
                        + TABLE_2_COL2_NAME
                        + ","
                        + TABLE_2_COL3_NAME
                        + " "
                        + "FROM (SELECT S.datarepo_row_id, "
                        + TABLE_2_COL2_NAME
                        + " AS "
                        + TABLE_2_COL1_NAME
                        + ","
                        + TABLE_2_COL1_NAME
                        + " AS "
                        + TABLE_2_COL2_NAME
                        + ","
                        + "NULL AS "
                        + TABLE_2_COL3_NAME
                        + " "
                        + "FROM `"
                        + DATASET_PROJECT_ID
                        + ".datarepo_"
                        + DATASET_NAME
                        + "."
                        + TABLE_2_NAME
                        + "` S, "
                        + "`"
                        + SNAPSHOT_PROJECT_ID
                        + "."
                        + SNAPSHOT_NAME
                        + ".datarepo_row_ids` R "
                        + "WHERE S.datarepo_row_id = R.datarepo_row_id AND R.datarepo_table_id = "
                        + "'"
                        + TABLE_2_ID
                        + "')")));
  }

  @Test
  public void testCreateSnapshotWithLiveViews() throws InterruptedException {
    DatasetTable table1 = snapshot.getFirstSnapshotSource().getDataset().getTables().get(0);
    DatasetTable table2 = snapshot.getFirstSnapshotSource().getDataset().getTables().get(1);

    // Make sure that validation is called and returns
    BQTestUtils.mockBQQuery(
        bigQueryProjectSnapshot,
        "SELECT datarepo_row_id FROM `"
            + SNAPSHOT_PROJECT_ID
            + "."
            + SNAPSHOT_NAME
            + ".datarepo_row_ids` "
            + "LIMIT 1",
        Schema.of(Field.of("cnt", LegacySQLTypeName.NUMERIC)),
        List.of(Map.of("cnt", UUID.randomUUID().toString())));

<<<<<<< HEAD
    dao.createSnapshotWithLiveViews(
        snapshot, snapshot.getFirstSnapshotSource().getDataset(), CREATED_AT);
=======
    dao.createSnapshotWithLiveViews(snapshot, snapshot.getSourceDataset());
>>>>>>> 26886bd9

    // Make sure that rowId table is created
    verify(bigQueryProjectSnapshot, times(1))
        .createTable(
            snapshot.getName(),
            "datarepo_row_ids",
            Schema.of(
                Field.of(PDAO_TABLE_ID_COLUMN, LegacySQLTypeName.STRING),
                Field.of(PDAO_ROW_ID_COLUMN, LegacySQLTypeName.STRING)));

    // Make sure that rowIds are inserted
    verify(bigQueryProjectSnapshot, times(1))
        .query(
            eq(
                "INSERT INTO `"
                    + SNAPSHOT_PROJECT_ID
                    + "."
                    + SNAPSHOT_NAME
                    + ".datarepo_row_ids` "
                    + "(datarepo_table_id, datarepo_row_id) "
                    + "(SELECT '"
                    + TABLE_1_ID
                    + "', datarepo_row_id "
                    + "FROM ("
                    + BigQueryPdao.renderLiveViewSql(
                        DATASET_PROJECT_ID, prefixName(DATASET_NAME), table1, null, CREATED_AT)
                    + ") AS L) "
                    + "UNION ALL "
                    + "(SELECT '"
                    + TABLE_2_ID
                    + "', datarepo_row_id "
                    + "FROM ("
                    + BigQueryPdao.renderLiveViewSql(
                        DATASET_PROJECT_ID, prefixName(DATASET_NAME), table2, null, CREATED_AT)
                    + ") AS L)"),
            eq(
                Map.of(
                    "transactionTerminatedAt", QueryParameterValue.timestamp(CREATED_AT_MICROS))));
  }

  @Test
  public void testCreateSnapshotWithLiveViewsValidationFails() throws InterruptedException {
    // Make validation return that no records will be in snapshot
    BQTestUtils.mockBQQuery(
        bigQueryProjectSnapshot,
        "SELECT datarepo_row_id FROM `"
            + SNAPSHOT_PROJECT_ID
            + "."
            + SNAPSHOT_NAME
            + ".datarepo_row_ids` "
            + "LIMIT 1",
        Schema.of(Field.of("cnt", LegacySQLTypeName.NUMERIC)),
        Collections.emptyList());

    assertThrows(
        PdaoException.class,
<<<<<<< HEAD
        () ->
            dao.createSnapshotWithLiveViews(
                snapshot, snapshot.getFirstSnapshotSource().getDataset(), CREATED_AT),
=======
        () -> dao.createSnapshotWithLiveViews(snapshot, snapshot.getSourceDataset()),
>>>>>>> 26886bd9
        "This snapshot is empty");
  }

  @Test
  public void testQueryForRowIds() throws InterruptedException {
    DatasetTable table1 = snapshot.getFirstSnapshotSource().getDataset().getTables().get(0);

    String query =
        "SELECT datarepo_row_id "
            + "FROM ("
            + BigQueryPdao.renderLiveViewSql(
                DATASET_PROJECT_ID, prefixName(DATASET_NAME), table1, null, CREATED_AT)
            + ") "
            + "WHERE "
            + TABLE_1_COL2_NAME
            + " = 'abc'";

    QueryJobConfiguration queryConfig =
        QueryJobConfiguration.newBuilder(query)
            .setDestinationTable(TableId.of(SNAPSHOT_NAME, "datarepo_temp"))
            .setWriteDisposition(JobInfo.WriteDisposition.WRITE_APPEND)
            .setNamedParameters(
                Map.of("transactionTerminatedAt", QueryParameterValue.timestamp(CREATED_AT_MICROS)))
            .build();
    String drRowId1 = UUID.randomUUID().toString();
    String drRowId2 = UUID.randomUUID().toString();

    // Mock query that is passed in
    BQTestUtils.mockBQQuery(
        bigQuerySnapshot,
        queryConfig,
        Schema.of(Field.of("datarepo_row_id", LegacySQLTypeName.STRING)),
        List.of(Map.of("datarepo_row_id", drRowId1), Map.of("datarepo_row_id", drRowId2)));

    // Mock validation query
    BQTestUtils.mockBQQuery(
        bigQueryProjectSnapshot,
        "SELECT COUNT(*) FROM `"
            + SNAPSHOT_PROJECT_ID
            + "."
            + SNAPSHOT_NAME
            + ".datarepo_temp` AS T "
            + "LEFT JOIN ("
            + BigQueryPdao.renderLiveViewSql(
                DATASET_PROJECT_ID, prefixName(DATASET_NAME), table1, null, CREATED_AT)
            + ") AS D "
            + "USING ( datarepo_row_id ) "
            + "WHERE D.datarepo_row_id IS NULL",
        Schema.of(Field.of("cnt", LegacySQLTypeName.STRING)),
        List.of(Map.of("cnt", "0")));

    AssetSpecification assetSpecification =
        snapshot.getFirstSnapshotSource().getAssetSpecification();
    AssetTable rootTable = assetSpecification.getRootTable();
    dao.queryForRowIds(assetSpecification, snapshot, query, CREATED_AT);

    verify(bigQueryProjectSnapshot, times(1))
        .query(
            "INSERT INTO `"
                + SNAPSHOT_PROJECT_ID
                + "."
                + SNAPSHOT_NAME
                + ".datarepo_row_ids` "
                + "(datarepo_table_id,datarepo_row_id) "
                + "SELECT '"
                + rootTable.getTable().getId()
                + "' AS datarepo_table_id, T.row_id AS datarepo_row_id "
                + "FROM (SELECT datarepo_row_id AS row_id "
                + "FROM `"
                + SNAPSHOT_PROJECT_ID
                + "."
                + SNAPSHOT_NAME
                + ".datarepo_temp` ) AS T");
  }

  @Test
  public void testQueryForRowIdsQueryIsEmpty() throws InterruptedException {
    DatasetTable table1 = snapshot.getFirstSnapshotSource().getDataset().getTables().get(0);

    String query =
        "SELECT datarepo_row_id "
            + "FROM ("
            + BigQueryPdao.renderLiveViewSql(
                DATASET_PROJECT_ID, prefixName(DATASET_NAME), table1, null, CREATED_AT)
            + ") "
            + "WHERE "
            + TABLE_1_NAME
            + "."
            + TABLE_1_COL2_NAME
            + " = 'abc'";

    QueryJobConfiguration queryConfig =
        QueryJobConfiguration.newBuilder(query)
            .setDestinationTable(TableId.of(SNAPSHOT_NAME, "datarepo_temp"))
            .setWriteDisposition(JobInfo.WriteDisposition.WRITE_APPEND)
            .setNamedParameters(
                Map.of("transactionTerminatedAt", QueryParameterValue.timestamp(CREATED_AT_MICROS)))
            .build();

    // Mock query that is passed in
    BQTestUtils.mockBQQuery(
        bigQuerySnapshot,
        queryConfig,
        Schema.of(Field.of("datarepo_row_id", LegacySQLTypeName.STRING)),
        Collections.emptyList());
    assertThrows(
        InvalidQueryException.class,
        () ->
            dao.queryForRowIds(
                snapshot.getFirstSnapshotSource().getAssetSpecification(),
                snapshot,
                query,
                CREATED_AT),
        "Query returned 0 results");
  }

  @Test
  public void testQueryForRowIdsValidationFails() throws InterruptedException {
    DatasetTable table1 = snapshot.getFirstSnapshotSource().getDataset().getTables().get(0);

    String query =
        "SELECT datarepo_row_id "
            + "FROM ("
            + BigQueryPdao.renderLiveViewSql(
                DATASET_PROJECT_ID, prefixName(DATASET_NAME), table1, null, CREATED_AT)
            + ") "
            + "WHERE "
            + TABLE_1_COL2_NAME
            + " = 'abc'";

    QueryJobConfiguration queryConfig =
        QueryJobConfiguration.newBuilder(query)
            .setDestinationTable(TableId.of(SNAPSHOT_NAME, "datarepo_temp"))
            .setWriteDisposition(JobInfo.WriteDisposition.WRITE_APPEND)
            .setNamedParameters(
                Map.of("transactionTerminatedAt", QueryParameterValue.timestamp(CREATED_AT_MICROS)))
            .build();
    String drRowId1 = UUID.randomUUID().toString();
    String drRowId2 = UUID.randomUUID().toString();

    // Mock query that is passed in
    BQTestUtils.mockBQQuery(
        bigQuerySnapshot,
        queryConfig,
        Schema.of(Field.of("datarepo_row_id", LegacySQLTypeName.STRING)),
        List.of(Map.of("datarepo_row_id", drRowId1), Map.of("datarepo_row_id", drRowId2)));

    // Mock validation query
    BQTestUtils.mockBQQuery(
        bigQueryProjectSnapshot,
        "SELECT COUNT(*) FROM `"
            + SNAPSHOT_PROJECT_ID
            + "."
            + SNAPSHOT_NAME
            + ".datarepo_temp` AS T "
            + "LEFT JOIN ("
            + BigQueryPdao.renderLiveViewSql(
                DATASET_PROJECT_ID, prefixName(DATASET_NAME), table1, null, CREATED_AT)
            + ") AS D "
            + "USING ( datarepo_row_id ) "
            + "WHERE D.datarepo_row_id IS NULL",
        Schema.of(Field.of("cnt", LegacySQLTypeName.STRING)),
        List.of(Map.of("cnt", "1")));

    assertThrows(
        MismatchedValueException.class,
        () ->
            dao.queryForRowIds(
                snapshot.getFirstSnapshotSource().getAssetSpecification(),
                snapshot,
                query,
                CREATED_AT),
        "Query results did not match dataset root row ids");
  }

  @Test
  public void testMatchRowIds() throws InterruptedException {
    String drRowId1 = UUID.randomUUID().toString();
    String drRowId2 = UUID.randomUUID().toString();
    DatasetTable table1 = snapshot.getFirstSnapshotSource().getDataset().getTables().get(0);

    BQTestUtils.mockBQQuery(
        bigQueryProjectDataset,
        "SELECT T.datarepo_row_id, V.input_value FROM ("
            + "SELECT input_value FROM UNNEST(['"
            + drRowId1
            + "','"
            + drRowId2
            + "']) AS input_value) AS V "
            + "LEFT JOIN ("
            + BigQueryPdao.renderLiveViewSql(
                DATASET_PROJECT_ID, prefixName(DATASET_NAME), table1, null, CREATED_AT)
            + ") AS T "
            + "ON V.input_value = CAST(T.datarepo_row_id AS STRING)",
        Schema.of(
            Field.of("datarepo_row_id", LegacySQLTypeName.STRING),
            Field.of("input_value", LegacySQLTypeName.STRING)),
        List.of(
            Map.of("datarepo_row_id", drRowId1, "input_value", drRowId1),
            Map.of("datarepo_row_id", drRowId2, "input_value", drRowId2)));

    assertThat(
        dao.matchRowIds(
            snapshot.getFirstSnapshotSource(),
            TABLE_1_NAME,
            List.of(UUID.fromString(drRowId1), UUID.fromString(drRowId2)),
            CREATED_AT),
        samePropertyValuesAs(
            new RowIdMatch().addMatch(drRowId1, drRowId1).addMatch(drRowId2, drRowId2)));
  }

  @Test
  public void testMatchRowIdsWithMismatch() throws InterruptedException {
    String drRowId1 = UUID.randomUUID().toString();
    String drRowId2 = UUID.randomUUID().toString();
    String drRowId3 = UUID.randomUUID().toString();
    DatasetTable table1 = snapshot.getFirstSnapshotSource().getDataset().getTables().get(0);
    BQTestUtils.mockBQQuery(
        bigQueryProjectDataset,
        "SELECT T.datarepo_row_id, V.input_value FROM ("
            + "SELECT input_value FROM UNNEST(['"
            + drRowId1
            + "','"
            + drRowId2
            + "','"
            + drRowId3
            + "']) AS "
            + "input_value) AS V "
            + "LEFT JOIN ("
            + BigQueryPdao.renderLiveViewSql(
                DATASET_PROJECT_ID, prefixName(DATASET_NAME), table1, null, CREATED_AT)
            + ") AS T "
            + "ON V.input_value = CAST(T.datarepo_row_id AS STRING)",
        Schema.of(
            Field.of("datarepo_row_id", LegacySQLTypeName.STRING),
            Field.of("input_value", LegacySQLTypeName.STRING)),
        List.of(
            Map.of("datarepo_row_id", drRowId1, "input_value", drRowId1),
            Map.of("datarepo_row_id", drRowId2, "input_value", drRowId2),
            Map.of("input_value", drRowId3)));

    assertThat(
        dao.matchRowIds(
            snapshot.getFirstSnapshotSource(),
            TABLE_1_NAME,
            List.of(
                UUID.fromString(drRowId1), UUID.fromString(drRowId2), UUID.fromString(drRowId3)),
            CREATED_AT),
        samePropertyValuesAs(
            new RowIdMatch()
                .addMatch(drRowId1, drRowId1)
                .addMatch(drRowId2, drRowId2)
                .addMismatch(drRowId3)));
  }

  @Test
  public void testCreateSnapshotWithProvidedIds() throws InterruptedException {
    String drRowId1 = UUID.randomUUID().toString();
    String drRowId2 = UUID.randomUUID().toString();
    DatasetTable table1 = snapshot.getFirstSnapshotSource().getDataset().getTables().get(0);

    BQTestUtils.mockBQQuery(
        bigQueryProjectDataset,
        "SELECT T.datarepo_row_id, V.input_value FROM ("
            + "SELECT input_value FROM UNNEST(['"
            + drRowId1
            + "','"
            + drRowId2
            + "']) AS input_value) AS V "
            + "LEFT JOIN ("
            + BigQueryPdao.renderLiveViewSql(
                DATASET_PROJECT_ID, prefixName(DATASET_NAME), table1, null, CREATED_AT)
            + ") AS T "
            + "ON V.input_value = CAST(T.datarepo_row_id AS STRING)",
        Schema.of(
            Field.of("datarepo_row_id", LegacySQLTypeName.STRING),
            Field.of("input_value", LegacySQLTypeName.STRING)),
        List.of(
            Map.of("datarepo_row_id", drRowId1, "input_value", drRowId1),
            Map.of("datarepo_row_id", drRowId2, "input_value", drRowId2)));

    mockNumRowIds(snapshot, TABLE_2_NAME, 2);

    SnapshotRequestContentsModel requestModel =
        new SnapshotRequestContentsModel()
            .rowIdSpec(
                new SnapshotRequestRowIdModel()
                    .addTablesItem(
                        new SnapshotRequestRowIdTableModel()
                            .addRowIdsItem(UUID.fromString(drRowId1))
                            .addRowIdsItem(UUID.fromString(drRowId2))
                            .addColumnsItem(TABLE_2_COL1_NAME)
                            .addColumnsItem(TABLE_2_COL2_NAME)
                            .tableName(TABLE_2_NAME)));
    dao.createSnapshotWithProvidedIds(snapshot, requestModel, CREATED_AT);

    // Verify that the rowIds are properly copied
    verify(bigQueryProjectSnapshot, times(1))
        .query(
            "INSERT INTO `"
                + SNAPSHOT_PROJECT_ID
                + "."
                + SNAPSHOT_NAME
                + ".datarepo_row_ids` "
                + "(datarepo_table_id,datarepo_row_id) "
                + "SELECT '"
                + TABLE_2_ID
                + "' AS datarepo_table_id, T.row_id AS datarepo_row_id FROM ("
                + "SELECT row_id FROM UNNEST(['"
                + drRowId1
                + "','"
                + drRowId2
                + "']) AS row_id"
                + ") AS T");
  }

  @Test
  public void testCreateSnapshotWithProvidedIdsWithInvalidRowIds() throws InterruptedException {
    String drRowId1 = UUID.randomUUID().toString();
    String drRowId2 = UUID.randomUUID().toString();
    DatasetTable table1 = snapshot.getFirstSnapshotSource().getDataset().getTables().get(0);

    BQTestUtils.mockBQQuery(
        bigQueryProjectDataset,
        "SELECT T.datarepo_row_id, V.input_value FROM ("
            + "SELECT input_value FROM UNNEST(['"
            + drRowId1
            + "','"
            + drRowId2
            + "']) AS input_value) AS V "
            + "LEFT JOIN ("
            + BigQueryPdao.renderLiveViewSql(
                DATASET_PROJECT_ID, prefixName(DATASET_NAME), table1, null, CREATED_AT)
            + ") AS T "
            + "ON V.input_value = CAST(T.datarepo_row_id AS STRING)",
        Schema.of(
            Field.of("datarepo_row_id", LegacySQLTypeName.STRING),
            Field.of("input_value", LegacySQLTypeName.STRING)),
        List.of(
            Map.of("datarepo_row_id", drRowId1, "input_value", drRowId1),
            Map.of("datarepo_row_id", drRowId2, "input_value", drRowId2)));

    mockNumRowIds(snapshot, TABLE_2_NAME, 0);

    SnapshotRequestContentsModel requestModel =
        new SnapshotRequestContentsModel()
            .rowIdSpec(
                new SnapshotRequestRowIdModel()
                    .addTablesItem(
                        new SnapshotRequestRowIdTableModel()
                            .addRowIdsItem(UUID.fromString(drRowId1))
                            .addRowIdsItem(UUID.fromString(drRowId2))
                            .addColumnsItem(TABLE_2_COL1_NAME)
                            .addColumnsItem(TABLE_2_COL2_NAME)
                            .tableName(TABLE_2_NAME)));
    assertThrows(
        PdaoException.class,
        () -> dao.createSnapshotWithProvidedIds(snapshot, requestModel, CREATED_AT),
        "Invalid row ids supplied");

    // Verify that the rowIds are properly copied (make sure that it still actually happens)
    verify(bigQueryProjectSnapshot, times(1))
        .query(
            "INSERT INTO `"
                + SNAPSHOT_PROJECT_ID
                + "."
                + SNAPSHOT_NAME
                + ".datarepo_row_ids` "
                + "(datarepo_table_id,datarepo_row_id) "
                + "SELECT '"
                + TABLE_2_ID
                + "' AS datarepo_table_id, T.row_id AS datarepo_row_id FROM ("
                + "SELECT row_id FROM UNNEST(['"
                + drRowId1
                + "','"
                + drRowId2
                + "']) AS row_id"
                + ") AS T");
  }

  @Test
  public void aggregateSnapshotTableTest() {
    String stringTest = "hello";
    int intTest = 1234567;
    List<String> listTest = List.of("a", "b", "c");

    List<FieldValueList> listOfFieldValueList =
        List.of(
            FieldValueList.of(
                List.of(
                    FieldValue.of(FieldValue.Attribute.PRIMITIVE, stringTest),
                    FieldValue.of(FieldValue.Attribute.PRIMITIVE, intTest),
                    FieldValue.of(
                        FieldValue.Attribute.REPEATED,
                        listTest.stream()
                            .map(s -> FieldValue.of(FieldValue.Attribute.PRIMITIVE, s))
                            .collect(Collectors.toList())))));

    List<StandardSQLTypeName> standardSQLTypeNames =
        List.of(StandardSQLTypeName.STRING, StandardSQLTypeName.INT64, StandardSQLTypeName.ARRAY);

    Schema schema =
        Schema.of(
            FieldList.of(
                standardSQLTypeNames.stream()
                    .map(
                        s -> {
                          Field.Builder fieldBuilder = Field.newBuilder(s.name(), s);
                          if (s == StandardSQLTypeName.ARRAY) {
                            fieldBuilder.setType(StandardSQLTypeName.STRING);
                          }
                          return fieldBuilder.build();
                        })
                    .collect(Collectors.toList())));

    Page<FieldValueList> page = mockPage(listOfFieldValueList);

    TableResult table = new TableResult(schema, 10, page);

    List<Map<String, Object>> result = BigQueryPdao.aggregateSnapshotTable(table);

    assertEquals(stringTest, result.get(0).get("STRING"));
    assertEquals(intTest, result.get(0).get("INT64"));
    assertEquals(listTest, result.get(0).get("ARRAY"));
  }

  private Snapshot mockSnapshot() {
    DatasetTable tbl1 =
        DatasetFixtures.generateDatasetTable(
                TABLE_1_NAME, TableDataType.STRING, List.of(TABLE_1_COL1_NAME, TABLE_1_COL2_NAME))
            .id(TABLE_1_ID);
    tbl1.getColumns().get(0).id(TABLE_1_COL1_ID);
    tbl1.getColumns().get(1).id(TABLE_1_COL2_ID);

    DatasetTable tbl2 =
        DatasetFixtures.generateDatasetTable(
                TABLE_2_NAME,
                TableDataType.STRING,
                List.of(TABLE_2_COL1_NAME, TABLE_2_COL2_NAME, TABLE_2_COL3_NAME))
            .id(TABLE_2_ID);
    tbl2.getColumns().get(0).id(TABLE_2_COL1_ID);
    tbl2.getColumns().get(1).id(TABLE_2_COL2_ID);
    tbl2.getColumns().get(2).id(TABLE_2_COL3_ID);

    SnapshotTable snpTbl1 =
        new SnapshotTable().id(SNAPSHOT_TABLE_1_ID).name(tbl1.getName()).columns(tbl1.getColumns());
    snpTbl1.getColumns().get(0).id(SNAPSHOT_TABLE_1_COL1_ID);
    snpTbl1.getColumns().get(1).id(SNAPSHOT_TABLE_1_COL2_ID);

    SnapshotTable snpTbl2 =
        new SnapshotTable().id(SNAPSHOT_TABLE_2_ID).name(tbl2.getName()).columns(tbl2.getColumns());
    snpTbl2.getColumns().get(0).id(SNAPSHOT_TABLE_2_COL1_ID);
    snpTbl2.getColumns().get(1).id(SNAPSHOT_TABLE_2_COL2_ID);
    snpTbl2.getColumns().get(2).id(SNAPSHOT_TABLE_2_COL3_ID);

    return new Snapshot()
        .id(SNAPSHOT_ID)
        .name(SNAPSHOT_NAME)
        .description(SNAPSHOT_DESCRIPTION)
        .createdDate(SNAPSHOT_CREATION)
        .profileId(PROFILE_1_ID)
        .projectResource(
            new GoogleProjectResource()
                .profileId(PROFILE_1_ID)
                .googleProjectId(SNAPSHOT_PROJECT_ID))
        .snapshotTables(List.of(snpTbl1, snpTbl2))
        .snapshotSources(
            List.of(
                new SnapshotSource()
                    .dataset(
                        new Dataset()
                            .id(DATASET_ID)
                            .name(DATASET_NAME)
                            .projectResource(
                                new GoogleProjectResource()
                                    .profileId(PROFILE_1_ID)
                                    .googleProjectId(DATASET_PROJECT_ID))
                            .tables(List.of(tbl1, tbl2))
                            .storage(
                                List.of(
                                    new GoogleStorageResource(
                                        DATASET_ID,
                                        GoogleCloudResource.BIGQUERY,
                                        GoogleRegion.NORTHAMERICA_NORTHEAST1))))
                    .assetSpecification(
                        new AssetSpecification()
                            .rootTable(new AssetTable().datasetTable(tbl1))
                            .rootColumn(
                                new AssetColumn()
                                    .datasetTable(tbl1)
                                    .datasetColumn(tbl1.getColumns().get(0)))
                            .assetRelationships(
                                List.of(
                                    new AssetRelationship()
                                        .datasetRelationship(
                                            new Relationship()
                                                .fromTable(tbl1)
                                                .fromColumn(tbl1.getColumns().get(0))
                                                .toTable(tbl2)
                                                .toColumn(tbl2.getColumns().get(0))))))
                    .snapshotMapTables(
                        List.of(
                            new SnapshotMapTable()
                                .fromTable(tbl1)
                                .toTable(snpTbl1)
                                .snapshotMapColumns(
                                    List.of(
                                        new SnapshotMapColumn()
                                            .fromColumn(tbl1.getColumns().get(0))
                                            .toColumn(snpTbl1.getColumns().get(0)),
                                        new SnapshotMapColumn()
                                            .fromColumn(tbl1.getColumns().get(1))
                                            .toColumn(snpTbl1.getColumns().get(1)))),
                            new SnapshotMapTable()
                                .fromTable(tbl2)
                                .toTable(snpTbl2)
                                // Note: purposefully not mapping the third column and swappign the
                                // first two\
                                // for special handling
                                .snapshotMapColumns(
                                    List.of(
                                        new SnapshotMapColumn()
                                            .fromColumn(tbl2.getColumns().get(0))
                                            .toColumn(snpTbl2.getColumns().get(1)),
                                        new SnapshotMapColumn()
                                            .fromColumn(tbl2.getColumns().get(1))
                                            .toColumn(snpTbl2.getColumns().get(0))))))));
  }

  private void mockNumRowIds(Snapshot snapshot, String tableName, int numRowIds) {
    String datasetProjectId = snapshot.getSourceDataset().getProjectResource().getGoogleProjectId();
    String datasetName = snapshot.getSourceDataset().getName();
    String snapshotProjectId = snapshot.getProjectResource().getGoogleProjectId();
    String snapshotName = snapshot.getName();
    DatasetTable table =
        snapshot.getFirstSnapshotSource().getDataset().getTableByName(tableName).orElseThrow();
    BQTestUtils.mockBQQuery(
        bigQueryProjectSnapshot,
        "SELECT COUNT(1) "
            + "FROM ("
            + BigQueryPdao.renderLiveViewSql(
                datasetProjectId, prefixName(datasetName), table, null, CREATED_AT)
            + ") AS T, "
            + "`"
            + snapshotProjectId
            + "."
            + snapshotName
            + ".datarepo_row_ids` AS R "
            + "WHERE R.datarepo_row_id = T.datarepo_row_id",
        Schema.of(Field.of("val", LegacySQLTypeName.NUMERIC)),
        List.of(Map.of("val", Integer.toString(numRowIds))));
  }

  private Page<FieldValueList> mockPage(List<FieldValueList> listOfFieldValueList) {
    return new Page<>() {
      @Override
      public boolean hasNextPage() {
        return false;
      }

      @Override
      public String getNextPageToken() {
        return "";
      }

      @Override
      public Page<FieldValueList> getNextPage() {
        return this;
      }

      @Override
      public Iterable<FieldValueList> iterateAll() {
        return listOfFieldValueList;
      }

      @Override
      public Iterable<FieldValueList> getValues() {
        return listOfFieldValueList;
      }
    };
  }
}<|MERGE_RESOLUTION|>--- conflicted
+++ resolved
@@ -553,12 +553,7 @@
         Schema.of(Field.of("cnt", LegacySQLTypeName.NUMERIC)),
         List.of(Map.of("cnt", UUID.randomUUID().toString())));
 
-<<<<<<< HEAD
-    dao.createSnapshotWithLiveViews(
-        snapshot, snapshot.getFirstSnapshotSource().getDataset(), CREATED_AT);
-=======
-    dao.createSnapshotWithLiveViews(snapshot, snapshot.getSourceDataset());
->>>>>>> 26886bd9
+    dao.createSnapshotWithLiveViews(snapshot, snapshot.getSourceDataset(), CREATED_AT);
 
     // Make sure that rowId table is created
     verify(bigQueryProjectSnapshot, times(1))
@@ -615,13 +610,7 @@
 
     assertThrows(
         PdaoException.class,
-<<<<<<< HEAD
-        () ->
-            dao.createSnapshotWithLiveViews(
-                snapshot, snapshot.getFirstSnapshotSource().getDataset(), CREATED_AT),
-=======
-        () -> dao.createSnapshotWithLiveViews(snapshot, snapshot.getSourceDataset()),
->>>>>>> 26886bd9
+        () -> dao.createSnapshotWithLiveViews(snapshot, snapshot.getSourceDataset(), CREATED_AT),
         "This snapshot is empty");
   }
 

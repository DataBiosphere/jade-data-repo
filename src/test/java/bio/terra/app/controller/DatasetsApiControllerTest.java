--- conflicted
+++ resolved
@@ -23,13 +23,10 @@
 import bio.terra.model.DatasetDataModel;
 import bio.terra.model.DatasetModel;
 import bio.terra.model.DatasetRequestAccessIncludeModel;
-<<<<<<< HEAD
 import bio.terra.model.QueryColumnStatisticsRequestModel;
 import bio.terra.model.QueryDataRequestModel;
-=======
 import bio.terra.model.SnapshotBuilderAccessRequest;
 import bio.terra.model.SnapshotBuilderCohort;
->>>>>>> 2f9ea0c5
 import bio.terra.model.SnapshotBuilderConcept;
 import bio.terra.model.SnapshotBuilderCriteria;
 import bio.terra.model.SnapshotBuilderCriteriaGroup;
@@ -278,12 +275,8 @@
             TEST_USER,
             List.of(DatasetRequestAccessIncludeModel.SNAPSHOT_BUILDER_SETTINGS)))
         .thenReturn(new DatasetModel());
-<<<<<<< HEAD
     when(snapshotBuilderService.updateSnapshotBuilderSettings(DATASET_ID, SETTINGS))
         .thenReturn(SETTINGS);
-=======
-
->>>>>>> 2f9ea0c5
     mockValidators();
 
     mvc.perform(
@@ -425,7 +418,6 @@
     when(dataDeletionRequestValidator.supports(any())).thenReturn(true);
     when(datasetSchemaUpdateValidator.supports(any())).thenReturn(true);
   }
-<<<<<<< HEAD
 
   private static MockHttpServletRequestBuilder postRequset(String tableName, String columnName) {
     return post(QUERY_DATA_ENDPOINT, DATASET_ID, tableName)
@@ -448,6 +440,4 @@
         .queryParam("direction", DIRECTION.name())
         .queryParam("filter", FILTER);
   }
-=======
->>>>>>> 2f9ea0c5
 }
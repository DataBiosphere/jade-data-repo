package bio.terra.service.dataset;

import static org.hamcrest.Matchers.equalTo;
import static org.junit.Assert.assertThat;

import bio.terra.common.Column;
import bio.terra.common.category.Unit;
import bio.terra.model.AccessInfoModel;
import bio.terra.model.AssetModel;
import bio.terra.model.AssetTableModel;
import bio.terra.model.ColumnModel;
import bio.terra.model.DatasetModel;
import bio.terra.model.DatasetRequestAccessIncludeModel;
import bio.terra.model.DatasetSpecificationModel;
import bio.terra.model.TableDataType;
import bio.terra.model.TableModel;
import bio.terra.service.resourcemanagement.google.GoogleProjectResource;
import java.io.IOException;
import java.time.Instant;
import java.util.Collections;
import java.util.List;
import java.util.UUID;
<<<<<<< HEAD
import org.junit.Before;
import org.junit.Test;
import org.junit.experimental.categories.Category;
=======

import static org.hamcrest.Matchers.equalTo;
import static org.hamcrest.MatcherAssert.assertThat;
>>>>>>> 2f6383ff

@Category(Unit.class)
public class DatasetJsonConversionTest {

  private static final UUID DATASET_PROFILE_ID = UUID.randomUUID();
  private static final String DATASET_NAME = "dataset_name";
  private static final UUID DATASET_ID = UUID.randomUUID();
  private static final Instant DATASET_CREATION_DATE = Instant.now();
  private static final String DATASET_DESCRIPTION = "dataset description";
  private static final String DATASET_DATA_PROJECT = "dataset_name_data";
  private static final String DATASET_TABLE_NAME = "table_a";
  private static final UUID DATASET_TABLE_ID = UUID.randomUUID();
  private static final String DATASET_COLUMN_NAME = "column_a";
  private static final TableDataType DATASET_COLUMN_TYPE = TableDataType.STRING;
  private static final UUID DATASET_COLUMN_ID = UUID.randomUUID();
  private static final String DATASET_ASSET_NAME = "asset1";
  private static final UUID DATASET_ASSET_ID = UUID.randomUUID();

  private Dataset dataset;
  private DatasetModel datasetModel;

  @Before
  public void setUp() throws Exception {
    Column datasetColumn =
        new Column()
            .id(DATASET_COLUMN_ID)
            .name(DATASET_COLUMN_NAME)
            .arrayOf(false)
            .type(DATASET_COLUMN_TYPE);
    DatasetTable datasetTable =
        new DatasetTable()
            .id(DATASET_TABLE_ID)
            .name(DATASET_TABLE_NAME)
            .rawTableName(DATASET_TABLE_NAME)
            .columns(List.of(datasetColumn))
            .primaryKey(
                List.of(
                    new Column()
                        .id(DATASET_COLUMN_ID)
                        .name(DATASET_COLUMN_NAME)
                        .type(DATASET_COLUMN_TYPE)))
            .bigQueryPartitionConfig(BigQueryPartitionConfigV1.none());

    AssetColumn assetColumn =
        new AssetColumn()
            .id(DATASET_COLUMN_ID)
            .datasetTable(datasetTable)
            .datasetColumn(datasetColumn);

    AssetTable assetTable =
        new AssetTable().datasetTable(datasetTable).columns(List.of(assetColumn));

    dataset =
        new Dataset()
            .id(DATASET_ID)
            .createdDate(DATASET_CREATION_DATE)
            .name(DATASET_NAME)
            .description(DATASET_DESCRIPTION)
            .tables(List.of(datasetTable))
            .assetSpecifications(
                List.of(
                    new AssetSpecification()
                        .id(DATASET_ASSET_ID)
                        .name(DATASET_ASSET_NAME)
                        .assetTables(List.of(assetTable))
                        .rootTable(assetTable)
                        .rootColumn(assetColumn)
                        .assetRelationships(Collections.emptyList())))
            .defaultProfileId(DATASET_PROFILE_ID)
            .projectResource(new GoogleProjectResource().googleProjectId(DATASET_DATA_PROJECT));

    datasetModel =
        new DatasetModel()
            .name(DATASET_NAME)
            .id(DATASET_ID)
            .description(DATASET_DESCRIPTION)
            .createdDate(DATASET_CREATION_DATE.toString())
            .defaultProfileId(DATASET_PROFILE_ID)
            .schema(
                new DatasetSpecificationModel()
                    .addTablesItem(
                        new TableModel()
                            .name(DATASET_TABLE_NAME)
                            .addPrimaryKeyItem(DATASET_COLUMN_NAME)
                            .addColumnsItem(
                                new ColumnModel()
                                    .name(DATASET_COLUMN_NAME)
                                    .datatype(DATASET_COLUMN_TYPE)
                                    .arrayOf(false)))
                    .relationships(Collections.emptyList())
                    .assets(
                        List.of(
                            new AssetModel()
                                .name(DATASET_ASSET_NAME)
                                .addTablesItem(
                                    new AssetTableModel()
                                        .name(DATASET_TABLE_NAME)
                                        .addColumnsItem(DATASET_COLUMN_NAME))
                                .rootTable(DATASET_TABLE_NAME)
                                .rootColumn(DATASET_COLUMN_NAME)
                                .follow(Collections.emptyList()))))
            .dataProject(DATASET_DATA_PROJECT);
  }

  @Test
  public void populateDatasetModelFromDataset() {
    assertThat(
        DatasetJsonConversion.populateDatasetModelFromDataset(
            dataset,
            List.of(
                DatasetRequestAccessIncludeModel.SCHEMA,
                DatasetRequestAccessIncludeModel.PROFILE,
                DatasetRequestAccessIncludeModel.DATA_PROJECT)),
        equalTo(datasetModel));
  }

  @Test
  public void populateDatasetModelFromDatasetNone() throws IOException {
    assertThat(
        DatasetJsonConversion.populateDatasetModelFromDataset(
            dataset,
            List.of(
                DatasetRequestAccessIncludeModel.NONE, DatasetRequestAccessIncludeModel.PROFILE)),
        equalTo(datasetModel.dataProject(null).defaultProfileId(null).schema(null)));
  }

  @Test
  public void populateDatasetModelFromDatasetAccessInfo() {
    String expectedDatasetName = "datarepo_" + DATASET_NAME;
    assertThat(
        DatasetJsonConversion.populateDatasetModelFromDataset(
            dataset, List.of(DatasetRequestAccessIncludeModel.ACCESS_INFORMATION)),
        equalTo(
            datasetModel
                .dataProject(null)
                .defaultProfileId(null)
                .schema(null)
                .accessInformation(
                    new AccessInfoModel()
                        .bigQuery(
                            new bio.terra.model.AccessInfoBigQueryModel()
                                .datasetName(expectedDatasetName)
                                .projectId(DATASET_DATA_PROJECT)
                                .datasetId(DATASET_DATA_PROJECT + ":" + expectedDatasetName)
                                .link(
                                    "https://console.cloud.google.com/bigquery?project="
                                        + DATASET_DATA_PROJECT
                                        + "&ws=!"
                                        + expectedDatasetName
                                        + "&d="
                                        + expectedDatasetName
                                        + "&p="
                                        + DATASET_DATA_PROJECT
                                        + "&page=dataset")
                                .tables(
                                    List.of(
                                        new bio.terra.model.AccessInfoBigQueryModelTable()
                                            .name(DATASET_TABLE_NAME)
                                            .qualifiedName(
                                                DATASET_DATA_PROJECT
                                                    + "."
                                                    + expectedDatasetName
                                                    + "."
                                                    + DATASET_TABLE_NAME)
                                            .link(
                                                "https://console.cloud.google.com/bigquery?project="
                                                    + DATASET_DATA_PROJECT
                                                    + "&ws=!"
                                                    + expectedDatasetName
                                                    + "&d="
                                                    + expectedDatasetName
                                                    + "&p="
                                                    + DATASET_DATA_PROJECT
                                                    + "&page=table&t="
                                                    + DATASET_TABLE_NAME)
                                            .id(
                                                DATASET_DATA_PROJECT
                                                    + ":"
                                                    + expectedDatasetName
                                                    + "."
                                                    + DATASET_TABLE_NAME)
                                            .sampleQuery(
                                                "SELECT * FROM `"
                                                    + DATASET_DATA_PROJECT
                                                    + "."
                                                    + expectedDatasetName
                                                    + "."
                                                    + DATASET_TABLE_NAME
                                                    + "` LIMIT 1000")))))));
  }
}<|MERGE_RESOLUTION|>--- conflicted
+++ resolved
@@ -1,7 +1,4 @@
 package bio.terra.service.dataset;
-
-import static org.hamcrest.Matchers.equalTo;
-import static org.junit.Assert.assertThat;
 
 import bio.terra.common.Column;
 import bio.terra.common.category.Unit;
@@ -15,208 +12,187 @@
 import bio.terra.model.TableDataType;
 import bio.terra.model.TableModel;
 import bio.terra.service.resourcemanagement.google.GoogleProjectResource;
+import org.junit.Before;
+import org.junit.Test;
+import org.junit.experimental.categories.Category;
+
 import java.io.IOException;
 import java.time.Instant;
 import java.util.Collections;
 import java.util.List;
 import java.util.UUID;
-<<<<<<< HEAD
-import org.junit.Before;
-import org.junit.Test;
-import org.junit.experimental.categories.Category;
-=======
 
 import static org.hamcrest.Matchers.equalTo;
 import static org.hamcrest.MatcherAssert.assertThat;
->>>>>>> 2f6383ff
 
 @Category(Unit.class)
 public class DatasetJsonConversionTest {
 
-  private static final UUID DATASET_PROFILE_ID = UUID.randomUUID();
-  private static final String DATASET_NAME = "dataset_name";
-  private static final UUID DATASET_ID = UUID.randomUUID();
-  private static final Instant DATASET_CREATION_DATE = Instant.now();
-  private static final String DATASET_DESCRIPTION = "dataset description";
-  private static final String DATASET_DATA_PROJECT = "dataset_name_data";
-  private static final String DATASET_TABLE_NAME = "table_a";
-  private static final UUID DATASET_TABLE_ID = UUID.randomUUID();
-  private static final String DATASET_COLUMN_NAME = "column_a";
-  private static final TableDataType DATASET_COLUMN_TYPE = TableDataType.STRING;
-  private static final UUID DATASET_COLUMN_ID = UUID.randomUUID();
-  private static final String DATASET_ASSET_NAME = "asset1";
-  private static final UUID DATASET_ASSET_ID = UUID.randomUUID();
+    private static final UUID DATASET_PROFILE_ID = UUID.randomUUID();
+    private static final String DATASET_NAME = "dataset_name";
+    private static final UUID DATASET_ID = UUID.randomUUID();
+    private static final Instant DATASET_CREATION_DATE = Instant.now();
+    private static final String DATASET_DESCRIPTION = "dataset description";
+    private static final String DATASET_DATA_PROJECT = "dataset_name_data";
+    private static final String DATASET_TABLE_NAME = "table_a";
+    private static final UUID DATASET_TABLE_ID = UUID.randomUUID();
+    private static final String DATASET_COLUMN_NAME = "column_a";
+    private static final TableDataType DATASET_COLUMN_TYPE = TableDataType.STRING;
+    private static final UUID DATASET_COLUMN_ID = UUID.randomUUID();
+    private static final String DATASET_ASSET_NAME = "asset1";
+    private static final UUID DATASET_ASSET_ID = UUID.randomUUID();
 
-  private Dataset dataset;
-  private DatasetModel datasetModel;
+    private Dataset dataset;
+    private DatasetModel datasetModel;
 
-  @Before
-  public void setUp() throws Exception {
-    Column datasetColumn =
-        new Column()
+    @Before
+    public void setUp() throws Exception {
+        Column datasetColumn = new Column()
             .id(DATASET_COLUMN_ID)
             .name(DATASET_COLUMN_NAME)
             .arrayOf(false)
             .type(DATASET_COLUMN_TYPE);
-    DatasetTable datasetTable =
-        new DatasetTable()
+        DatasetTable datasetTable = new DatasetTable()
             .id(DATASET_TABLE_ID)
             .name(DATASET_TABLE_NAME)
             .rawTableName(DATASET_TABLE_NAME)
             .columns(List.of(datasetColumn))
-            .primaryKey(
-                List.of(
-                    new Column()
-                        .id(DATASET_COLUMN_ID)
-                        .name(DATASET_COLUMN_NAME)
-                        .type(DATASET_COLUMN_TYPE)))
+            .primaryKey(List.of(new Column()
+                .id(DATASET_COLUMN_ID)
+                .name(DATASET_COLUMN_NAME)
+                .type(DATASET_COLUMN_TYPE)
+            ))
             .bigQueryPartitionConfig(BigQueryPartitionConfigV1.none());
 
-    AssetColumn assetColumn =
-        new AssetColumn()
+        AssetColumn assetColumn = new AssetColumn()
             .id(DATASET_COLUMN_ID)
             .datasetTable(datasetTable)
             .datasetColumn(datasetColumn);
 
-    AssetTable assetTable =
-        new AssetTable().datasetTable(datasetTable).columns(List.of(assetColumn));
+        AssetTable assetTable = new AssetTable()
+            .datasetTable(datasetTable)
+            .columns(List.of(assetColumn));
 
-    dataset =
-        new Dataset()
+        dataset = new Dataset()
             .id(DATASET_ID)
             .createdDate(DATASET_CREATION_DATE)
             .name(DATASET_NAME)
             .description(DATASET_DESCRIPTION)
             .tables(List.of(datasetTable))
-            .assetSpecifications(
-                List.of(
-                    new AssetSpecification()
-                        .id(DATASET_ASSET_ID)
-                        .name(DATASET_ASSET_NAME)
-                        .assetTables(List.of(assetTable))
-                        .rootTable(assetTable)
-                        .rootColumn(assetColumn)
-                        .assetRelationships(Collections.emptyList())))
+            .assetSpecifications(List.of(new AssetSpecification()
+                .id(DATASET_ASSET_ID)
+                .name(DATASET_ASSET_NAME)
+                .assetTables(List.of(assetTable))
+                .rootTable(assetTable)
+                .rootColumn(assetColumn)
+                .assetRelationships(Collections.emptyList())
+            ))
             .defaultProfileId(DATASET_PROFILE_ID)
-            .projectResource(new GoogleProjectResource().googleProjectId(DATASET_DATA_PROJECT));
+            .projectResource(new GoogleProjectResource()
+                .googleProjectId(DATASET_DATA_PROJECT)
+            );
 
-    datasetModel =
-        new DatasetModel()
+        datasetModel = new DatasetModel()
             .name(DATASET_NAME)
             .id(DATASET_ID)
             .description(DATASET_DESCRIPTION)
             .createdDate(DATASET_CREATION_DATE.toString())
             .defaultProfileId(DATASET_PROFILE_ID)
-            .schema(
-                new DatasetSpecificationModel()
-                    .addTablesItem(
-                        new TableModel()
-                            .name(DATASET_TABLE_NAME)
-                            .addPrimaryKeyItem(DATASET_COLUMN_NAME)
-                            .addColumnsItem(
-                                new ColumnModel()
-                                    .name(DATASET_COLUMN_NAME)
-                                    .datatype(DATASET_COLUMN_TYPE)
-                                    .arrayOf(false)))
-                    .relationships(Collections.emptyList())
-                    .assets(
-                        List.of(
-                            new AssetModel()
-                                .name(DATASET_ASSET_NAME)
-                                .addTablesItem(
-                                    new AssetTableModel()
-                                        .name(DATASET_TABLE_NAME)
-                                        .addColumnsItem(DATASET_COLUMN_NAME))
-                                .rootTable(DATASET_TABLE_NAME)
-                                .rootColumn(DATASET_COLUMN_NAME)
-                                .follow(Collections.emptyList()))))
+            .schema(new DatasetSpecificationModel()
+                .addTablesItem(new TableModel()
+                    .name(DATASET_TABLE_NAME)
+                    .addPrimaryKeyItem(DATASET_COLUMN_NAME)
+                    .addColumnsItem(new ColumnModel()
+                        .name(DATASET_COLUMN_NAME)
+                        .datatype(DATASET_COLUMN_TYPE)
+                        .arrayOf(false)
+                    )
+                )
+                .relationships(Collections.emptyList())
+                .assets(List.of(new AssetModel()
+                    .name(DATASET_ASSET_NAME)
+                    .addTablesItem(new AssetTableModel()
+                        .name(DATASET_TABLE_NAME)
+                        .addColumnsItem(DATASET_COLUMN_NAME)
+                    )
+                    .rootTable(DATASET_TABLE_NAME)
+                    .rootColumn(DATASET_COLUMN_NAME)
+                    .follow(Collections.emptyList())
+                ))
+            )
             .dataProject(DATASET_DATA_PROJECT);
-  }
+    }
 
-  @Test
-  public void populateDatasetModelFromDataset() {
-    assertThat(
-        DatasetJsonConversion.populateDatasetModelFromDataset(
-            dataset,
-            List.of(
-                DatasetRequestAccessIncludeModel.SCHEMA,
-                DatasetRequestAccessIncludeModel.PROFILE,
-                DatasetRequestAccessIncludeModel.DATA_PROJECT)),
-        equalTo(datasetModel));
-  }
 
-  @Test
-  public void populateDatasetModelFromDatasetNone() throws IOException {
-    assertThat(
-        DatasetJsonConversion.populateDatasetModelFromDataset(
-            dataset,
-            List.of(
-                DatasetRequestAccessIncludeModel.NONE, DatasetRequestAccessIncludeModel.PROFILE)),
-        equalTo(datasetModel.dataProject(null).defaultProfileId(null).schema(null)));
-  }
+    @Test
+    public void populateDatasetModelFromDataset() {
+        assertThat(
+            DatasetJsonConversion.populateDatasetModelFromDataset(
+                dataset,
+                List.of(
+                    DatasetRequestAccessIncludeModel.SCHEMA,
+                    DatasetRequestAccessIncludeModel.PROFILE,
+                    DatasetRequestAccessIncludeModel.DATA_PROJECT
+                )
+            ),
+            equalTo(datasetModel)
+        );
+    }
 
-  @Test
-  public void populateDatasetModelFromDatasetAccessInfo() {
-    String expectedDatasetName = "datarepo_" + DATASET_NAME;
-    assertThat(
-        DatasetJsonConversion.populateDatasetModelFromDataset(
-            dataset, List.of(DatasetRequestAccessIncludeModel.ACCESS_INFORMATION)),
-        equalTo(
-            datasetModel
+    @Test
+    public void populateDatasetModelFromDatasetNone() throws IOException {
+        assertThat(
+            DatasetJsonConversion.populateDatasetModelFromDataset(
+                dataset,
+                List.of(
+                    DatasetRequestAccessIncludeModel.NONE,
+                    DatasetRequestAccessIncludeModel.PROFILE
+                )
+            ),
+            equalTo(datasetModel
                 .dataProject(null)
                 .defaultProfileId(null)
                 .schema(null)
-                .accessInformation(
-                    new AccessInfoModel()
-                        .bigQuery(
-                            new bio.terra.model.AccessInfoBigQueryModel()
-                                .datasetName(expectedDatasetName)
-                                .projectId(DATASET_DATA_PROJECT)
-                                .datasetId(DATASET_DATA_PROJECT + ":" + expectedDatasetName)
-                                .link(
-                                    "https://console.cloud.google.com/bigquery?project="
-                                        + DATASET_DATA_PROJECT
-                                        + "&ws=!"
-                                        + expectedDatasetName
-                                        + "&d="
-                                        + expectedDatasetName
-                                        + "&p="
-                                        + DATASET_DATA_PROJECT
-                                        + "&page=dataset")
-                                .tables(
-                                    List.of(
-                                        new bio.terra.model.AccessInfoBigQueryModelTable()
-                                            .name(DATASET_TABLE_NAME)
-                                            .qualifiedName(
-                                                DATASET_DATA_PROJECT
-                                                    + "."
-                                                    + expectedDatasetName
-                                                    + "."
-                                                    + DATASET_TABLE_NAME)
-                                            .link(
-                                                "https://console.cloud.google.com/bigquery?project="
-                                                    + DATASET_DATA_PROJECT
-                                                    + "&ws=!"
-                                                    + expectedDatasetName
-                                                    + "&d="
-                                                    + expectedDatasetName
-                                                    + "&p="
-                                                    + DATASET_DATA_PROJECT
-                                                    + "&page=table&t="
-                                                    + DATASET_TABLE_NAME)
-                                            .id(
-                                                DATASET_DATA_PROJECT
-                                                    + ":"
-                                                    + expectedDatasetName
-                                                    + "."
-                                                    + DATASET_TABLE_NAME)
-                                            .sampleQuery(
-                                                "SELECT * FROM `"
-                                                    + DATASET_DATA_PROJECT
-                                                    + "."
-                                                    + expectedDatasetName
-                                                    + "."
-                                                    + DATASET_TABLE_NAME
-                                                    + "` LIMIT 1000")))))));
-  }
+            )
+        );
+    }
+
+    @Test
+    public void populateDatasetModelFromDatasetAccessInfo() {
+        String expectedDatasetName = "datarepo_" + DATASET_NAME;
+        assertThat(
+            DatasetJsonConversion.populateDatasetModelFromDataset(
+                dataset,
+                List.of(
+                    DatasetRequestAccessIncludeModel.ACCESS_INFORMATION
+                )
+            ),
+            equalTo(datasetModel
+                .dataProject(null)
+                .defaultProfileId(null)
+                .schema(null)
+                .accessInformation(new AccessInfoModel()
+                    .bigQuery(new bio.terra.model.AccessInfoBigQueryModel()
+                        .datasetName(expectedDatasetName)
+                        .projectId(DATASET_DATA_PROJECT)
+                        .datasetId(DATASET_DATA_PROJECT + ":" + expectedDatasetName)
+                        .link("https://console.cloud.google.com/bigquery?project=" + DATASET_DATA_PROJECT +
+                            "&ws=!" + expectedDatasetName + "&d=" + expectedDatasetName + "&p=" + DATASET_DATA_PROJECT +
+                            "&page=dataset")
+                        .tables(List.of(new bio.terra.model.AccessInfoBigQueryModelTable()
+                            .name(DATASET_TABLE_NAME)
+                            .qualifiedName(DATASET_DATA_PROJECT + "." + expectedDatasetName + "." + DATASET_TABLE_NAME)
+                            .link("https://console.cloud.google.com/bigquery?project=" + DATASET_DATA_PROJECT +
+                                "&ws=!" + expectedDatasetName + "&d=" + expectedDatasetName + "&p=" +
+                                DATASET_DATA_PROJECT + "&page=table&t=" + DATASET_TABLE_NAME)
+                            .id(DATASET_DATA_PROJECT + ":" + expectedDatasetName + "." + DATASET_TABLE_NAME)
+                            .sampleQuery("SELECT * FROM `" + DATASET_DATA_PROJECT + "." + expectedDatasetName + "." +
+                                DATASET_TABLE_NAME + "` LIMIT 1000")
+                        ))
+                    )
+                )
+            )
+        );
+    }
+
 }
--- conflicted
+++ resolved
@@ -1,10 +1,4 @@
 package bio.terra.service.search;
-
-import static org.junit.Assert.assertEquals;
-import static org.mockito.ArgumentMatchers.any;
-import static org.mockito.ArgumentMatchers.eq;
-import static org.mockito.Mockito.mock;
-import static org.mockito.Mockito.when;
 
 import bio.terra.app.utils.TimUtils;
 import bio.terra.common.category.Unit;
@@ -17,14 +11,6 @@
 import bio.terra.service.snapshot.SnapshotTable;
 import bio.terra.service.tabulardata.google.BigQueryPdao;
 import com.google.common.collect.ImmutableMap;
-import java.time.Instant;
-import java.util.ArrayList;
-import java.util.Arrays;
-import java.util.HashSet;
-import java.util.List;
-import java.util.Map;
-import java.util.Set;
-import java.util.UUID;
 import org.elasticsearch.action.admin.indices.alias.get.GetAliasesRequest;
 import org.elasticsearch.action.search.SearchRequest;
 import org.elasticsearch.action.search.SearchResponse;
@@ -45,127 +31,6 @@
 import org.mockito.Mock;
 import org.mockito.junit.MockitoJUnitRunner;
 
-<<<<<<< HEAD
-@Category(Unit.class)
-public class SearchServiceTest {
-  private static final String sqlQuery =
-      "SELECT GENERATE_UUID() uuid, CURRENT_TIMESTAMP() AS example_now"
-          + " FROM UNNEST(GENERATE_ARRAY(1, 3));";
-
-  private static final String timPropertyName = "example:identifier.now";
-  private static final String timEncodedName = TimUtils.encode(timPropertyName);
-
-  private static final String searchQuery =
-      String.format("{\"query_string\": {\"query\": \"([%s]:0)\"}}", timPropertyName);
-
-  private static final Map<String, String> columnReplacements =
-      new ImmutableMap.Builder<String, String>().put("example_now", timPropertyName).build();
-
-  private static final String indexName = "idx-mock";
-
-  @Mock private BigQueryPdao bigQueryPdao;
-
-  @Mock private RestHighLevelClient client;
-
-  @Mock private IndicesClient indicesClient;
-
-  private SearchService service;
-
-  private SearchIndexRequest searchIndexRequest;
-  private Snapshot snapshot;
-  private List<Map<String, Object>> values;
-
-  @Before
-  public void setup() throws Exception {
-    MockitoAnnotations.openMocks(this);
-    service = new SearchService(bigQueryPdao, client);
-
-    searchIndexRequest = getSearchIndexRequest();
-    snapshot = getSnapshot();
-    values = getSnapshotTableData();
-
-    when(client.indices()).thenReturn(indicesClient);
-  }
-
-  @Test
-  public void timColumnEncodingTest() {
-    String expectedSql =
-        String.format(
-            "SELECT GENERATE_UUID() uuid, CURRENT_TIMESTAMP() AS %s"
-                + " FROM UNNEST(GENERATE_ARRAY(1, 3));",
-            timEncodedName);
-    String actualSql = TimUtils.encodeSqlColumns(sqlQuery, columnReplacements);
-    assertEquals(expectedSql, actualSql);
-  }
-
-  @Test
-  public void timFieldEncodingTest() {
-    String expectedQuery =
-        String.format("{\"query_string\": {\"query\": \"(%s:0)\"}}", timEncodedName);
-    String actualQuery =
-        TimUtils.encodeQueryFields(searchQuery, new HashSet<>(columnReplacements.values()));
-    assertEquals(expectedQuery, actualQuery);
-  }
-
-  @Test
-  public void indexSnapshotTest() throws Exception {
-    // Mock snapshot table data
-    when(bigQueryPdao.getSnapshotTableData(any(Snapshot.class), any(String.class)))
-        .thenReturn(values);
-
-    // Mock index request
-    when(client.indices()).thenReturn(indicesClient);
-    when(client.indices().create(any(CreateIndexRequest.class), eq(RequestOptions.DEFAULT)))
-        .thenReturn(new CreateIndexResponse(true, true, indexName));
-
-    // Mock index response
-    GetIndexResponse mockIndexResponse = mock(GetIndexResponse.class);
-    when(mockIndexResponse.getIndices()).thenReturn(new String[] {indexName});
-    when(client.indices().get(any(GetIndexRequest.class), eq(RequestOptions.DEFAULT)))
-        .thenReturn(mockIndexResponse);
-
-    SearchIndexModel searchIndexModel = service.indexSnapshot(snapshot, searchIndexRequest);
-    assertEquals(indexName, searchIndexModel.getIndexSummary());
-  }
-
-  @Test
-  public void querySnapshotTest() throws Exception {
-    String testId = "0f14d0ab-9605-4a62-a9e4-5ed26688389b";
-
-    GetAliasesResponse mockResponse = mock(GetAliasesResponse.class);
-    when(mockResponse.getAliases()).thenReturn(Map.of(String.format("idx-%s", testId), Set.of()));
-    when(indicesClient.getAlias(any(GetAliasesRequest.class), any(RequestOptions.class)))
-        .thenReturn(mockResponse);
-    SearchHits mockHits = mock(SearchHits.class);
-    SearchHit mockHit = mock(SearchHit.class);
-    when(mockHits.iterator()).thenReturn(Arrays.stream(new SearchHit[] {mockHit}).iterator());
-    when(mockHit.getSourceAsMap()).thenReturn(Map.of(timEncodedName, "0"));
-
-    SearchResponse mockSearchResponse = mock(SearchResponse.class);
-    when(mockSearchResponse.getHits()).thenReturn(mockHits);
-    when(client.search(any(SearchRequest.class), any(RequestOptions.class)))
-        .thenReturn(mockSearchResponse);
-
-    List<UUID> snapshotIdsToQuery = List.of(UUID.fromString(testId));
-    SearchQueryResultModel actualResultModel =
-        service.querySnapshot(new SearchQueryRequest().query("query"), snapshotIdsToQuery, 0, 1);
-    SearchQueryResultModel expectedResultModel = new SearchQueryResultModel();
-    expectedResultModel.result(List.of(Map.of(timPropertyName, "0")));
-
-    assertEquals(expectedResultModel.getResult(), actualResultModel.getResult());
-  }
-
-  private SearchIndexRequest getSearchIndexRequest() {
-    return new SearchIndexRequest().sql(sqlQuery);
-  }
-
-  private List<Map<String, Object>> getSnapshotTableData() {
-    List<Map<String, Object>> values = new ArrayList<>();
-    for (int i = 0; i < 3; i++) {
-      Instant now = Instant.now();
-      String ts = String.format("%f", now.getEpochSecond() + now.getNano() / 1E9);
-      values.add(Map.of("uuid", UUID.randomUUID().toString(), timEncodedName, ts));
-=======
 import java.time.Instant;
 import java.util.ArrayList;
 import java.util.Arrays;
@@ -223,31 +88,110 @@
         values = getSnapshotTableData();
 
         when(client.indices()).thenReturn(indicesClient);
->>>>>>> 2f6383ff
     }
 
-    return values;
-  }
+    @Test
+    public void timColumnEncodingTest() {
+        String expectedSql = String.format("SELECT GENERATE_UUID() uuid, CURRENT_TIMESTAMP() AS %s" +
+            " FROM UNNEST(GENERATE_ARRAY(1, 3));", timEncodedName);
+        String actualSql = TimUtils.encodeSqlColumns(sqlQuery, columnReplacements);
+        assertEquals(expectedSql, actualSql);
+    }
 
-  private Snapshot getSnapshot() {
-    final String SNAPSHOT_NAME = "searchSnapshot";
-    final String SNAPSHOT_DESCRIPTION = "searchSnapshotDescription";
-    final String SNAPSHOT_DATA_PROJECT = "tdr-search-project";
-    final String SNAPSHOT_TABLE_NAME = "tableA";
+    @Test
+    public void timFieldEncodingTest() {
+        String expectedQuery = String.format("{\"query_string\": {\"query\": \"(%s:0)\"}}", timEncodedName);
+        String actualQuery = TimUtils.encodeQueryFields(searchQuery, new HashSet<>(columnReplacements.values()));
+        assertEquals(expectedQuery, actualQuery);
+    }
 
-    final UUID snapshotId = UUID.randomUUID();
-    final UUID snapshotTableId = UUID.randomUUID();
-    final UUID profileId = UUID.randomUUID();
-    final Instant createdDate = Instant.now();
+    @Test
+    public void indexSnapshotTest() throws Exception {
+        // Mock snapshot table data
+        when(bigQueryPdao.getSnapshotTableData(any(Snapshot.class), any(String.class)))
+            .thenReturn(values);
 
-    return new Snapshot()
-        .id(snapshotId)
-        .name(SNAPSHOT_NAME)
-        .description(SNAPSHOT_DESCRIPTION)
-        .createdDate(createdDate)
-        .profileId(profileId)
-        .projectResource(
-            new GoogleProjectResource().profileId(profileId).googleProjectId(SNAPSHOT_DATA_PROJECT))
-        .snapshotTables(List.of(new SnapshotTable().name(SNAPSHOT_TABLE_NAME).id(snapshotTableId)));
-  }
+        // Mock index request
+        when(client.indices()).thenReturn(indicesClient);
+        when(client.indices().create(any(CreateIndexRequest.class), eq(RequestOptions.DEFAULT)))
+            .thenReturn(new CreateIndexResponse(true, true, indexName));
+
+        // Mock index response
+        GetIndexResponse mockIndexResponse = mock(GetIndexResponse.class);
+        when(mockIndexResponse.getIndices())
+            .thenReturn(new String[]{indexName});
+        when(client.indices().get(any(GetIndexRequest.class), eq(RequestOptions.DEFAULT)))
+            .thenReturn(mockIndexResponse);
+
+        SearchIndexModel searchIndexModel = service.indexSnapshot(snapshot, searchIndexRequest);
+        assertEquals(indexName, searchIndexModel.getIndexSummary());
+    }
+
+    @Test
+    public void querySnapshotTest() throws Exception {
+        String testId = "0f14d0ab-9605-4a62-a9e4-5ed26688389b";
+
+        GetAliasesResponse mockResponse = mock(GetAliasesResponse.class);
+        when(mockResponse.getAliases()).thenReturn(Map.of(String.format("idx-%s", testId), Set.of()));
+        when(indicesClient.getAlias(any(GetAliasesRequest.class), any(RequestOptions.class)))
+                .thenReturn(mockResponse);
+        SearchHits mockHits = mock(SearchHits.class);
+        SearchHit mockHit = mock(SearchHit.class);
+        when(mockHits.iterator()).thenReturn(Arrays.stream(new SearchHit[]{mockHit}).iterator());
+        when(mockHit.getSourceAsMap()).thenReturn(Map.of(timEncodedName, "0"));
+
+        SearchResponse mockSearchResponse = mock(SearchResponse.class);
+        when(mockSearchResponse.getHits()).thenReturn(mockHits);
+        when(client.search(any(SearchRequest.class), any(RequestOptions.class))).thenReturn(mockSearchResponse);
+
+        List<UUID> snapshotIdsToQuery = List.of(UUID.fromString(testId));
+        SearchQueryResultModel actualResultModel =
+            service.querySnapshot(new SearchQueryRequest().query("query"), snapshotIdsToQuery, 0, 1);
+        SearchQueryResultModel expectedResultModel = new SearchQueryResultModel();
+        expectedResultModel.result(List.of(Map.of(timPropertyName, "0")));
+
+        assertEquals(expectedResultModel.getResult(), actualResultModel.getResult());
+    }
+
+    private SearchIndexRequest getSearchIndexRequest() {
+        return new SearchIndexRequest().sql(sqlQuery);
+    }
+
+    private List<Map<String, Object>> getSnapshotTableData() {
+        List<Map<String, Object>> values = new ArrayList<>();
+        for (int i = 0; i < 3; i++) {
+            Instant now = Instant.now();
+            String ts = String.format("%f", now.getEpochSecond() + now.getNano() / 1E9);
+            values.add(Map.of("uuid", UUID.randomUUID().toString(), timEncodedName, ts));
+        }
+
+        return values;
+    }
+
+    private Snapshot getSnapshot() {
+        final String SNAPSHOT_NAME = "searchSnapshot";
+        final String SNAPSHOT_DESCRIPTION = "searchSnapshotDescription";
+        final String SNAPSHOT_DATA_PROJECT = "tdr-search-project";
+        final String SNAPSHOT_TABLE_NAME = "tableA";
+
+        final UUID snapshotId = UUID.randomUUID();
+        final UUID snapshotTableId = UUID.randomUUID();
+        final UUID profileId = UUID.randomUUID();
+        final Instant createdDate = Instant.now();
+
+        return new Snapshot()
+            .id(snapshotId)
+            .name(SNAPSHOT_NAME)
+            .description(SNAPSHOT_DESCRIPTION)
+            .createdDate(createdDate)
+            .profileId(profileId)
+            .projectResource(new GoogleProjectResource()
+                .profileId(profileId)
+                .googleProjectId(SNAPSHOT_DATA_PROJECT)
+            )
+            .snapshotTables(List.of(new SnapshotTable()
+                .name(SNAPSHOT_TABLE_NAME)
+                .id(snapshotTableId)
+            ));
+    }
 }
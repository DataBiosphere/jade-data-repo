--- conflicted
+++ resolved
@@ -432,29 +432,21 @@
             IamResourceType.DATASET,
             "A snapshot was created from this dataset."));
 
-<<<<<<< HEAD
-    // on the snapshot request, save information about the Sam group that was added as a DAC
-    // and at end of flight, add the created snapshot id to the snapshot request
-=======
->>>>>>> adddb1c0
+    // on the snapshot request, save information about the created snapshot and about
+    // the Sam group that was added as a DAC.
     if (mode == SnapshotRequestContentsModel.ModeEnum.BYREQUESTID) {
       UUID snapshotRequestId = contents.getRequestIdSpec().getSnapshotRequestId();
       // Add created snapshot id to the snapshot request.
       addStep(
-<<<<<<< HEAD
           new AddCreatedInfoToSnapshotRequestStep(
               snapshotRequestDao,
-              contents.getRequestIdSpec().getSnapshotRequestId(),
+              snapshotRequestId,
               snapshotId,
               tdrServiceAccountEmail));
-=======
-          new AddCreatedSnapshotIdToSnapshotRequestStep(
-              snapshotRequestDao, snapshotRequestId, snapshotId));
       // Notify user that snapshot is ready to use.
       addStep(
           new NotifyUserOfSnapshotCreationStep(
               snapshotBuilderService, snapshotRequestDao, iamService, snapshotRequestId));
->>>>>>> adddb1c0
     }
   }
 }
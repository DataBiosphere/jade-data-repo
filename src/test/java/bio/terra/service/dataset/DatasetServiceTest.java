--- conflicted
+++ resolved
@@ -1,8 +1,4 @@
 package bio.terra.service.dataset;
-
-import static org.hamcrest.Matchers.equalTo;
-import static org.junit.Assert.assertThat;
-import static org.junit.Assert.fail;
 
 import bio.terra.common.TestUtils;
 import bio.terra.common.category.Unit;
@@ -27,13 +23,6 @@
 import bio.terra.service.profile.ProfileDao;
 import bio.terra.service.resourcemanagement.google.GoogleProjectResource;
 import bio.terra.service.resourcemanagement.google.GoogleResourceDao;
-import java.io.IOException;
-import java.sql.SQLException;
-import java.util.ArrayList;
-import java.util.Arrays;
-import java.util.Collections;
-import java.util.List;
-import java.util.UUID;
 import org.junit.After;
 import org.junit.Assert;
 import org.junit.Before;
@@ -47,8 +36,6 @@
 import org.springframework.jdbc.core.namedparam.NamedParameterJdbcTemplate;
 import org.springframework.test.context.junit4.SpringRunner;
 
-<<<<<<< HEAD
-=======
 import java.io.IOException;
 import java.sql.SQLException;
 import java.util.ArrayList;
@@ -61,449 +48,346 @@
 import static org.hamcrest.MatcherAssert.assertThat;
 import static org.junit.Assert.fail;
 
->>>>>>> 2f6383ff
 @RunWith(SpringRunner.class)
 @SpringBootTest
 @AutoConfigureMockMvc
 @Category(Unit.class)
 public class DatasetServiceTest {
-  private AuthenticatedUserRequest testUser =
-      new AuthenticatedUserRequest().subjectId("DatasetUnit").email("dataset@unit.com");
-
-  @Autowired private JsonLoader jsonLoader;
-
-  @Autowired private DatasetDao datasetDao;
-
-  @Autowired private DatasetService datasetService;
-
-  @Autowired private JobService jobService;
-
-  @MockBean private IamProviderInterface samService;
-
-  @Autowired private ConnectedOperations connectedOperations;
-
-  @Autowired private ProfileDao profileDao;
-
-  @Autowired private GoogleResourceDao resourceDao;
-
-  @Autowired private NamedParameterJdbcTemplate jdbcTemplate;
-
-  private BillingProfileModel billingProfile;
-  private UUID projectId;
-  private ArrayList<String> flightIdsList;
-  private ArrayList<UUID> datasetIdList;
-
-  private UUID createDataset(DatasetRequestModel datasetRequest, String newName)
-      throws IOException, SQLException {
-    datasetRequest
-        .name(newName)
-        .defaultProfileId(billingProfile.getId())
-        .cloudPlatform(CloudPlatform.AZURE);
-    Dataset dataset =
-        DatasetUtils.convertRequestWithGeneratedNames(datasetRequest).projectResourceId(projectId);
-    String createFlightId = UUID.randomUUID().toString();
-    UUID datasetId = UUID.randomUUID();
-    dataset.id(datasetId);
-    datasetDao.createAndLock(dataset, createFlightId);
-    datasetDao.unlockExclusive(datasetId, createFlightId);
-    datasetIdList.add(datasetId);
-    return datasetId;
-  }
-
-  private UUID createDataset(String datasetFile) throws IOException, SQLException {
-    DatasetRequestModel datasetRequest =
-        jsonLoader.loadObject(datasetFile, DatasetRequestModel.class);
-    UUID datasetId = createDataset(datasetRequest, datasetRequest.getName() + UUID.randomUUID());
-    datasetIdList.add(datasetId);
-    return datasetId;
-  }
-
-  @Before
-  public void setup() throws Exception {
-    BillingProfileRequestModel profileRequest = ProfileFixtures.randomBillingProfileRequest();
-    billingProfile = profileDao.createBillingProfile(profileRequest, "hi@hi.hi");
-    GoogleProjectResource projectResource = ResourceFixtures.randomProjectResource(billingProfile);
-    projectId = resourceDao.createProject(projectResource);
-
-    // Setup mock sam service
-    connectedOperations.stubOutSamCalls(samService);
-    flightIdsList = new ArrayList<>();
-    datasetIdList = new ArrayList<>();
-  }
-
-  @After
-  public void teardown() {
-    for (UUID datasetId : datasetIdList) {
-      datasetDao.delete(datasetId);
-    }
-    resourceDao.deleteProject(projectId);
-    profileDao.deleteBillingProfileById(billingProfile.getId());
-    for (String flightId : flightIdsList) {
-      jobService.releaseJob(flightId, testUser);
-    }
-  }
-
-  @Test
-  public void datasetOmopTest() throws IOException, SQLException {
-    createDataset("it-dataset-omop.json");
-  }
-
-  @Test(expected = DatasetNotFoundException.class)
-  public void datasetDeleteTest() throws IOException, SQLException {
-    UUID datasetId = createDataset("dataset-create-test.json");
-    assertThat("dataset delete signals success", datasetDao.delete(datasetId), equalTo(true));
-    datasetDao.retrieve(datasetId);
-  }
-
-  @Test
-  public void addDatasetAssetSpecifications() throws Exception {
-    UUID datasetId = createDataset("dataset-create-test.json");
-    String assetName = "assetName";
-    // get created dataset
-    Dataset createdDataset = datasetDao.retrieve(datasetId);
-    assertThat(
-        "dataset already has two asset specs",
-        createdDataset.getAssetSpecifications().size(),
-        equalTo(2));
-
-    AssetModel assetModel =
-        new AssetModel()
+    private AuthenticatedUserRequest testUser = new AuthenticatedUserRequest()
+        .subjectId("DatasetUnit")
+        .email("dataset@unit.com");
+
+    @Autowired
+    private JsonLoader jsonLoader;
+
+    @Autowired
+    private DatasetDao datasetDao;
+
+    @Autowired
+    private DatasetService datasetService;
+
+    @Autowired
+    private JobService jobService;
+
+    @MockBean
+    private IamProviderInterface samService;
+
+    @Autowired
+    private ConnectedOperations connectedOperations;
+
+    @Autowired
+    private ProfileDao profileDao;
+
+    @Autowired
+    private GoogleResourceDao resourceDao;
+
+    @Autowired
+    private NamedParameterJdbcTemplate jdbcTemplate;
+
+    private BillingProfileModel billingProfile;
+    private UUID projectId;
+    private ArrayList<String> flightIdsList;
+    private ArrayList<UUID> datasetIdList;
+
+    private UUID createDataset(DatasetRequestModel datasetRequest, String newName) throws IOException, SQLException {
+        datasetRequest.name(newName).defaultProfileId(billingProfile.getId()).cloudPlatform(CloudPlatform.AZURE);
+        Dataset dataset = DatasetUtils.convertRequestWithGeneratedNames(datasetRequest)
+            .projectResourceId(projectId);
+        String createFlightId = UUID.randomUUID().toString();
+        UUID datasetId = UUID.randomUUID();
+        dataset
+            .id(datasetId);
+        datasetDao.createAndLock(dataset, createFlightId);
+        datasetDao.unlockExclusive(datasetId, createFlightId);
+        datasetIdList.add(datasetId);
+        return datasetId;
+    }
+
+    private UUID createDataset(String datasetFile) throws IOException, SQLException {
+        DatasetRequestModel datasetRequest = jsonLoader.loadObject(datasetFile, DatasetRequestModel.class);
+        UUID datasetId = createDataset(datasetRequest, datasetRequest.getName() + UUID.randomUUID());
+        datasetIdList.add(datasetId);
+        return datasetId;
+    }
+
+    @Before
+    public void setup() throws Exception {
+        BillingProfileRequestModel profileRequest = ProfileFixtures.randomBillingProfileRequest();
+        billingProfile = profileDao.createBillingProfile(profileRequest, "hi@hi.hi");
+        GoogleProjectResource projectResource = ResourceFixtures.randomProjectResource(billingProfile);
+        projectId = resourceDao.createProject(projectResource);
+
+        // Setup mock sam service
+        connectedOperations.stubOutSamCalls(samService);
+        flightIdsList = new ArrayList<>();
+        datasetIdList = new ArrayList<>();
+    }
+
+    @After
+    public void teardown() {
+        for (UUID datasetId : datasetIdList) {
+            datasetDao.delete(datasetId);
+        }
+        resourceDao.deleteProject(projectId);
+        profileDao.deleteBillingProfileById(billingProfile.getId());
+        for (String flightId : flightIdsList) {
+            jobService.releaseJob(flightId, testUser);
+        }
+    }
+
+    @Test
+    public void datasetOmopTest() throws IOException, SQLException {
+        createDataset("it-dataset-omop.json");
+    }
+
+    @Test(expected = DatasetNotFoundException.class)
+    public void datasetDeleteTest() throws IOException, SQLException {
+        UUID datasetId = createDataset("dataset-create-test.json");
+        assertThat("dataset delete signals success", datasetDao.delete(datasetId), equalTo(true));
+        datasetDao.retrieve(datasetId);
+    }
+
+    @Test
+    public void addDatasetAssetSpecifications() throws Exception {
+        UUID datasetId = createDataset("dataset-create-test.json");
+        String assetName = "assetName";
+        // get created dataset
+        Dataset createdDataset = datasetDao.retrieve(datasetId);
+        assertThat("dataset already has two asset specs", createdDataset.getAssetSpecifications().size(), equalTo(2));
+
+        AssetModel assetModel = new AssetModel()
             .name(assetName)
             .rootTable("sample")
             .rootColumn("participant_id")
-            .tables(
-                Arrays.asList(
-                    DatasetFixtures.buildAssetParticipantTable(),
-                    DatasetFixtures.buildAssetSampleTable()))
-            .follow(Collections.singletonList("participant_sample"));
-
-    // add asset to dataset
-    String jobId =
-        datasetService.addDatasetAssetSpecifications(datasetId.toString(), assetModel, testUser);
-    flightIdsList.add(jobId);
-
-    TestUtils.eventualExpect(
-        5,
-        60,
-        true,
-        () ->
-            jobService
-                .retrieveJob(jobId, testUser)
-                .getJobStatus()
-                .equals(JobModel.JobStatusEnum.SUCCEEDED));
-
-    // get dataset
-    Dataset dataset = datasetDao.retrieve(datasetId);
-
-    // make sure the dataset has the expected asset
-    assertThat(
-        "dataset has an additional asset spec",
-        dataset.getAssetSpecifications().size(),
-        equalTo(3));
-    assertThat(
-        "dataset has expected asset",
-        dataset.getAssetSpecificationByName(assetName).isPresent(),
-        equalTo(true));
-
-    datasetDao.delete(datasetId);
-  }
-
-  @Test
-  public void addMultipleDatasetAssetSpecificationsShouldFail() throws Exception {
-    UUID datasetId = createDataset("dataset-create-test.json");
-    String assetName = "assetName";
-    // get created dataset
-    Dataset createdDataset = datasetDao.retrieve(datasetId);
-    assertThat(
-        "dataset already has two asset specs",
-        createdDataset.getAssetSpecifications().size(),
-        equalTo(2));
-
-    AssetModel assetModel1 =
-        new AssetModel()
+            .tables(Arrays.asList(
+                DatasetFixtures.buildAssetParticipantTable(),
+                DatasetFixtures.buildAssetSampleTable()))
+            .follow(Collections.singletonList("participant_sample"));
+
+        // add asset to dataset
+        String jobId = datasetService.addDatasetAssetSpecifications(datasetId.toString(), assetModel, testUser);
+        flightIdsList.add(jobId);
+
+        TestUtils.eventualExpect(5, 60, true, () ->
+            jobService.retrieveJob(jobId, testUser).getJobStatus().equals(JobModel.JobStatusEnum.SUCCEEDED)
+        );
+
+        // get dataset
+        Dataset dataset = datasetDao.retrieve(datasetId);
+
+        // make sure the dataset has the expected asset
+        assertThat("dataset has an additional asset spec", dataset.getAssetSpecifications().size(), equalTo(3));
+        assertThat("dataset has expected asset", dataset.getAssetSpecificationByName(assetName).isPresent(),
+            equalTo(true));
+
+        datasetDao.delete(datasetId);
+    }
+
+    @Test
+    public void addMultipleDatasetAssetSpecificationsShouldFail() throws Exception {
+        UUID datasetId = createDataset("dataset-create-test.json");
+        String assetName = "assetName";
+        // get created dataset
+        Dataset createdDataset = datasetDao.retrieve(datasetId);
+        assertThat("dataset already has two asset specs", createdDataset.getAssetSpecifications().size(), equalTo(2));
+
+        AssetModel assetModel1 = new AssetModel()
             .name(assetName)
             .rootTable("sample")
             .rootColumn("participant_id")
-            .tables(
-                Arrays.asList(
-                    DatasetFixtures.buildAssetParticipantTable(),
-                    DatasetFixtures.buildAssetSampleTable()))
-            .follow(Collections.singletonList("participant_sample"));
-
-    AssetModel assetModel2 =
-        new AssetModel()
+            .tables(Arrays.asList(
+                DatasetFixtures.buildAssetParticipantTable(),
+                DatasetFixtures.buildAssetSampleTable()))
+            .follow(Collections.singletonList("participant_sample"));
+
+        AssetModel assetModel2 = new AssetModel()
             .name(assetName)
             .rootTable("participant")
             .rootColumn("id")
-            .tables(
-                Arrays.asList(
-                    DatasetFixtures.buildAssetParticipantTable(),
-                    DatasetFixtures.buildAssetSampleTable()))
-            .follow(Collections.singletonList("participant_sample"));
-
-    // add first asset to the dataset
-    String jobId1 =
-        datasetService.addDatasetAssetSpecifications(datasetId.toString(), assetModel1, testUser);
-    flightIdsList.add(jobId1);
-
-    boolean assetAdd1 =
-        TestUtils.eventualExpect(
-            5,
-            60,
-            true,
-            () ->
-                jobService
-                    .retrieveJob(jobId1, testUser)
-                    .getJobStatus()
-                    .equals(JobModel.JobStatusEnum.SUCCEEDED));
-    Assert.assertTrue(assetAdd1);
-
-    // get dataset
-    Dataset dataset = datasetDao.retrieve(datasetId);
-
-    // make sure the dataset has the expected asset
-    assertThat(
-        "dataset has an additional asset spec",
-        dataset.getAssetSpecifications().size(),
-        equalTo(3));
-    assertThat(
-        "dataset has expected asset",
-        dataset.getAssetSpecificationByName(assetName).isPresent(),
-        equalTo(true));
-
-    // add second asset to dataset, this should fail because it has the same name as the first
-    String jobId2 =
-        datasetService.addDatasetAssetSpecifications(datasetId.toString(), assetModel2, testUser);
-    flightIdsList.add(jobId2);
-
-    boolean assetAdd2 =
-        TestUtils.eventualExpect(
-            5,
-            60,
-            true,
-            () ->
-                jobService
-                    .retrieveJob(jobId2, testUser)
-                    .getJobStatus()
-                    .equals(JobModel.JobStatusEnum.FAILED));
-    Assert.assertTrue(assetAdd2);
-
-    // make sure the first asset we created hasn't been deleted during the undo step
-    assertThat(
-        "dataset has an additional asset spec",
-        dataset.getAssetSpecifications().size(),
-        equalTo(3));
-    assertThat(
-        "dataset has expected asset",
-        dataset.getAssetSpecificationByName(assetName).isPresent(),
-        equalTo(true));
-
-    datasetDao.delete(datasetId);
-  }
-
-  @Test
-  public void addAssetSpecWithSameNameToMultipleDatasetsShouldPass() throws Exception {
-    UUID datasetId1 = createDataset("dataset-create-test.json");
-    UUID datasetId2 = createDataset("dataset-create-test.json");
-    String assetName = "assetName";
-    // get created dataset
-    Dataset createdDataset = datasetDao.retrieve(datasetId1);
-    assertThat(
-        "dataset already has two asset specs",
-        createdDataset.getAssetSpecifications().size(),
-        equalTo(2));
-
-    AssetModel assetModel =
-        new AssetModel()
+            .tables(Arrays.asList(
+                DatasetFixtures.buildAssetParticipantTable(),
+                DatasetFixtures.buildAssetSampleTable()))
+            .follow(Collections.singletonList("participant_sample"));
+
+        // add first asset to the dataset
+        String jobId1 = datasetService.addDatasetAssetSpecifications(datasetId.toString(), assetModel1, testUser);
+        flightIdsList.add(jobId1);
+
+        boolean assetAdd1 = TestUtils.eventualExpect(5, 60, true, () ->
+            jobService.retrieveJob(jobId1, testUser).getJobStatus().equals(JobModel.JobStatusEnum.SUCCEEDED)
+        );
+        Assert.assertTrue(assetAdd1);
+
+        // get dataset
+        Dataset dataset = datasetDao.retrieve(datasetId);
+
+        // make sure the dataset has the expected asset
+        assertThat("dataset has an additional asset spec", dataset.getAssetSpecifications().size(), equalTo(3));
+        assertThat("dataset has expected asset", dataset.getAssetSpecificationByName(assetName).isPresent(),
+            equalTo(true));
+
+        // add second asset to dataset, this should fail because it has the same name as the first
+        String jobId2 = datasetService.addDatasetAssetSpecifications(datasetId.toString(), assetModel2, testUser);
+        flightIdsList.add(jobId2);
+
+        boolean assetAdd2 = TestUtils.eventualExpect(5, 60, true, () ->
+            jobService.retrieveJob(jobId2, testUser).getJobStatus().equals(JobModel.JobStatusEnum.FAILED)
+        );
+        Assert.assertTrue(assetAdd2);
+
+        // make sure the first asset we created hasn't been deleted during the undo step
+        assertThat("dataset has an additional asset spec", dataset.getAssetSpecifications().size(), equalTo(3));
+        assertThat("dataset has expected asset", dataset.getAssetSpecificationByName(assetName).isPresent(),
+            equalTo(true));
+
+        datasetDao.delete(datasetId);
+    }
+
+    @Test
+    public void addAssetSpecWithSameNameToMultipleDatasetsShouldPass() throws Exception {
+        UUID datasetId1 = createDataset("dataset-create-test.json");
+        UUID datasetId2 = createDataset("dataset-create-test.json");
+        String assetName = "assetName";
+        // get created dataset
+        Dataset createdDataset = datasetDao.retrieve(datasetId1);
+        assertThat("dataset already has two asset specs", createdDataset.getAssetSpecifications().size(), equalTo(2));
+
+        AssetModel assetModel = new AssetModel()
             .name(assetName)
             .rootTable("sample")
             .rootColumn("participant_id")
-            .tables(
-                Arrays.asList(
-                    DatasetFixtures.buildAssetParticipantTable(),
-                    DatasetFixtures.buildAssetSampleTable()))
-            .follow(Collections.singletonList("participant_sample"));
-
-    // add first asset to the dataset
-    String jobId1 =
-        datasetService.addDatasetAssetSpecifications(datasetId1.toString(), assetModel, testUser);
-    flightIdsList.add(jobId1);
-
-    boolean assetAdd1 =
-        TestUtils.eventualExpect(
-            5,
-            60,
-            true,
-            () ->
-                jobService
-                    .retrieveJob(jobId1, testUser)
-                    .getJobStatus()
-                    .equals(JobModel.JobStatusEnum.SUCCEEDED));
-    Assert.assertTrue(assetAdd1);
-
-    // get dataset 1
-    Dataset dataset = datasetDao.retrieve(datasetId1);
-
-    // make sure the dataset has the expected asset
-    assertThat(
-        "dataset has an additional asset spec",
-        dataset.getAssetSpecifications().size(),
-        equalTo(3));
-    assertThat(
-        "dataset has expected asset",
-        dataset.getAssetSpecificationByName(assetName).isPresent(),
-        equalTo(true));
-
-    // add asset tp second dataset
-    String jobId2 =
-        datasetService.addDatasetAssetSpecifications(datasetId2.toString(), assetModel, testUser);
-    flightIdsList.add(jobId2);
-
-    boolean assetAdd2 =
-        TestUtils.eventualExpect(
-            5,
-            60,
-            true,
-            () ->
-                jobService
-                    .retrieveJob(jobId2, testUser)
-                    .getJobStatus()
-                    .equals(JobModel.JobStatusEnum.SUCCEEDED));
-    Assert.assertTrue(assetAdd2);
-
-    Dataset dataset2 = datasetDao.retrieve(datasetId2);
-
-    // make sure the second dataset has the expected asset
-    assertThat(
-        "dataset has an additional asset spec",
-        dataset2.getAssetSpecifications().size(),
-        equalTo(3));
-    assertThat(
-        "dataset has expected asset",
-        dataset2.getAssetSpecificationByName(assetName).isPresent(),
-        equalTo(true));
-
-    datasetDao.delete(datasetId1);
-    datasetDao.delete(datasetId2);
-  }
-
-  @Test
-  public void addDatasetBadAssetSpecification() throws Exception {
-    UUID datasetId = createDataset("dataset-create-test.json");
-    String assetName = "sample"; // This asset name already exists
-    // get created dataset
-    Dataset createdDataset = datasetDao.retrieve(datasetId);
-    assertThat(
-        "dataset already has two asset specs",
-        createdDataset.getAssetSpecifications().size(),
-        equalTo(2));
-
-    AssetModel assetModel =
-        new AssetModel()
+            .tables(Arrays.asList(
+                DatasetFixtures.buildAssetParticipantTable(),
+                DatasetFixtures.buildAssetSampleTable()))
+            .follow(Collections.singletonList("participant_sample"));
+
+        // add first asset to the dataset
+        String jobId1 = datasetService.addDatasetAssetSpecifications(datasetId1.toString(), assetModel, testUser);
+        flightIdsList.add(jobId1);
+
+        boolean assetAdd1 = TestUtils.eventualExpect(5, 60, true, () ->
+            jobService.retrieveJob(jobId1, testUser).getJobStatus().equals(JobModel.JobStatusEnum.SUCCEEDED)
+        );
+        Assert.assertTrue(assetAdd1);
+
+        // get dataset 1
+        Dataset dataset = datasetDao.retrieve(datasetId1);
+
+        // make sure the dataset has the expected asset
+        assertThat("dataset has an additional asset spec", dataset.getAssetSpecifications().size(), equalTo(3));
+        assertThat("dataset has expected asset", dataset.getAssetSpecificationByName(assetName).isPresent(),
+            equalTo(true));
+
+        // add asset tp second dataset
+        String jobId2 = datasetService.addDatasetAssetSpecifications(datasetId2.toString(), assetModel, testUser);
+        flightIdsList.add(jobId2);
+
+        boolean assetAdd2 = TestUtils.eventualExpect(5, 60, true, () ->
+            jobService.retrieveJob(jobId2, testUser).getJobStatus().equals(JobModel.JobStatusEnum.SUCCEEDED)
+        );
+        Assert.assertTrue(assetAdd2);
+
+        Dataset dataset2 = datasetDao.retrieve(datasetId2);
+
+        // make sure the second dataset has the expected asset
+        assertThat("dataset has an additional asset spec", dataset2.getAssetSpecifications().size(), equalTo(3));
+        assertThat("dataset has expected asset", dataset2.getAssetSpecificationByName(assetName).isPresent(),
+            equalTo(true));
+
+        datasetDao.delete(datasetId1);
+        datasetDao.delete(datasetId2);
+    }
+
+    @Test
+    public void addDatasetBadAssetSpecification() throws Exception {
+        UUID datasetId = createDataset("dataset-create-test.json");
+        String assetName = "sample"; // This asset name already exists
+        // get created dataset
+        Dataset createdDataset = datasetDao.retrieve(datasetId);
+        assertThat("dataset already has two asset specs", createdDataset.getAssetSpecifications().size(), equalTo(2));
+
+        AssetModel assetModel = new AssetModel()
             .name(assetName)
             .rootTable("sample")
             .rootColumn("participant_id")
-            .tables(
-                Arrays.asList(
-                    DatasetFixtures.buildAssetParticipantTable(),
-                    DatasetFixtures.buildAssetSampleTable()))
-            .follow(Collections.singletonList("participant_sample"));
-
-    // add asset to dataset
-    String jobId =
-        datasetService.addDatasetAssetSpecifications(datasetId.toString(), assetModel, testUser);
-    flightIdsList.add(jobId);
-
-    TestUtils.eventualExpect(
-        5,
-        60,
-        true,
-        () ->
-            jobService
-                .retrieveJob(jobId, testUser)
-                .getJobStatus()
-                .equals(JobModel.JobStatusEnum.FAILED));
-
-    try {
-      try {
-        jobService.retrieveJobResult(jobId, ErrorModel.class, testUser);
-        fail("Expected invalid asset exception");
-      } catch (InvalidAssetException ex) {
+            .tables(Arrays.asList(
+                DatasetFixtures.buildAssetParticipantTable(),
+                DatasetFixtures.buildAssetSampleTable()))
+            .follow(Collections.singletonList("participant_sample"));
+
+        // add asset to dataset
+        String jobId = datasetService.addDatasetAssetSpecifications(datasetId.toString(), assetModel, testUser);
+        flightIdsList.add(jobId);
+
+        TestUtils.eventualExpect(5, 60, true, () ->
+            jobService.retrieveJob(jobId, testUser).getJobStatus().equals(JobModel.JobStatusEnum.FAILED)
+        );
+
+        try {
+            try {
+                jobService.retrieveJobResult(jobId, ErrorModel.class, testUser);
+                fail("Expected invalid asset exception");
+            } catch (InvalidAssetException ex) {
+                assertThat("error message is correct", ex.getMessage(),
+                    equalTo("Asset name already exists: sample"));
+                // get dataset
+                Dataset dataset = datasetDao.retrieve(datasetId);
+
+                // make sure the dataset has the expected asset
+                assertThat("dataset has no additional asset spec", dataset.getAssetSpecifications().size(), equalTo(2));
+            }
+        } finally {
+            datasetDao.delete(datasetId);
+        }
+    }
+
+    @Test
+    public void removeDatasetAssetSpecifications() throws Exception {
+        UUID datasetId = createDataset("dataset-create-test.json");
+        String assetName = "sample";
+
+        // get dataset
+        Dataset datasetWAssets = datasetDao.retrieve(datasetId);
+
+        // make sure the dataset has the expected asset
         assertThat(
-            "error message is correct",
-            ex.getMessage(),
-            equalTo("Asset name already exists: sample"));
+            "dataset has two asset specs already",
+            datasetWAssets.getAssetSpecifications().size(),
+            equalTo(2));
+        assertThat("dataset has expected assets", datasetWAssets.getAssetSpecificationByName(assetName).isPresent(),
+            equalTo(true));
+
+        // remove asset from dataset
+        String jobId = datasetService.removeDatasetAssetSpecifications(datasetId.toString(), assetName, testUser);
+        flightIdsList.add(jobId);
+
+        TestUtils.eventualExpect(5, 60, true, () ->
+            jobService.retrieveJob(jobId, testUser).getJobStatus().equals(JobModel.JobStatusEnum.SUCCEEDED)
+        );
+
         // get dataset
         Dataset dataset = datasetDao.retrieve(datasetId);
 
         // make sure the dataset has the expected asset
+        assertThat("dataset has one less asset spec", dataset.getAssetSpecifications().size(), equalTo(1));
+
+        datasetDao.delete(datasetId);
+    }
+
+    @Test
+    public void retrieveDatasetDefault() throws SQLException, IOException {
+        UUID datasetId = createDataset("dataset-create-test.json");
+        Dataset dataset = datasetDao.retrieve(datasetId);
         assertThat(
-            "dataset has no additional asset spec",
-            dataset.getAssetSpecifications().size(),
-            equalTo(2));
-      }
-    } finally {
-      datasetDao.delete(datasetId);
-    }
-  }
-
-  @Test
-  public void removeDatasetAssetSpecifications() throws Exception {
-    UUID datasetId = createDataset("dataset-create-test.json");
-    String assetName = "sample";
-
-    // get dataset
-    Dataset datasetWAssets = datasetDao.retrieve(datasetId);
-
-    // make sure the dataset has the expected asset
-    assertThat(
-        "dataset has two asset specs already",
-        datasetWAssets.getAssetSpecifications().size(),
-        equalTo(2));
-    assertThat(
-        "dataset has expected assets",
-        datasetWAssets.getAssetSpecificationByName(assetName).isPresent(),
-        equalTo(true));
-
-    // remove asset from dataset
-    String jobId =
-        datasetService.removeDatasetAssetSpecifications(datasetId.toString(), assetName, testUser);
-    flightIdsList.add(jobId);
-
-    TestUtils.eventualExpect(
-        5,
-        60,
-        true,
-        () ->
-            jobService
-                .retrieveJob(jobId, testUser)
-                .getJobStatus()
-                .equals(JobModel.JobStatusEnum.SUCCEEDED));
-
-    // get dataset
-    Dataset dataset = datasetDao.retrieve(datasetId);
-
-    // make sure the dataset has the expected asset
-    assertThat(
-        "dataset has one less asset spec", dataset.getAssetSpecifications().size(), equalTo(1));
-
-    datasetDao.delete(datasetId);
-  }
-
-  @Test
-  public void retrieveDatasetDefault() throws SQLException, IOException {
-    UUID datasetId = createDataset("dataset-create-test.json");
-    Dataset dataset = datasetDao.retrieve(datasetId);
-    assertThat(
-        "dataset info defaults are expected",
-        datasetService.retrieveModel(dataset),
-        equalTo(
-            datasetService.retrieveModel(
-                dataset,
-                List.of(
-                    DatasetRequestAccessIncludeModel.SCHEMA,
-                    DatasetRequestAccessIncludeModel.PROFILE,
-                    DatasetRequestAccessIncludeModel.DATA_PROJECT,
-                    DatasetRequestAccessIncludeModel.STORAGE))));
-  }
+            "dataset info defaults are expected",
+            datasetService.retrieveModel(dataset),
+            equalTo(datasetService.retrieveModel(dataset, List.of(
+                DatasetRequestAccessIncludeModel.SCHEMA,
+                DatasetRequestAccessIncludeModel.PROFILE,
+                DatasetRequestAccessIncludeModel.DATA_PROJECT,
+                DatasetRequestAccessIncludeModel.STORAGE
+            )))
+        );
+    }
+
 }
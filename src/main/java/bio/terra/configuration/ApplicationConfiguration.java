package bio.terra.configuration;

import bio.terra.stairway.Stairway;
import bio.terra.upgrade.Migrate;
import org.springframework.context.ApplicationContext;
import org.springframework.context.annotation.Bean;
import org.springframework.context.annotation.Configuration;
import org.springframework.jdbc.core.namedparam.NamedParameterJdbcTemplate;

import javax.sql.DataSource;
import java.util.concurrent.ExecutorService;
import java.util.concurrent.Executors;

@Configuration
public class ApplicationConfiguration {

    @Bean("stairway")
<<<<<<< HEAD
    public Stairway getStairway(StairwayJdbcConfiguration jdbcConfiguration, ApplicationContext applicationContext) {
=======
    public Stairway getStairway(Migrate migrate, ApplicationContext applicationContext) {
        StairwayJdbcConfiguration jdbcConfiguration = migrate.getStairwayJdbcConfiguration();
>>>>>>> 1b37fecd
        ExecutorService executorService = Executors.newFixedThreadPool(2);
        DataSource dataSource = jdbcConfiguration.getDataSource();
        return new Stairway(executorService, dataSource, true, applicationContext);
    }

    @Bean("jdbcTemplate")
    public NamedParameterJdbcTemplate getNamedParameterJdbcTemplate(DataRepoJdbcConfiguration jdbcConfiguration) {
        return new NamedParameterJdbcTemplate(jdbcConfiguration.getDataSource());
    }

    @Bean("jdbcTemplate")
    public NamedParameterJdbcTemplate getNamedParameterJdbcTemplate(DataRepoJdbcConfiguration jdbcConfiguration) {
        return new NamedParameterJdbcTemplate(jdbcConfiguration.getDataSource());
    }

}<|MERGE_RESOLUTION|>--- conflicted
+++ resolved
@@ -15,12 +15,8 @@
 public class ApplicationConfiguration {
 
     @Bean("stairway")
-<<<<<<< HEAD
-    public Stairway getStairway(StairwayJdbcConfiguration jdbcConfiguration, ApplicationContext applicationContext) {
-=======
     public Stairway getStairway(Migrate migrate, ApplicationContext applicationContext) {
         StairwayJdbcConfiguration jdbcConfiguration = migrate.getStairwayJdbcConfiguration();
->>>>>>> 1b37fecd
         ExecutorService executorService = Executors.newFixedThreadPool(2);
         DataSource dataSource = jdbcConfiguration.getDataSource();
         return new Stairway(executorService, dataSource, true, applicationContext);

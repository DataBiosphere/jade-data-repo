--- conflicted
+++ resolved
@@ -353,12 +353,7 @@
         }
 
         // TODO: When we support multiple datasets per snapshot, this will need to be reworked
-<<<<<<< HEAD
-        GoogleRegion representativeRegion = snapshot.getSnapshotSources()
-            .get(0)
-=======
         GoogleRegion representativeRegion = snapshot.getFirstSnapshotSource()
->>>>>>> 23c1fc86
             .getDataset()
             .getDatasetSummary()
             .getStorageResourceRegion(GoogleCloudResource.BIGQUERY);

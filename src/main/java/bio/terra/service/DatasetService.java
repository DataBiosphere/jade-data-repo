--- conflicted
+++ resolved
@@ -13,14 +13,9 @@
 import bio.terra.model.DatasetRequestModel;
 import bio.terra.model.DatasetSummaryModel;
 import bio.terra.service.dataproject.DataLocationService;
-<<<<<<< HEAD
-import bio.terra.stairway.FlightMap;
-import bio.terra.stairway.Stairway;
-=======
 import bio.terra.model.DeleteResponseModel;
 import bio.terra.model.EnumerateDatasetModel;
 import bio.terra.model.IngestRequestModel;
->>>>>>> 2978c0f0
 import org.apache.commons.lang3.StringUtils;
 import org.broadinstitute.dsde.workbench.client.sam.model.ResourceAndAccessPolicy;
 import org.slf4j.Logger;
@@ -46,10 +41,6 @@
 
     @Autowired
     public DatasetService(DatasetDao datasetDao,
-<<<<<<< HEAD
-                          Stairway stairway,
-=======
->>>>>>> 2978c0f0
                           JobService jobService,
                           DataLocationService dataLocationService) {
         this.datasetDao = datasetDao;

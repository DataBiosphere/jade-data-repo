--- conflicted
+++ resolved
@@ -223,12 +223,7 @@
         .flatMap(
             refIdChunk -> {
               List<TableEntity> fileRefs =
-<<<<<<< HEAD
-                  TableServiceClientUtils.batchRetrieveFiles(
-                      tableServiceClient, TABLE_NAME, refIdChunk);
-=======
                   TableServiceClientUtils.batchRetrieveFiles(tableServiceClient, refIdChunk);
->>>>>>> e327e97e
               // if no files were retrieved, then every file in list is not valid
               if (fileRefs.isEmpty()) {
                 return refIdChunk.stream();

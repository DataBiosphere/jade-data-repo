--- conflicted
+++ resolved
@@ -43,8 +43,6 @@
 import bio.terra.service.snapshotbuilder.utils.HierarchyQueryBuilder;
 import bio.terra.service.snapshotbuilder.utils.QueryBuilderFactory;
 import bio.terra.service.snapshotbuilder.utils.SearchConceptsQueryBuilder;
-import bio.terra.service.snapshotbuilder.utils.constants.Concept;
-import bio.terra.service.snapshotbuilder.utils.constants.ConditionOccurrence;
 import bio.terra.service.tabulardata.google.bigquery.BigQueryDatasetPdao;
 import com.google.cloud.bigquery.Field;
 import com.google.cloud.bigquery.FieldValue;
@@ -179,8 +177,8 @@
     domainOption
         .name("condition")
         .id(19)
-        .tableName(ConditionOccurrence.TABLE_NAME)
-        .columnName(ConditionOccurrence.CONDITION_CONCEPT_ID);
+        .tableName("condition_occurrence")
+        .columnName("condition_concept_id");
     SnapshotBuilderSettings snapshotBuilderSettings =
         new SnapshotBuilderSettings().domainOptions(List.of(domainOption));
     when(snapshotBuilderSettingsDao.getSnapshotBuilderSettingsByDatasetId(dataset.getId()))
@@ -341,10 +339,10 @@
   @Test
   void testParentQueryResult() throws Exception {
     var resultSet = mock(ResultSet.class);
-    when(resultSet.getInt(QueryBuilderFactory.PARENT_ID)).thenReturn(1);
-    when(resultSet.getInt(Concept.CONCEPT_ID)).thenReturn(2);
-    when(resultSet.getString(Concept.CONCEPT_NAME)).thenReturn("name");
-    when(resultSet.getBoolean(QueryBuilderFactory.HAS_CHILDREN)).thenReturn(true);
+    when(resultSet.getInt(HierarchyQueryBuilder.PARENT_ID)).thenReturn(1);
+    when(resultSet.getInt(HierarchyQueryBuilder.CONCEPT_ID)).thenReturn(2);
+    when(resultSet.getString(HierarchyQueryBuilder.CONCEPT_NAME)).thenReturn("name");
+    when(resultSet.getBoolean(HierarchyQueryBuilder.HAS_CHILDREN)).thenReturn(true);
     assertParentQueryResult(new SnapshotBuilderService.ParentQueryResult(resultSet));
 
     var fieldValueList =
@@ -356,19 +354,12 @@
                 FieldValue.of(FieldValue.Attribute.PRIMITIVE, "100"),
                 FieldValue.of(FieldValue.Attribute.PRIMITIVE, "99"),
                 FieldValue.of(FieldValue.Attribute.PRIMITIVE, "true")),
-<<<<<<< HEAD
-            Field.of(QueryBuilderFactory.PARENT_ID, StandardSQLTypeName.NUMERIC),
-            Field.of(Concept.CONCEPT_ID, StandardSQLTypeName.NUMERIC),
-            Field.of(Concept.CONCEPT_NAME, StandardSQLTypeName.STRING),
-            Field.of(QueryBuilderFactory.HAS_CHILDREN, StandardSQLTypeName.BOOL));
-=======
             Field.of(HierarchyQueryBuilder.PARENT_ID, StandardSQLTypeName.NUMERIC),
             Field.of(HierarchyQueryBuilder.CONCEPT_ID, StandardSQLTypeName.NUMERIC),
             Field.of(HierarchyQueryBuilder.CONCEPT_NAME, StandardSQLTypeName.STRING),
             Field.of(HierarchyQueryBuilder.CONCEPT_CODE, StandardSQLTypeName.STRING),
             Field.of(HierarchyQueryBuilder.COUNT, StandardSQLTypeName.NUMERIC),
             Field.of(HierarchyQueryBuilder.HAS_CHILDREN, StandardSQLTypeName.BOOL));
->>>>>>> 082daf6a
 
     assertParentQueryResult(new SnapshotBuilderService.ParentQueryResult(fieldValueList));
   }

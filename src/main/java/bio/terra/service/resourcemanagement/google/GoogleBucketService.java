--- conflicted
+++ resolved
@@ -17,11 +17,7 @@
 import com.google.cloud.storage.StorageClass;
 import com.google.cloud.storage.StorageException;
 import com.google.cloud.storage.StorageOptions;
-<<<<<<< HEAD
-import java.util.ArrayList;
-=======
 import java.time.Duration;
->>>>>>> 1f65c9f5
 import java.util.Arrays;
 import java.util.List;
 import java.util.UUID;
@@ -140,11 +136,7 @@
       GoogleProjectResource projectResource,
       GoogleRegion region,
       String flightId,
-<<<<<<< HEAD
-      Integer daysToLive)
-=======
       Duration daysToLive)
->>>>>>> 1f65c9f5
       throws InterruptedException {
 
     boolean allowReuseExistingBuckets =
@@ -213,11 +205,7 @@
       GoogleProjectResource projectResource,
       GoogleRegion region,
       String flightId,
-<<<<<<< HEAD
-      Integer daysToLive)
-=======
       Duration daysToLive)
->>>>>>> 1f65c9f5
       throws InterruptedException {
 
     // insert a new bucket_resource row and lock it
@@ -252,11 +240,7 @@
 
   // Step 2 of creating a new bucket
   private GoogleBucketResource createCloudBucket(
-<<<<<<< HEAD
-      GoogleBucketResource bucketResource, String flightId, Integer daysToLive) {
-=======
       GoogleBucketResource bucketResource, String flightId, Duration daysToLive) {
->>>>>>> 1f65c9f5
     // If the bucket doesn't exist, create it
     Bucket bucket = getCloudBucket(bucketResource.getName());
     if (bucket == null) {
@@ -303,23 +287,11 @@
    * @param bucketResource description of the bucket resource to be created
    * @return a reference to the bucket as a GCS Bucket object
    */
-<<<<<<< HEAD
-  private Bucket newCloudBucket(GoogleBucketResource bucketResource, Integer daysToLive) {
-=======
   private Bucket newCloudBucket(GoogleBucketResource bucketResource, Duration daysToLive) {
->>>>>>> 1f65c9f5
     boolean doVersioning =
         Arrays.stream(env.getActiveProfiles()).noneMatch(env -> env.contains("test"));
     String bucketName = bucketResource.getName();
     GoogleRegion region = bucketResource.getRegion();
-<<<<<<< HEAD
-    List<BucketInfo.LifecycleRule> lifecycleRules = new ArrayList<>();
-    if (daysToLive != null) {
-      lifecycleRules.add(
-          new BucketInfo.LifecycleRule(
-              BucketInfo.LifecycleRule.LifecycleAction.newDeleteAction(),
-              BucketInfo.LifecycleRule.LifecycleCondition.newBuilder().setAge(daysToLive).build()));
-=======
     List<BucketInfo.LifecycleRule> lifecycleRules = null;
     if (daysToLive != null) {
       int days = (int) daysToLive.toDays();
@@ -328,7 +300,6 @@
               new BucketInfo.LifecycleRule(
                   BucketInfo.LifecycleRule.LifecycleAction.newDeleteAction(),
                   BucketInfo.LifecycleRule.LifecycleCondition.newBuilder().setAge(days).build()));
->>>>>>> 1f65c9f5
     }
     StorageClass storageClass =
         region.isMultiRegional() ? StorageClass.MULTI_REGIONAL : StorageClass.REGIONAL;

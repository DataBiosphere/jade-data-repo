package bio.terra.service.dataset;

import static bio.terra.service.filedata.azure.util.BlobIOTestUtility.MIB;
import static org.hamcrest.MatcherAssert.assertThat;
import static org.hamcrest.Matchers.containsInAnyOrder;
import static org.hamcrest.Matchers.equalTo;
import static org.hamcrest.Matchers.hasSize;
import static org.hamcrest.Matchers.in;
import static org.hamcrest.Matchers.is;
import static org.hamcrest.Matchers.not;
import static org.hamcrest.Matchers.notNullValue;
import static org.hamcrest.Matchers.startsWith;
import static org.junit.Assert.assertNotNull;
import static org.junit.Assert.assertTrue;
import static org.junit.jupiter.api.Assertions.assertThrows;

import bio.terra.app.model.AzureCloudResource;
import bio.terra.app.model.AzureRegion;
import bio.terra.app.model.GoogleRegion;
import bio.terra.common.ParquetUtils;
import bio.terra.common.SynapseUtils;
import bio.terra.common.TestUtils;
import bio.terra.common.auth.AuthService;
import bio.terra.common.category.Integration;
import bio.terra.common.configuration.TestConfiguration;
import bio.terra.common.configuration.TestConfiguration.User;
import bio.terra.common.fixtures.JsonLoader;
import bio.terra.common.fixtures.Names;
import bio.terra.integration.DataRepoFixtures;
import bio.terra.integration.DataRepoResponse;
import bio.terra.integration.UsersBase;
import bio.terra.model.AccessInfoParquetModel;
import bio.terra.model.AccessInfoParquetModelTable;
import bio.terra.model.BulkLoadArrayRequestModel;
import bio.terra.model.BulkLoadArrayResultModel;
import bio.terra.model.BulkLoadFileModel;
import bio.terra.model.BulkLoadFileResultModel;
import bio.terra.model.BulkLoadHistoryModel;
import bio.terra.model.BulkLoadHistoryModelList;
import bio.terra.model.BulkLoadRequestModel;
import bio.terra.model.BulkLoadResultModel;
import bio.terra.model.CloudPlatform;
import bio.terra.model.DRSAccessMethod.TypeEnum;
import bio.terra.model.DRSAccessURL;
import bio.terra.model.DRSObject;
import bio.terra.model.DatasetModel;
import bio.terra.model.DatasetRequestAccessIncludeModel;
import bio.terra.model.DatasetSpecificationModel;
import bio.terra.model.DatasetSummaryModel;
import bio.terra.model.EnumerateDatasetModel;
import bio.terra.model.FileModel;
import bio.terra.model.IngestRequestModel;
import bio.terra.model.IngestResponseModel;
import bio.terra.model.SnapshotRequestAccessIncludeModel;
import bio.terra.model.SnapshotRequestContentsModel;
import bio.terra.model.SnapshotRequestModel;
import bio.terra.model.SnapshotRequestRowIdModel;
import bio.terra.model.SnapshotRequestRowIdTableModel;
import bio.terra.model.SnapshotSummaryModel;
import bio.terra.model.StorageResourceModel;
import bio.terra.service.filedata.DrsId;
import bio.terra.service.filedata.DrsIdService;
import bio.terra.service.filedata.DrsResponse;
import bio.terra.service.filedata.azure.util.BlobContainerClientFactory;
import bio.terra.service.filedata.azure.util.BlobIOTestUtility;
import bio.terra.service.resourcemanagement.azure.AzureResourceConfiguration;
import com.azure.resourcemanager.AzureResourceManager;
import com.azure.storage.blob.BlobUrlParts;
import com.azure.storage.blob.models.BlobItem;
import com.azure.storage.common.policy.RequestRetryOptions;
import com.azure.storage.common.policy.RetryPolicyType;
import com.fasterxml.jackson.core.type.TypeReference;
import java.nio.charset.StandardCharsets;
import java.nio.file.Files;
import java.util.ArrayList;
import java.util.List;
import java.util.Map;
import java.util.Objects;
import java.util.Set;
import java.util.UUID;
import java.util.function.Function;
import java.util.stream.Collectors;
import java.util.stream.Stream;
import org.junit.After;
import org.junit.Before;
import org.junit.Test;
import org.junit.experimental.categories.Category;
import org.junit.runner.RunWith;
import org.slf4j.Logger;
import org.slf4j.LoggerFactory;
import org.springframework.beans.factory.annotation.Autowired;
import org.springframework.boot.test.autoconfigure.web.servlet.AutoConfigureMockMvc;
import org.springframework.boot.test.context.SpringBootTest;
import org.springframework.http.HttpStatus;
import org.springframework.test.context.ActiveProfiles;
import org.springframework.test.context.junit4.SpringRunner;
import org.springframework.util.ResourceUtils;

@RunWith(SpringRunner.class)
@SpringBootTest
@ActiveProfiles({"google", "integrationtest"})
@AutoConfigureMockMvc
@Category(Integration.class)
public class DatasetAzureIntegrationTest extends UsersBase {

  private static final String omopDatasetName = "it_dataset_omop";
  private static final String omopDatasetDesc =
      "OMOP schema based on BigQuery schema from https://github.com/OHDSI/CommonDataModel/wiki with extra columns suffixed with _custom";
  private static final String omopDatasetRegionName = AzureRegion.DEFAULT_AZURE_REGION.toString();
  private static final String omopDatasetGcpRegionName =
      GoogleRegion.DEFAULT_GOOGLE_REGION.toString();
  private static Logger logger = LoggerFactory.getLogger(DatasetAzureIntegrationTest.class);

  @Autowired private DataRepoFixtures dataRepoFixtures;
  @Autowired private AuthService authService;
  @Autowired private TestConfiguration testConfig;
  @Autowired private AzureResourceConfiguration azureResourceConfiguration;
  @Autowired private SynapseUtils synapseUtils;
  @Autowired private JsonLoader jsonLoader;

  private String stewardToken;
  private User steward;
  private UUID datasetId;
  private UUID snapshotId;
  private UUID snapshotByRowId;
  private UUID profileId;
  private BlobIOTestUtility blobIOTestUtility;
  private RequestRetryOptions retryOptions;

  @Before
  public void setup() throws Exception {
    super.setup(false);
    // Voldemort is required by this test since the application is deployed with his user authz'ed
    steward = steward("voldemort");
    stewardToken = authService.getDirectAccessAuthToken(steward.getEmail());
    dataRepoFixtures.resetConfig(steward);
    profileId = dataRepoFixtures.createAzureBillingProfile(steward).getId();
    datasetId = null;
    retryOptions =
        new RequestRetryOptions(
            RetryPolicyType.EXPONENTIAL,
            azureResourceConfiguration.getMaxRetries(),
            azureResourceConfiguration.getRetryTimeoutSeconds(),
            null,
            null,
            null);
    blobIOTestUtility =
        new BlobIOTestUtility(
            azureResourceConfiguration.getAppToken(testConfig.getTargetTenantId()),
            testConfig.getSourceStorageAccountName(),
            null,
            retryOptions);
  }

  @After
  public void teardown() throws Exception {
    dataRepoFixtures.resetConfig(steward);
    if (snapshotId != null) {
      dataRepoFixtures.deleteSnapshot(steward, snapshotId);
      snapshotId = null;
    }
    if (snapshotByRowId != null) {
      dataRepoFixtures.deleteSnapshot(steward, snapshotByRowId);
      snapshotId = null;
    }
    if (datasetId != null) {
      dataRepoFixtures.deleteDatasetLog(steward, datasetId);
      datasetId = null;
    }

    if (profileId != null) {
      dataRepoFixtures.deleteProfileLog(steward, profileId);
      profileId = null;
    }
  }

  @Test
  public void datasetsHappyPath() throws Exception {
    DatasetSummaryModel summaryModel =
        dataRepoFixtures.createDataset(
            steward, profileId, "it-dataset-omop.json", CloudPlatform.AZURE);
    datasetId = summaryModel.getId();

    logger.info("dataset id is " + summaryModel.getId());
    assertThat(summaryModel.getName(), startsWith(omopDatasetName));
    assertThat(summaryModel.getDescription(), equalTo(omopDatasetDesc));

    DatasetModel datasetModel = dataRepoFixtures.getDataset(steward, summaryModel.getId());

    assertThat(datasetModel.getName(), startsWith(omopDatasetName));
    assertThat(datasetModel.getDescription(), equalTo(omopDatasetDesc));

    // There is a delay from when a resource is created in SAM to when it is available in an
    // enumerate call.
    boolean metExpectation =
        TestUtils.eventualExpect(
            5,
            60,
            true,
            () -> {
              EnumerateDatasetModel enumerateDatasetModel =
                  dataRepoFixtures.enumerateDatasets(steward);
              boolean found = false;
              for (DatasetSummaryModel oneDataset : enumerateDatasetModel.getItems()) {
                if (oneDataset.getId().equals(datasetModel.getId())) {
                  assertThat(oneDataset.getName(), startsWith(omopDatasetName));
                  assertThat(oneDataset.getDescription(), equalTo(omopDatasetDesc));
                  Map<String, StorageResourceModel> storageMap =
                      datasetModel.getStorage().stream()
                          .collect(
                              Collectors.toMap(
                                  StorageResourceModel::getCloudResource, Function.identity()));

                  AzureRegion omopDatasetRegion = AzureRegion.fromValue(omopDatasetRegionName);
                  assertThat(omopDatasetRegion, notNullValue());

                  assertThat(
                      "Bucket storage matches",
                      storageMap.entrySet().stream()
                          .filter(
                              e ->
                                  e.getKey()
                                      .equals(AzureCloudResource.APPLICATION_DEPLOYMENT.getValue()))
                          .findAny()
                          .map(e -> e.getValue().getRegion())
                          .orElseThrow(() -> new RuntimeException("Key not found")),
                      equalTo(omopDatasetRegion.getValue()));

                  assertThat(
                      "Firestore storage matches",
                      storageMap.entrySet().stream()
                          .filter(
                              e ->
                                  e.getKey()
                                      .equals(AzureCloudResource.SYNAPSE_WORKSPACE.getValue()))
                          .findAny()
                          .map(e -> e.getValue().getRegion())
                          .orElseThrow(() -> new RuntimeException("Key not found")),
                      equalTo(omopDatasetRegion.getValue()));

                  assertThat(
                      "Storage account storage matches",
                      storageMap.entrySet().stream()
                          .filter(
                              e -> e.getKey().equals(AzureCloudResource.STORAGE_ACCOUNT.getValue()))
                          .findAny()
                          .map(e -> e.getValue().getRegion())
                          .orElseThrow(() -> new RuntimeException("Key not found")),
                      equalTo(omopDatasetRegion.getValue()));

                  assertThat(
<<<<<<< HEAD
                      "dataset summary has Azure cloud platform",
                      oneDataset.getCloudPlatform(),
                      equalTo(CloudPlatform.AZURE));

                  assertThat(
                      "dataset summary has storage account",
                      oneDataset.getStorageAccounts(),
                      hasSize(1));
=======
                      "No Google storage resources are included",
                      storageMap.values().stream()
                          .map(StorageResourceModel::getCloudResource)
                          .collect(Collectors.toSet()),
                      equalTo(
                          Set.of(
                              AzureCloudResource.STORAGE_ACCOUNT.getValue(),
                              AzureCloudResource.SYNAPSE_WORKSPACE.getValue(),
                              AzureCloudResource.APPLICATION_DEPLOYMENT.getValue())));

>>>>>>> cdc764d8
                  found = true;
                  break;
                }
              }
              return found;
            });

    assertTrue("dataset was found in enumeration", metExpectation);

    // This should fail since it currently has dataset storage account within
    assertThrows(AssertionError.class, () -> dataRepoFixtures.deleteProfile(steward, profileId));

    // Create and delete a dataset and make sure that the profile still can't be deleted
    DatasetSummaryModel summaryModel2 =
        dataRepoFixtures.createDataset(
            steward, profileId, "it-dataset-omop.json", CloudPlatform.AZURE);
    dataRepoFixtures.deleteDataset(steward, summaryModel2.getId());
    assertThat(
        "Original dataset is still there",
        dataRepoFixtures
            .getDatasetRaw(steward, summaryModel.getId())
            .getStatusCode()
            .is2xxSuccessful(),
        equalTo(true));
    assertThat(
        "New dataset was deleted",
        dataRepoFixtures.getDatasetRaw(steward, summaryModel2.getId()).getStatusCode().value(),
        // TODO: fix bug where this shows up as a 401 and not a 404 since it's not longer in Sam
        equalTo(401));
    assertThrows(AssertionError.class, () -> dataRepoFixtures.deleteProfile(steward, profileId));

    // Make sure that any failure in tearing down is presented as a test failure
    clearEnvironment();
  }

  @Test
  public void datasetIngestFileHappyPath() throws Exception {
    String blobName = "myBlob";
    long fileSize = MIB / 10;
    String sourceFile = blobIOTestUtility.uploadSourceFile(blobName, fileSize);
    DatasetSummaryModel summaryModel =
        dataRepoFixtures.createDataset(
            steward, profileId, "it-dataset-omop.json", CloudPlatform.AZURE);
    datasetId = summaryModel.getId();

    BulkLoadFileModel fileLoadModel =
        new BulkLoadFileModel()
            .mimeType("text/plain")
            .sourcePath(String.format(blobIOTestUtility.createSourcePath(sourceFile)))
            .targetPath("/test/target.txt");
    BulkLoadFileModel fileLoadModelAlt1 =
        new BulkLoadFileModel()
            .mimeType("text/plain")
            .sourcePath(String.format(blobIOTestUtility.createSourcePath(sourceFile)))
            .targetPath("/test/target_alt1.txt");
    BulkLoadFileModel fileLoadModelSas =
        new BulkLoadFileModel()
            .mimeType("text/plain")
            .sourcePath(
                blobIOTestUtility.createSourceSignedPath(
                    sourceFile, getSourceStorageAccountPrimarySharedKey()))
            .targetPath("/test/targetSas.txt");
    BulkLoadFileModel fileLoadModelAlt2 =
        new BulkLoadFileModel()
            .mimeType("text/plain")
            .sourcePath(String.format(blobIOTestUtility.createSourcePath(sourceFile)))
            .targetPath("/test/target_alt2.txt");
    BulkLoadArrayResultModel result =
        dataRepoFixtures.bulkLoadArray(
            steward,
            datasetId,
            new BulkLoadArrayRequestModel()
                .profileId(summaryModel.getDefaultProfileId())
                .loadTag("loadTag")
                .addLoadArrayItem(fileLoadModel)
                .addLoadArrayItem(fileLoadModelAlt1)
                .addLoadArrayItem(fileLoadModelSas)
                .addLoadArrayItem(fileLoadModelAlt2));

    assertThat(result.getLoadSummary().getSucceededFiles(), equalTo(4));

    assertThat(
        "file size matches",
        dataRepoFixtures.getFileByName(steward, datasetId, "/test/target.txt").getSize(),
        equalTo(fileSize));

    assertThat(
        "file with Sas size matches",
        dataRepoFixtures.getFileByName(steward, datasetId, "/test/targetSas.txt").getSize(),
        equalTo(fileSize));

    // lookup file
    List<BulkLoadFileResultModel> loadedFiles = result.getLoadFileResults();
    BulkLoadFileResultModel file1 = loadedFiles.get(0);
    FileModel file1Model = dataRepoFixtures.getFileById(steward(), datasetId, file1.getFileId());
    assertThat("Test retrieve file by ID", file1Model.getFileId(), equalTo(file1.getFileId()));

    FileModel file2Model =
        dataRepoFixtures.getFileById(steward(), datasetId, loadedFiles.get(1).getFileId());

    BulkLoadFileResultModel file3 = loadedFiles.get(2);
    FileModel file3Model =
        dataRepoFixtures.getFileByName(steward(), datasetId, file3.getTargetPath());
    assertThat("Test retrieve file by path", file3Model.getFileId(), equalTo(file3.getFileId()));

    FileModel file4Model =
        dataRepoFixtures.getFileById(steward(), datasetId, loadedFiles.get(3).getFileId());

    // ingest via control file
    String flightId = UUID.randomUUID().toString();
    String controlFileBlob = flightId + "/file-ingest-request.json";
    List<BulkLoadFileModel> bulkLoadFileModelList = new ArrayList<>();
    bulkLoadFileModelList.add(
        new BulkLoadFileModel()
            .mimeType("text/plain")
            .sourcePath(blobIOTestUtility.createSourcePath(sourceFile))
            .targetPath(String.format("%s/%s", flightId, "target.txt")));
    bulkLoadFileModelList.add(
        new BulkLoadFileModel()
            .mimeType("text/plain")
            .sourcePath(blobIOTestUtility.createSourcePath(sourceFile))
            .targetPath(String.format("%s/%s", flightId, "target2.txt")));

    String controlFileUrl =
        blobIOTestUtility.uploadFileWithContents(
            controlFileBlob, TestUtils.readControlFile(bulkLoadFileModelList));

    String bulkLoadTag = Names.randomizeName("loadTag");
    BulkLoadRequestModel request =
        new BulkLoadRequestModel()
            .loadControlFile(controlFileUrl)
            .loadTag(bulkLoadTag)
            .profileId(profileId);
    BulkLoadResultModel bulkLoadResult = dataRepoFixtures.bulkLoad(steward, datasetId, request);
    assertThat("result", bulkLoadResult.getSucceededFiles(), equalTo(2));

    // Control file test - Look up the loaded files
    BulkLoadHistoryModelList controlFileLoadResults =
        dataRepoFixtures.getLoadHistory(steward, datasetId, bulkLoadTag, 0, 2);
    for (BulkLoadHistoryModel bulkFileEntry : controlFileLoadResults.getItems()) {
      assertNotNull(dataRepoFixtures.getFileById(steward(), datasetId, bulkFileEntry.getFileId()));
    }

    // dataset ingest
    // Ingest Metadata - 1 row from JSON file
    String datasetIngestFlightId = UUID.randomUUID().toString();
    String datasetIngestControlFileBlob =
        datasetIngestFlightId + "/azure-domain-ingest-request.json";
    Map<String, Object> domainRowData =
        Map.ofEntries(
            Map.entry("domain_id", "1"),
            Map.entry("domain_name", "domain1"),
            Map.entry("domain_concept_id", 1),
            Map.entry("domain_array_tags_custom", List.of("tag1", "tag2")),
            Map.entry(
                "domain_files_custom_1", List.of(file1Model.getFileId(), file3Model.getFileId())),
            Map.entry("domain_files_custom_2", List.of(file2Model.getFileId())),
            Map.entry("domain_files_custom_3", file4Model.getFileId()));
    String ingestRequestPathJSON =
        blobIOTestUtility.uploadFileWithContents(
            datasetIngestControlFileBlob,
            Objects.requireNonNull(TestUtils.mapToJson(domainRowData)));

    String jsonIngestTableName = "domain";
    IngestRequestModel ingestRequestJSON =
        new IngestRequestModel()
            .format(IngestRequestModel.FormatEnum.JSON)
            .ignoreUnknownValues(false)
            .maxBadRecords(0)
            .table(jsonIngestTableName)
            .path(ingestRequestPathJSON)
            .profileId(profileId)
            .loadTag(Names.randomizeName("test"));
    IngestResponseModel ingestResponseJSON =
        dataRepoFixtures.ingestJsonData(steward, datasetId, ingestRequestJSON);
    assertThat("1 row was ingested", ingestResponseJSON.getRowCount(), equalTo(1L));

    // Ingest 2 rows from CSV
    String ingest2TableName = "vocabulary";
    String csvDatasetIngestFlightId = UUID.randomUUID().toString();
    String csvDatasetIngestControlFileBlob =
        csvDatasetIngestFlightId + "/azure-vocab-ingest-request.csv";
    String ingestRequestPathCSV =
        blobIOTestUtility.uploadFileWithContents(
            csvDatasetIngestControlFileBlob,
            String.format(
                "vocabulary_id,vocabulary_name,vocabulary_reference,vocabulary_version,vocabulary_concept_id%n"
                    + "\"1\",\"vocab1\",\"%s\",\"v1\",1%n"
                    + "\"2\",\"vocab2\",\"%s\",\"v2\",2",
                file1Model.getFileId(), file3Model.getFileId()));
    IngestRequestModel ingestRequestCSV =
        new IngestRequestModel()
            .format(IngestRequestModel.FormatEnum.CSV)
            .ignoreUnknownValues(false)
            .maxBadRecords(0)
            .table(ingest2TableName)
            .path(ingestRequestPathCSV)
            .profileId(profileId)
            .loadTag(Names.randomizeName("test"))
            .csvSkipLeadingRows(2);
    IngestResponseModel ingestResponseCSV =
        dataRepoFixtures.ingestJsonData(steward, datasetId, ingestRequestCSV);
    assertThat("2 row were ingested", ingestResponseCSV.getRowCount(), equalTo(2L));

    // Only check the subset of tables that have rows
    Set<String> tablesToCheck = Set.of(jsonIngestTableName, ingest2TableName);
    // Read the ingested metadata

    DatasetModel datasetModel =
        dataRepoFixtures.getDataset(
            steward(),
            datasetId,
            List.of(
                DatasetRequestAccessIncludeModel.ACCESS_INFORMATION,
                DatasetRequestAccessIncludeModel.SCHEMA));

    AccessInfoParquetModel datasetParquetAccessInfo =
        datasetModel.getAccessInformation().getParquet();

    DatasetSpecificationModel datasetSchema = datasetModel.getSchema();

    // Create snapshot request for snapshot by row id
    String datasetParquetUrl =
        datasetParquetAccessInfo.getUrl() + "?" + datasetParquetAccessInfo.getSasToken();
    TestUtils.verifyHttpAccess(datasetParquetUrl, Map.of());
    verifySignedUrl(datasetParquetUrl, steward(), "rl");

    SnapshotRequestModel snapshotByRowIdModel = new SnapshotRequestModel();
    snapshotByRowIdModel.setName("row_id_test");
    snapshotByRowIdModel.setDescription("snapshot by row id test");

    SnapshotRequestContentsModel contentsModel = new SnapshotRequestContentsModel();
    contentsModel.setDatasetName(summaryModel.getName());
    contentsModel.setMode(SnapshotRequestContentsModel.ModeEnum.BYROWID);

    SnapshotRequestRowIdModel snapshotRequestRowIdModel = new SnapshotRequestRowIdModel();

    for (AccessInfoParquetModelTable table : datasetParquetAccessInfo.getTables()) {
      if (tablesToCheck.contains(table.getName())) {
        String tableUrl = table.getUrl() + "?" + table.getSasToken();
        TestUtils.verifyHttpAccess(tableUrl, Map.of());
        verifySignedUrl(tableUrl, steward(), "rl");

        BlobContainerClientFactory fact = new BlobContainerClientFactory(tableUrl, retryOptions);

        List<BlobItem> blobItems =
            fact
                .getBlobContainerClient()
                .listBlobsByHierarchy(String.format("parquet/%s/", table.getName()))
                .stream()
                .collect(Collectors.toList());

        List<UUID> rowIds = new ArrayList<>();
        SnapshotRequestRowIdTableModel tableModel = new SnapshotRequestRowIdTableModel();
        tableModel.setTableName(table.getName());
        tableModel.setColumns(
            datasetSchema.getTables().stream()
                .filter(t -> t.getName().equals(table.getName()))
                .flatMap(t -> t.getColumns().stream().map(c -> c.getName()))
                .collect(Collectors.toList()));

        // for each ingest in the dataset, read the associated parquet file
        // in this test, should only be one
        blobItems.stream()
            .forEach(
                item -> {
                  BlobUrlParts url = BlobUrlParts.parse(table.getUrl());
                  String container = item.getName();
                  url.setBlobName(container);
                  String newUrl = url.toUrl() + "?" + table.getSasToken();

                  List<Map<String, String>> records = ParquetUtils.readParquetRecords(newUrl);
                  records.stream()
                      .map(r -> r.get("datarepo_row_id"))
                      .forEach(
                          rowId -> {
                            rowIds.add(UUID.fromString(rowId));
                          });
                });
        tableModel.setRowIds(rowIds);
        snapshotRequestRowIdModel.addTablesItem(tableModel);
      }
    }

    contentsModel.setRowIdSpec(snapshotRequestRowIdModel);
    snapshotByRowIdModel.setContents(List.of(contentsModel));

    // Create Snapshot by full view
    SnapshotRequestModel requestModelAll =
        jsonLoader.loadObject("ingest-test-snapshot-fullviews.json", SnapshotRequestModel.class);
    requestModelAll.getContents().get(0).datasetName(summaryModel.getName());

    SnapshotSummaryModel snapshotSummaryAll =
        dataRepoFixtures.createSnapshotWithRequest(
            steward(), summaryModel.getName(), profileId, requestModelAll);
    snapshotId = snapshotSummaryAll.getId();
    assertThat("Snapshot exists", snapshotSummaryAll.getName(), equalTo(requestModelAll.getName()));

    // Read the ingested metadata
    AccessInfoParquetModel snapshotParquetAccessInfo =
        dataRepoFixtures
            .getSnapshot(
                steward(),
                snapshotId,
                List.of(SnapshotRequestAccessIncludeModel.ACCESS_INFORMATION))
            .getAccessInformation()
            .getParquet();

    String snapshotParquetUrl =
        snapshotParquetAccessInfo.getUrl() + "?" + snapshotParquetAccessInfo.getSasToken();
    TestUtils.verifyHttpAccess(snapshotParquetUrl, Map.of());
    verifySignedUrl(snapshotParquetUrl, steward(), "rl");

    List<String> drsIds = new ArrayList<>();
    for (AccessInfoParquetModelTable table : snapshotParquetAccessInfo.getTables()) {
      if (tablesToCheck.contains(table.getName())) {
        String tableUrl = table.getUrl() + "?" + table.getSasToken();
        TestUtils.verifyHttpAccess(tableUrl, Map.of());
        verifySignedUrl(tableUrl, steward(), "rl");

        // The vocabulary table has file data so test Drs on that one
        // TODO: once we have an endpoint to expose parquet data, we should use that mechanism here
        if (table.getName().equals("vocabulary")) {
          List<Map<String, String>> records = ParquetUtils.readParquetRecords(tableUrl);
          assertThat("2 rows are present", records, hasSize(2));

          // Extract the DRS Ids
          records.stream().map(r -> r.get("vocabulary_reference")).forEach(drsIds::add);
        }
      }
    }

    AccessInfoParquetModelTable domainTable =
        snapshotParquetAccessInfo.getTables().stream()
            .filter(t -> t.getName().equals("domain"))
            .findAny()
            .orElseThrow();

    String domainTableUrl = domainTable.getUrl() + "?" + domainTable.getSasToken();
    List<Map<String, String>> records = ParquetUtils.readParquetRecords(domainTableUrl);
    assertThat("1 row is present", records, hasSize(1));
    assertThat(
        "record looks as expected - domain_id",
        records.get(0).get("domain_id"),
        equalTo(domainRowData.get("domain_id")));
    assertThat(
        "record looks as expected - domain_name",
        records.get(0).get("domain_name"),
        equalTo(domainRowData.get("domain_name")));
    assertThat(
        "record looks as expected - domain_concept_id",
        records.get(0).get("domain_concept_id"),
        equalTo(domainRowData.get("domain_concept_id").toString()));
    assertThat(
        "record looks as expected - domain_array_tags_custom",
        records.get(0).get("domain_array_tags_custom"),
        equalTo("[\"tag1\",\"tag2\"]"));
    List<String> embeddedDrsIds1 =
        TestUtils.mapFromJson(
            records.get(0).get("domain_files_custom_1"), new TypeReference<>() {});
    assertThat(
        "record looks as expected - domain_files_custom_1 drs ids",
        embeddedDrsIds1,
        containsInAnyOrder(drsIds.toArray()));
    List<String> embeddedDrsIds2 =
        TestUtils.mapFromJson(
            records.get(0).get("domain_files_custom_2"), new TypeReference<>() {});
    assertThat(
        "record looks as expected - domain_files_custom_2 drs ids - size",
        embeddedDrsIds2,
        hasSize(1));
    assertThat(
        "record looks as expected - domain_files_custom_2 drs ids - value",
        DrsIdService.fromUri(embeddedDrsIds2.get(0)).toDrsObjectId(),
        equalTo(String.format("v1_%s_%s", snapshotId, file2Model.getFileId())));
    assertThat(
        "record looks as expected - domain_files_custom_3 drs id",
        DrsIdService.fromUri(records.get(0).get("domain_files_custom_3")).toDrsObjectId(),
        equalTo(String.format("v1_%s_%s", snapshotId, file4Model.getFileId())));

    // Assert that 2 drs ids were loaded
    assertThat("2 drs ids are present", drsIds, hasSize(2));
    // Ensure that all DRS can be parsed
    List<String> drsObjectIds =
        drsIds.stream()
            .map(DrsIdService::fromUri)
            .map(DrsId::toDrsObjectId)
            .collect(Collectors.toList());

    String fileId = result.getLoadFileResults().get(0).getFileId();
    String filePath = result.getLoadFileResults().get(0).getTargetPath();

    // Do a Drs lookup
    String drsId = String.format("v1_%s_%s", snapshotId, fileId);
    assertThat("Expected Drs object Id exists", drsObjectIds.contains(drsId));
    DRSObject drsObject = dataRepoFixtures.drsGetObject(steward(), drsId);
    assertThat("DRS object has single access method", drsObject.getAccessMethods(), hasSize(1));
    assertThat(
        "DRS object has HTTPS",
        drsObject.getAccessMethods().get(0).getType(),
        equalTo(TypeEnum.HTTPS));
    assertThat(
        "DRS object has access id",
        drsObject.getAccessMethods().get(0).getAccessId(),
        equalTo("az-centralus"));
    // Make sure we can read the drs object
    DrsResponse<DRSAccessURL> access =
        dataRepoFixtures.getObjectAccessUrl(steward(), drsId, "az-centralus");
    assertThat("Returns DRS access", access.getResponseObject().isPresent(), is(true));
    String signedUrl = access.getResponseObject().get().getUrl();

    TestUtils.verifyHttpAccess(signedUrl, Map.of());
    verifySignedUrl(signedUrl, steward(), "r");

    // Create snapshot by row id
    SnapshotSummaryModel snapshotSummaryByRowId =
        dataRepoFixtures.createSnapshotWithRequest(
            steward(), summaryModel.getName(), profileId, snapshotByRowIdModel);
    snapshotByRowId = snapshotSummaryByRowId.getId();
    assertThat(
        "Snapshot exists",
        snapshotSummaryByRowId.getName(),
        equalTo(snapshotByRowIdModel.getName()));

    // Read the ingested metadata
    AccessInfoParquetModel snapshotByRowIdParquetAccessInfo =
        dataRepoFixtures
            .getSnapshot(
                steward(),
                snapshotByRowId,
                List.of(SnapshotRequestAccessIncludeModel.ACCESS_INFORMATION))
            .getAccessInformation()
            .getParquet();

    String snapshotByRowIdParquetUrl =
        snapshotByRowIdParquetAccessInfo.getUrl()
            + "?"
            + snapshotByRowIdParquetAccessInfo.getSasToken();
    TestUtils.verifyHttpAccess(snapshotByRowIdParquetUrl, Map.of());
    verifySignedUrl(snapshotByRowIdParquetUrl, steward(), "rl");

    for (AccessInfoParquetModelTable table : snapshotByRowIdParquetAccessInfo.getTables()) {
      if (tablesToCheck.contains(table.getName())) {
        String tableUrl = table.getUrl() + "?" + table.getSasToken();
        TestUtils.verifyHttpAccess(tableUrl, Map.of());
        verifySignedUrl(tableUrl, steward(), "rl");
      }
    }

    // Do a Drs lookup
    String drsIdByRowId = String.format("v1_%s_%s", snapshotByRowId, fileId);
    DRSObject drsObjectByRowId = dataRepoFixtures.drsGetObject(steward(), drsIdByRowId);
    assertThat(
        "DRS object has single access method",
        drsObjectByRowId.getAccessMethods().size(),
        equalTo(1));
    assertThat(
        "DRS object has HTTPS",
        drsObjectByRowId.getAccessMethods().get(0).getType(),
        equalTo(TypeEnum.HTTPS));
    assertThat(
        "DRS object has access id",
        drsObjectByRowId.getAccessMethods().get(0).getAccessId(),
        equalTo("az-centralus"));
    // Make sure we can read the drs object
    DrsResponse<DRSAccessURL> accessForByRowId =
        dataRepoFixtures.getObjectAccessUrl(steward(), drsIdByRowId, "az-centralus");
    assertThat("Returns DRS access", accessForByRowId.getResponseObject().isPresent(), is(true));
    String signedUrlForByRowId = accessForByRowId.getResponseObject().get().getUrl();

    TestUtils.verifyHttpAccess(signedUrlForByRowId, Map.of());
    verifySignedUrl(signedUrlForByRowId, steward(), "r");

    // Delete dataset should fail
    dataRepoFixtures.deleteDatasetShouldFail(steward, datasetId);

    // Delete snapshot
    dataRepoFixtures.deleteSnapshot(steward, snapshotId);
    dataRepoFixtures.deleteSnapshot(steward, snapshotByRowId);

    dataRepoFixtures.assertFailToGetSnapshot(steward(), snapshotId);
    dataRepoFixtures.assertFailToGetSnapshot(steward(), snapshotByRowId);
    snapshotId = null;

    // Delete the file we just ingested
    dataRepoFixtures.deleteFile(steward, datasetId, fileId);

    assertThat(
        "file is gone",
        dataRepoFixtures.getFileByIdRaw(steward, datasetId, fileId).getStatusCode(),
        equalTo(HttpStatus.NOT_FOUND));

    assertThat(
        "file is gone",
        dataRepoFixtures.getFileByNameRaw(steward, datasetId, filePath).getStatusCode(),
        equalTo(HttpStatus.NOT_FOUND));

    // Delete dataset should now succeed
    dataRepoFixtures.deleteDataset(steward, datasetId);
    datasetId = null;

    // Make sure that any failure in tearing down is presented as a test failure
    blobIOTestUtility.deleteContainers();
    clearEnvironment();
  }

  @Test
  public void testDatasetFileIngestLoadHistory() throws Exception {
    String blobName = "myBlob";
    long fileSize = MIB / 10;
    String sourceFile = blobIOTestUtility.uploadSourceFile(blobName, fileSize);
    DatasetSummaryModel summaryModel =
        dataRepoFixtures.createDataset(
            steward, profileId, "it-dataset-omop.json", CloudPlatform.AZURE);
    datasetId = summaryModel.getId();

    BulkLoadFileModel fileLoadModel =
        new BulkLoadFileModel()
            .mimeType("text/plain")
            .sourcePath(blobIOTestUtility.createSourcePath(sourceFile))
            .targetPath("/test/target.txt");
    BulkLoadFileModel fileLoadModelSas =
        new BulkLoadFileModel()
            .mimeType("text/plain")
            .sourcePath(
                blobIOTestUtility.createSourceSignedPath(
                    sourceFile, getSourceStorageAccountPrimarySharedKey()))
            .targetPath("/test/targetSas.txt");
    BulkLoadArrayResultModel bulkLoadResult1 =
        dataRepoFixtures.bulkLoadArray(
            steward,
            datasetId,
            new BulkLoadArrayRequestModel()
                .profileId(summaryModel.getDefaultProfileId())
                .loadTag("loadTag")
                .addLoadArrayItem(fileLoadModel)
                .addLoadArrayItem(fileLoadModelSas));

    BulkLoadFileModel fileLoadModel2 =
        new BulkLoadFileModel()
            .mimeType("text/plain")
            .sourcePath(blobIOTestUtility.createSourcePath(sourceFile))
            .targetPath("/test/target2.txt");
    BulkLoadFileModel fileLoadModelSas2 =
        new BulkLoadFileModel()
            .mimeType("text/plain")
            .sourcePath(
                blobIOTestUtility.createSourceSignedPath(
                    sourceFile, getSourceStorageAccountPrimarySharedKey()))
            .targetPath("/test/targetSas2.txt");

    BulkLoadArrayResultModel bulkLoadResult2 =
        dataRepoFixtures.bulkLoadArray(
            steward,
            datasetId,
            new BulkLoadArrayRequestModel()
                .profileId(summaryModel.getDefaultProfileId())
                .loadTag("loadTag")
                .addLoadArrayItem(fileLoadModel2)
                .addLoadArrayItem(fileLoadModelSas2));

    BulkLoadFileModel fileLoadModel3 =
        new BulkLoadFileModel()
            .mimeType("text/plain")
            .sourcePath(blobIOTestUtility.createSourcePath(sourceFile))
            .targetPath("/test/target3.txt");
    BulkLoadFileModel fileLoadModelSas3 =
        new BulkLoadFileModel()
            .mimeType("text/plain")
            .sourcePath(
                blobIOTestUtility.createSourceSignedPath(
                    sourceFile, getSourceStorageAccountPrimarySharedKey()))
            .targetPath("/test/targetSas3.txt");
    dataRepoFixtures.bulkLoadArray(
        steward,
        datasetId,
        new BulkLoadArrayRequestModel()
            .profileId(summaryModel.getDefaultProfileId())
            .loadTag("differentLoadTag")
            .addLoadArrayItem(fileLoadModel3)
            .addLoadArrayItem(fileLoadModelSas3));

    var loadHistoryList1 = dataRepoFixtures.getLoadHistory(steward, datasetId, "loadTag", 0, 2);
    var loadHistoryList2 = dataRepoFixtures.getLoadHistory(steward, datasetId, "loadTag", 2, 10);
    var loadHistoryList1and2 =
        dataRepoFixtures.getLoadHistory(steward, datasetId, "loadTag", 0, 10);
    var loadHistoryList3 =
        dataRepoFixtures.getLoadHistory(steward, datasetId, "differentLoadTag", 0, 10);
    var loaded1and2 =
        Stream.concat(
                bulkLoadResult1.getLoadFileResults().stream(),
                bulkLoadResult2.getLoadFileResults().stream())
            .collect(Collectors.toSet());

    var loadHistory1and2Models =
        Stream.concat(loadHistoryList1.getItems().stream(), loadHistoryList2.getItems().stream());

    assertThat("limited load history is the correct size", loadHistoryList1.getTotal(), equalTo(2));
    assertThat("offset load history is the correct size", loadHistoryList2.getTotal(), equalTo(2));
    assertThat(
        "all load history for load tag is returned", loadHistoryList1and2.getTotal(), equalTo(4));
    assertThat(
        "getting load history has the same items as response from bulk file load",
        loadHistory1and2Models
            .map(TestUtils::toBulkLoadFileResultModel)
            .collect(Collectors.toSet()),
        equalTo(loaded1and2));
    assertThat(
        "load counts under different load tags are returned separately",
        loadHistoryList3.getTotal(),
        equalTo(2));
    for (var loadHistoryModel : loadHistoryList3.getItems()) {
      assertThat(
          "models from different load tags are returned in different requests",
          loadHistoryModel,
          not(in(loadHistoryList1and2.getItems())));
    }

    // Make sure that any failure in tearing down is presented as a test failure
    blobIOTestUtility.deleteContainers();
    clearEnvironment();
  }

  @Test
  public void testDatasetFileRefValidation() throws Exception {
    DatasetSummaryModel summaryModel =
        dataRepoFixtures.createDataset(
            steward, profileId, "dataset-ingest-azure-fileref.json", CloudPlatform.AZURE);
    datasetId = summaryModel.getId();

    String noFilesContents =
        "sample_name,data_type,vcf_file_ref,vcf_index_file_ref\n"
            + String.format("NA12878_none,none,%s,%s", UUID.randomUUID(), UUID.randomUUID());
    String noFilesControlFile =
        blobIOTestUtility.uploadFileWithContents("dataset-files-ingest-fail.csv", noFilesContents);

    IngestRequestModel noFilesIngestRequest =
        new IngestRequestModel()
            .format(IngestRequestModel.FormatEnum.CSV)
            .ignoreUnknownValues(false)
            .maxBadRecords(0)
            .table("sample_vcf")
            .path(noFilesControlFile)
            .profileId(profileId)
            .loadTag(Names.randomizeName("test2"))
            .csvSkipLeadingRows(2);

    DataRepoResponse<IngestResponseModel> noFilesIngestResponse =
        dataRepoFixtures.ingestJsonDataRaw(steward, datasetId, noFilesIngestRequest);

    assertThat(
        "No files yet loaded doesn't result in an NPE",
        noFilesIngestResponse.getErrorObject().get().getMessage(),
        equalTo("Invalid file ids found during ingest (2 returned in details)"));

    String loadTag = UUID.randomUUID().toString();
    var arrayRequestModel =
        new BulkLoadArrayRequestModel()
            .profileId(summaryModel.getDefaultProfileId())
            .loadTag(loadTag);

    long fileSize = MIB / 10;
    Stream.of(
            "NA12878_PLUMBING_exome.g.vcf.gz",
            "NA12878_PLUMBING_exome.g.vcf.gz.tbi",
            "NA12878_PLUMBING_wgs.g.vcf.gz",
            "NA12878_PLUMBING_wgs.g.vcf.gz.tbi")
        .map(
            name -> {
              String sourceFile = blobIOTestUtility.uploadSourceFile(name, fileSize);
              return new BulkLoadFileModel()
                  .sourcePath(blobIOTestUtility.createSourcePath(sourceFile))
                  .targetPath("/vcfs/downsampled/" + name)
                  .description("Test file for " + name)
                  .mimeType("text/plain");
            })
        .forEach(arrayRequestModel::addLoadArrayItem);

    var bulkLoadArrayResultModel =
        dataRepoFixtures.bulkLoadArray(steward, datasetId, arrayRequestModel);

    var resultModels =
        bulkLoadArrayResultModel.getLoadFileResults().stream()
            .collect(
                Collectors.toMap(
                    m -> m.getTargetPath().replaceAll("/vcfs/downsampled/NA12878_PLUMBING_", ""),
                    Function.identity()));
    var exomeVcf = resultModels.get("exome.g.vcf.gz");
    var exomeVcfIndex = resultModels.get("exome.g.vcf.gz.tbi");
    var wgsVcf = resultModels.get("wgs.g.vcf.gz");
    var wgsVcfIndex = resultModels.get("wgs.g.vcf.gz.tbi");

    var datasetMetadata =
        Files.readString(
            ResourceUtils.getFile("classpath:dataset-ingest-combined-metadata-only.csv").toPath());
    var metadataWithFileIds =
        datasetMetadata
            .replaceFirst("EXOME_VCF_FILE_REF", exomeVcf.getFileId())
            .replaceFirst("EXOME_VCF_INDEX_FILE_REF", exomeVcfIndex.getFileId())
            .replaceFirst("WGS_VCF_FILE_REF", wgsVcf.getFileId())
            .replaceFirst("WGS_VCF_INDEX_FILE_REF", wgsVcfIndex.getFileId());

    String controlFile =
        blobIOTestUtility.uploadFileWithContents("dataset-files-ingest.csv", metadataWithFileIds);
    IngestRequestModel ingestRequest =
        new IngestRequestModel()
            .format(IngestRequestModel.FormatEnum.CSV)
            .ignoreUnknownValues(false)
            .maxBadRecords(0)
            .table("sample_vcf")
            .path(controlFile)
            .profileId(profileId)
            .loadTag(Names.randomizeName("test"))
            .csvSkipLeadingRows(2);

    IngestResponseModel ingestResponseJson =
        dataRepoFixtures.ingestJsonData(steward, datasetId, ingestRequest);

    assertThat(
        "there are two successful ingest rows", ingestResponseJson.getRowCount(), equalTo(2L));
    assertThat("there were no bad ingest rows", ingestResponseJson.getBadRowCount(), equalTo(0L));

    IngestRequestModel failingIngestRequest =
        new IngestRequestModel()
            .format(IngestRequestModel.FormatEnum.CSV)
            .ignoreUnknownValues(false)
            .maxBadRecords(0)
            .table("sample_vcf")
            .path(noFilesControlFile)
            .profileId(profileId)
            .loadTag(Names.randomizeName("test2"))
            .csvSkipLeadingRows(2);

    DataRepoResponse<IngestResponseModel> failingIngestResponse =
        dataRepoFixtures.ingestJsonDataRaw(steward, datasetId, failingIngestRequest);

    assertThat(
        "Failing fileIds return an error",
        failingIngestResponse.getErrorObject().isPresent(),
        is(true));

    assertThat(
        "2 invalid ids were returned",
        failingIngestResponse.getErrorObject().get().getErrorDetail(),
        hasSize(2));

    // Make sure that any failure in tearing down is presented as a test failure
    blobIOTestUtility.deleteContainers();
    clearEnvironment();
  }

  @Test
  public void testDatasetCombinedIngest() throws Exception {
    DatasetSummaryModel summaryModel =
        dataRepoFixtures.createDataset(
            steward, profileId, "dataset-ingest-combined-azure.json", CloudPlatform.AZURE);
    datasetId = summaryModel.getId();

    String controlFileContents;
    try (var resourceStream =
        this.getClass().getResourceAsStream("/dataset-ingest-combined-control-azure.json")) {
      controlFileContents = new String(resourceStream.readAllBytes(), StandardCharsets.UTF_8);
    }

    String controlFile =
        blobIOTestUtility.uploadFileWithContents(
            "dataset-files-ingest-combined.json", controlFileContents);

    IngestRequestModel ingestRequest =
        new IngestRequestModel()
            .format(IngestRequestModel.FormatEnum.JSON)
            .ignoreUnknownValues(false)
            .maxBadRecords(0)
            .table("sample_vcf")
            .path(controlFile)
            .profileId(profileId)
            .loadTag(Names.randomizeName("azureCombinedIngestTest"));

    IngestResponseModel ingestResponse =
        dataRepoFixtures.ingestJsonData(steward, datasetId, ingestRequest);

    dataRepoFixtures.assertCombinedIngestCorrect(ingestResponse, steward);

    clearEnvironment();
  }

  private void clearEnvironment() throws Exception {
    if (snapshotId != null) {
      dataRepoFixtures.deleteSnapshot(steward, snapshotId);
      snapshotId = null;
    }

    if (datasetId != null) {
      dataRepoFixtures.deleteDataset(steward, datasetId);
      datasetId = null;
    }

    if (profileId != null) {
      dataRepoFixtures.deleteProfile(steward, profileId);
      profileId = null;
    }
  }

  private String getSourceStorageAccountPrimarySharedKey() {
    AzureResourceManager client =
        this.azureResourceConfiguration.getClient(
            testConfig.getTargetTenantId(), testConfig.getTargetSubscriptionId());

    return client
        .storageAccounts()
        .getByResourceGroup(
            testConfig.getTargetResourceGroupName(), testConfig.getSourceStorageAccountName())
        .getKeys()
        .iterator()
        .next()
        .value();
  }

  private void verifySignedUrl(String signedUrl, User user, String expectedPermissions) {
    BlobUrlParts blobUrlParts = BlobUrlParts.parse(signedUrl);
    assertThat(
        "Signed url contains user",
        blobUrlParts.getCommonSasQueryParameters().getContentDisposition(),
        equalTo(user.getEmail()));
    assertThat(
        "Signed url only contains expected permissions",
        blobUrlParts.getCommonSasQueryParameters().getPermissions(),
        equalTo(expectedPermissions));
  }
}<|MERGE_RESOLUTION|>--- conflicted
+++ resolved
@@ -249,7 +249,6 @@
                       equalTo(omopDatasetRegion.getValue()));
 
                   assertThat(
-<<<<<<< HEAD
                       "dataset summary has Azure cloud platform",
                       oneDataset.getCloudPlatform(),
                       equalTo(CloudPlatform.AZURE));
@@ -258,7 +257,8 @@
                       "dataset summary has storage account",
                       oneDataset.getStorageAccounts(),
                       hasSize(1));
-=======
+
+                  assertThat(
                       "No Google storage resources are included",
                       storageMap.values().stream()
                           .map(StorageResourceModel::getCloudResource)
@@ -269,7 +269,6 @@
                               AzureCloudResource.SYNAPSE_WORKSPACE.getValue(),
                               AzureCloudResource.APPLICATION_DEPLOYMENT.getValue())));
 
->>>>>>> cdc764d8
                   found = true;
                   break;
                 }

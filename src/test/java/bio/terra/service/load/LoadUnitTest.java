package bio.terra.service.load;

import static org.hamcrest.Matchers.equalTo;
import static org.hamcrest.Matchers.startsWith;
import static org.junit.Assert.assertThat;

import bio.terra.common.category.Unit;
import bio.terra.service.load.exception.LoadLockFailureException;
import bio.terra.service.load.exception.LoadLockedException;
import bio.terra.service.load.flight.LoadMapKeys;
import bio.terra.stairway.FlightContext;
import bio.terra.stairway.FlightMap;
import java.util.Collections;
import org.junit.Before;
import org.junit.Test;
import org.junit.experimental.categories.Category;
import org.junit.runner.RunWith;
import org.springframework.beans.factory.annotation.Autowired;
import org.springframework.boot.test.autoconfigure.web.servlet.AutoConfigureMockMvc;
import org.springframework.boot.test.context.SpringBootTest;
import org.springframework.test.context.junit4.SpringRunner;

<<<<<<< HEAD
=======
import java.util.Collections;

import static org.hamcrest.Matchers.equalTo;
import static org.hamcrest.Matchers.startsWith;
import static org.hamcrest.MatcherAssert.assertThat;

>>>>>>> 2f6383ff
@RunWith(SpringRunner.class)
@SpringBootTest
@AutoConfigureMockMvc
@Category(Unit.class)
public class LoadUnitTest {
  @Autowired private LoadService loadService;

  private enum LoadTagsUsedByTest {
    LOADTAG_1("myLoadTag1"),
    LOADTAG_2("myLoadTag2");
    private String tag;

    public String getTag() {
      return tag;
    }

    LoadTagsUsedByTest(String tag) {
      this.tag = tag;
    }
  }

  private enum FlightIdsUsedByTest {
    FLIGHT_1("myFlightId1"),
    FLIGHT_2("myFlightId2");
    private String id;

    public String getId() {
      return id;
    }

    FlightIdsUsedByTest(String id) {
      this.id = id;
    }
  }

  /**
   * Any load tags and flight ids used in this class should be added to the enums above. Before each
   * test method is run, we try to unlock each combination of load tag + flight id. This is to
   * prevent leftover state from impacting the test results, so that the tests are repeatable. The
   * loop below is exhaustive in trying to unlock every combination, but this allows each test
   * method to not worry about lock cleanup, and not worry about interactions with other test
   * methods.
   */
  @Before
  public void setup() throws Exception {
    // try to unlock all load tags in the enum
    for (LoadTagsUsedByTest loadTag : LoadTagsUsedByTest.values()) {
      // loop through all flight ids in the enum, since any one could have successfully locked the
      // load last
      for (FlightIdsUsedByTest flightId : FlightIdsUsedByTest.values()) {
        try {
          loadService.unlockLoad(loadTag.getTag(), flightId.getId());
        } catch (RuntimeException rEx) {
        }
      }
    }
  }

  @Test
  public void loadLocKTest() throws Exception {
    loadService.lockLoad(
        LoadTagsUsedByTest.LOADTAG_1.getTag(), FlightIdsUsedByTest.FLIGHT_1.getId());
    // Relock of the same (tag, flight) should work
    loadService.lockLoad(
        LoadTagsUsedByTest.LOADTAG_1.getTag(), FlightIdsUsedByTest.FLIGHT_1.getId());
    loadService.lockLoad(
        LoadTagsUsedByTest.LOADTAG_2.getTag(), FlightIdsUsedByTest.FLIGHT_2.getId());
    loadService.unlockLoad(
        LoadTagsUsedByTest.LOADTAG_2.getTag(), FlightIdsUsedByTest.FLIGHT_2.getId());
    loadService.unlockLoad(
        LoadTagsUsedByTest.LOADTAG_1.getTag(), FlightIdsUsedByTest.FLIGHT_1.getId());
    // Duplicate unlock should work
    loadService.unlockLoad(
        LoadTagsUsedByTest.LOADTAG_1.getTag(), FlightIdsUsedByTest.FLIGHT_1.getId());
  }

  @Test(expected = LoadLockedException.class)
  public void alreadyLockedTest() throws Exception {
    loadService.lockLoad(
        LoadTagsUsedByTest.LOADTAG_1.getTag(), FlightIdsUsedByTest.FLIGHT_1.getId());
    loadService.lockLoad(
        LoadTagsUsedByTest.LOADTAG_1.getTag(), FlightIdsUsedByTest.FLIGHT_2.getId());
  }

  @Test
  public void cannotUnlockTest() throws Exception {
    // Unlock with the wrong flight succeeds. That is because there is a valid case:
    // flight2 had the lock and did an unlock, but failed before the step completed.
    // Flight1 gets the lock. Flight2 recovers and re-runs the unlock.
    loadService.lockLoad(
        LoadTagsUsedByTest.LOADTAG_1.getTag(), FlightIdsUsedByTest.FLIGHT_1.getId());
    loadService.unlockLoad(
        LoadTagsUsedByTest.LOADTAG_1.getTag(), FlightIdsUsedByTest.FLIGHT_2.getId());
  }

  @Test
  public void computeLoadTagTest() throws Exception {
    String loadTag = loadService.computeLoadTag(null);
    assertThat("generated load tag", loadTag, startsWith("load-at-"));
    loadTag = loadService.computeLoadTag(LoadTagsUsedByTest.LOADTAG_1.getTag());
    assertThat("pass through load tag", loadTag, equalTo(LoadTagsUsedByTest.LOADTAG_1.getTag()));
  }

  @Test
  public void getLoadTagTest() throws Exception {
    // Should get tag from working map
    FlightMap inputParams = new FlightMap();
    FlightContext flightContext = new FlightContext(inputParams, null, Collections.emptyList());
    FlightMap workingMap = flightContext.getWorkingMap();
    workingMap.put(LoadMapKeys.LOAD_TAG, LoadTagsUsedByTest.LOADTAG_1.getTag());

    String loadTag = loadService.getLoadTag(flightContext);
    assertThat("working map load tag", loadTag, equalTo(LoadTagsUsedByTest.LOADTAG_1.getTag()));

    // Should get from input Params
    FlightMap inputParams1 = new FlightMap();
    inputParams1.put(LoadMapKeys.LOAD_TAG, LoadTagsUsedByTest.LOADTAG_1.getTag());
    flightContext = new FlightContext(inputParams1, null, Collections.emptyList());
    workingMap = flightContext.getWorkingMap();
    workingMap.put(LoadMapKeys.LOAD_TAG, LoadTagsUsedByTest.LOADTAG_2.getTag());

    loadTag = loadService.getLoadTag(flightContext);
    assertThat("input params load tag", loadTag, equalTo(LoadTagsUsedByTest.LOADTAG_1.getTag()));
  }

  @Test(expected = LoadLockFailureException.class)
  public void getLoadTagFailTest() throws Exception {
    FlightMap inputParams = new FlightMap();
    FlightContext flightContext = new FlightContext(inputParams, null, Collections.emptyList());
    loadService.getLoadTag(flightContext);
  }
}<|MERGE_RESOLUTION|>--- conflicted
+++ resolved
@@ -1,8 +1,4 @@
 package bio.terra.service.load;
-
-import static org.hamcrest.Matchers.equalTo;
-import static org.hamcrest.Matchers.startsWith;
-import static org.junit.Assert.assertThat;
 
 import bio.terra.common.category.Unit;
 import bio.terra.service.load.exception.LoadLockFailureException;
@@ -10,7 +6,6 @@
 import bio.terra.service.load.flight.LoadMapKeys;
 import bio.terra.stairway.FlightContext;
 import bio.terra.stairway.FlightMap;
-import java.util.Collections;
 import org.junit.Before;
 import org.junit.Test;
 import org.junit.experimental.categories.Category;
@@ -20,144 +15,122 @@
 import org.springframework.boot.test.context.SpringBootTest;
 import org.springframework.test.context.junit4.SpringRunner;
 
-<<<<<<< HEAD
-=======
 import java.util.Collections;
 
 import static org.hamcrest.Matchers.equalTo;
 import static org.hamcrest.Matchers.startsWith;
 import static org.hamcrest.MatcherAssert.assertThat;
 
->>>>>>> 2f6383ff
 @RunWith(SpringRunner.class)
 @SpringBootTest
 @AutoConfigureMockMvc
 @Category(Unit.class)
 public class LoadUnitTest {
-  @Autowired private LoadService loadService;
+    @Autowired
+    private LoadService loadService;
 
-  private enum LoadTagsUsedByTest {
-    LOADTAG_1("myLoadTag1"),
-    LOADTAG_2("myLoadTag2");
-    private String tag;
-
-    public String getTag() {
-      return tag;
+    private enum LoadTagsUsedByTest {
+        LOADTAG_1("myLoadTag1"), LOADTAG_2("myLoadTag2");
+        private String tag;
+        public String getTag() {
+            return tag;
+        }
+        LoadTagsUsedByTest(String tag) {
+            this.tag = tag;
+        }
+    }
+    private enum FlightIdsUsedByTest {
+        FLIGHT_1("myFlightId1"), FLIGHT_2("myFlightId2");
+        private String id;
+        public String getId() {
+            return id;
+        }
+        FlightIdsUsedByTest(String id) {
+            this.id = id;
+        }
     }
 
-    LoadTagsUsedByTest(String tag) {
-      this.tag = tag;
-    }
-  }
-
-  private enum FlightIdsUsedByTest {
-    FLIGHT_1("myFlightId1"),
-    FLIGHT_2("myFlightId2");
-    private String id;
-
-    public String getId() {
-      return id;
+    /**
+     * Any load tags and flight ids used in this class should be added to the enums above.
+     * Before each test method is run, we try to unlock each combination of load tag + flight id.
+     * This is to prevent leftover state from impacting the test results, so that the tests are repeatable.
+     * The loop below is exhaustive in trying to unlock every combination, but this allows each
+     * test method to not worry about lock cleanup, and not worry about interactions with other test methods.
+     */
+    @Before
+    public void setup() throws Exception {
+        // try to unlock all load tags in the enum
+        for (LoadTagsUsedByTest loadTag : LoadTagsUsedByTest.values()) {
+            // loop through all flight ids in the enum, since any one could have successfully locked the load last
+            for (FlightIdsUsedByTest flightId : FlightIdsUsedByTest.values()) {
+                try {
+                    loadService.unlockLoad(loadTag.getTag(), flightId.getId());
+                } catch (RuntimeException rEx) { }
+            }
+        }
     }
 
-    FlightIdsUsedByTest(String id) {
-      this.id = id;
+    @Test
+    public void loadLocKTest() throws Exception {
+        loadService.lockLoad(LoadTagsUsedByTest.LOADTAG_1.getTag(), FlightIdsUsedByTest.FLIGHT_1.getId());
+        // Relock of the same (tag, flight) should work
+        loadService.lockLoad(LoadTagsUsedByTest.LOADTAG_1.getTag(), FlightIdsUsedByTest.FLIGHT_1.getId());
+        loadService.lockLoad(LoadTagsUsedByTest.LOADTAG_2.getTag(), FlightIdsUsedByTest.FLIGHT_2.getId());
+        loadService.unlockLoad(LoadTagsUsedByTest.LOADTAG_2.getTag(), FlightIdsUsedByTest.FLIGHT_2.getId());
+        loadService.unlockLoad(LoadTagsUsedByTest.LOADTAG_1.getTag(), FlightIdsUsedByTest.FLIGHT_1.getId());
+        // Duplicate unlock should work
+        loadService.unlockLoad(LoadTagsUsedByTest.LOADTAG_1.getTag(), FlightIdsUsedByTest.FLIGHT_1.getId());
     }
-  }
 
-  /**
-   * Any load tags and flight ids used in this class should be added to the enums above. Before each
-   * test method is run, we try to unlock each combination of load tag + flight id. This is to
-   * prevent leftover state from impacting the test results, so that the tests are repeatable. The
-   * loop below is exhaustive in trying to unlock every combination, but this allows each test
-   * method to not worry about lock cleanup, and not worry about interactions with other test
-   * methods.
-   */
-  @Before
-  public void setup() throws Exception {
-    // try to unlock all load tags in the enum
-    for (LoadTagsUsedByTest loadTag : LoadTagsUsedByTest.values()) {
-      // loop through all flight ids in the enum, since any one could have successfully locked the
-      // load last
-      for (FlightIdsUsedByTest flightId : FlightIdsUsedByTest.values()) {
-        try {
-          loadService.unlockLoad(loadTag.getTag(), flightId.getId());
-        } catch (RuntimeException rEx) {
-        }
-      }
+    @Test(expected = LoadLockedException.class)
+    public void alreadyLockedTest() throws Exception {
+        loadService.lockLoad(LoadTagsUsedByTest.LOADTAG_1.getTag(), FlightIdsUsedByTest.FLIGHT_1.getId());
+        loadService.lockLoad(LoadTagsUsedByTest.LOADTAG_1.getTag(), FlightIdsUsedByTest.FLIGHT_2.getId());
     }
-  }
 
-  @Test
-  public void loadLocKTest() throws Exception {
-    loadService.lockLoad(
-        LoadTagsUsedByTest.LOADTAG_1.getTag(), FlightIdsUsedByTest.FLIGHT_1.getId());
-    // Relock of the same (tag, flight) should work
-    loadService.lockLoad(
-        LoadTagsUsedByTest.LOADTAG_1.getTag(), FlightIdsUsedByTest.FLIGHT_1.getId());
-    loadService.lockLoad(
-        LoadTagsUsedByTest.LOADTAG_2.getTag(), FlightIdsUsedByTest.FLIGHT_2.getId());
-    loadService.unlockLoad(
-        LoadTagsUsedByTest.LOADTAG_2.getTag(), FlightIdsUsedByTest.FLIGHT_2.getId());
-    loadService.unlockLoad(
-        LoadTagsUsedByTest.LOADTAG_1.getTag(), FlightIdsUsedByTest.FLIGHT_1.getId());
-    // Duplicate unlock should work
-    loadService.unlockLoad(
-        LoadTagsUsedByTest.LOADTAG_1.getTag(), FlightIdsUsedByTest.FLIGHT_1.getId());
-  }
+    @Test
+    public void cannotUnlockTest() throws Exception {
+        // Unlock with the wrong flight succeeds. That is because there is a valid case:
+        // flight2 had the lock and did an unlock, but failed before the step completed.
+        // Flight1 gets the lock. Flight2 recovers and re-runs the unlock.
+        loadService.lockLoad(LoadTagsUsedByTest.LOADTAG_1.getTag(), FlightIdsUsedByTest.FLIGHT_1.getId());
+        loadService.unlockLoad(LoadTagsUsedByTest.LOADTAG_1.getTag(), FlightIdsUsedByTest.FLIGHT_2.getId());
+    }
 
-  @Test(expected = LoadLockedException.class)
-  public void alreadyLockedTest() throws Exception {
-    loadService.lockLoad(
-        LoadTagsUsedByTest.LOADTAG_1.getTag(), FlightIdsUsedByTest.FLIGHT_1.getId());
-    loadService.lockLoad(
-        LoadTagsUsedByTest.LOADTAG_1.getTag(), FlightIdsUsedByTest.FLIGHT_2.getId());
-  }
+    @Test
+    public void computeLoadTagTest() throws Exception {
+        String loadTag = loadService.computeLoadTag(null);
+        assertThat("generated load tag", loadTag, startsWith("load-at-"));
+        loadTag = loadService.computeLoadTag(LoadTagsUsedByTest.LOADTAG_1.getTag());
+        assertThat("pass through load tag", loadTag, equalTo(LoadTagsUsedByTest.LOADTAG_1.getTag()));
+    }
 
-  @Test
-  public void cannotUnlockTest() throws Exception {
-    // Unlock with the wrong flight succeeds. That is because there is a valid case:
-    // flight2 had the lock and did an unlock, but failed before the step completed.
-    // Flight1 gets the lock. Flight2 recovers and re-runs the unlock.
-    loadService.lockLoad(
-        LoadTagsUsedByTest.LOADTAG_1.getTag(), FlightIdsUsedByTest.FLIGHT_1.getId());
-    loadService.unlockLoad(
-        LoadTagsUsedByTest.LOADTAG_1.getTag(), FlightIdsUsedByTest.FLIGHT_2.getId());
-  }
+    @Test
+    public void getLoadTagTest() throws Exception {
+        // Should get tag from working map
+        FlightMap inputParams = new FlightMap();
+        FlightContext flightContext = new FlightContext(inputParams, null, Collections.emptyList());
+        FlightMap workingMap = flightContext.getWorkingMap();
+        workingMap.put(LoadMapKeys.LOAD_TAG, LoadTagsUsedByTest.LOADTAG_1.getTag());
 
-  @Test
-  public void computeLoadTagTest() throws Exception {
-    String loadTag = loadService.computeLoadTag(null);
-    assertThat("generated load tag", loadTag, startsWith("load-at-"));
-    loadTag = loadService.computeLoadTag(LoadTagsUsedByTest.LOADTAG_1.getTag());
-    assertThat("pass through load tag", loadTag, equalTo(LoadTagsUsedByTest.LOADTAG_1.getTag()));
-  }
+        String loadTag = loadService.getLoadTag(flightContext);
+        assertThat("working map load tag", loadTag, equalTo(LoadTagsUsedByTest.LOADTAG_1.getTag()));
 
-  @Test
-  public void getLoadTagTest() throws Exception {
-    // Should get tag from working map
-    FlightMap inputParams = new FlightMap();
-    FlightContext flightContext = new FlightContext(inputParams, null, Collections.emptyList());
-    FlightMap workingMap = flightContext.getWorkingMap();
-    workingMap.put(LoadMapKeys.LOAD_TAG, LoadTagsUsedByTest.LOADTAG_1.getTag());
+        // Should get from input Params
+        FlightMap inputParams1 = new FlightMap();
+        inputParams1.put(LoadMapKeys.LOAD_TAG, LoadTagsUsedByTest.LOADTAG_1.getTag());
+        flightContext = new FlightContext(inputParams1, null, Collections.emptyList());
+        workingMap = flightContext.getWorkingMap();
+        workingMap.put(LoadMapKeys.LOAD_TAG, LoadTagsUsedByTest.LOADTAG_2.getTag());
 
-    String loadTag = loadService.getLoadTag(flightContext);
-    assertThat("working map load tag", loadTag, equalTo(LoadTagsUsedByTest.LOADTAG_1.getTag()));
+        loadTag = loadService.getLoadTag(flightContext);
+        assertThat("input params load tag", loadTag, equalTo(LoadTagsUsedByTest.LOADTAG_1.getTag()));
+    }
 
-    // Should get from input Params
-    FlightMap inputParams1 = new FlightMap();
-    inputParams1.put(LoadMapKeys.LOAD_TAG, LoadTagsUsedByTest.LOADTAG_1.getTag());
-    flightContext = new FlightContext(inputParams1, null, Collections.emptyList());
-    workingMap = flightContext.getWorkingMap();
-    workingMap.put(LoadMapKeys.LOAD_TAG, LoadTagsUsedByTest.LOADTAG_2.getTag());
-
-    loadTag = loadService.getLoadTag(flightContext);
-    assertThat("input params load tag", loadTag, equalTo(LoadTagsUsedByTest.LOADTAG_1.getTag()));
-  }
-
-  @Test(expected = LoadLockFailureException.class)
-  public void getLoadTagFailTest() throws Exception {
-    FlightMap inputParams = new FlightMap();
-    FlightContext flightContext = new FlightContext(inputParams, null, Collections.emptyList());
-    loadService.getLoadTag(flightContext);
-  }
+    @Test(expected = LoadLockFailureException.class)
+    public void getLoadTagFailTest() throws Exception {
+        FlightMap inputParams = new FlightMap();
+        FlightContext flightContext = new FlightContext(inputParams, null, Collections.emptyList());
+        loadService.getLoadTag(flightContext);
+    }
 }
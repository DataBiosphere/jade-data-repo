--- conflicted
+++ resolved
@@ -4,11 +4,6 @@
 import bio.terra.dao.exception.StudyNotFoundException;
 import bio.terra.exceptions.NotFoundException;
 import bio.terra.exceptions.ValidationException;
-<<<<<<< HEAD
-import bio.terra.flight.study.create.StudyCreateFlight;
-import bio.terra.metadata.Study;
-=======
->>>>>>> 30bf7333
 import bio.terra.model.DatasetModel;
 import bio.terra.model.DatasetRequestModel;
 import bio.terra.model.DatasetSummaryModel;
@@ -18,17 +13,8 @@
 import bio.terra.model.StudyRequestModel;
 import bio.terra.model.StudySummaryModel;
 import bio.terra.service.DatasetService;
-<<<<<<< HEAD
-import bio.terra.service.JobMapKeys;
-import bio.terra.service.JobService;
-import bio.terra.stairway.FlightMap;
-import bio.terra.stairway.FlightState;
-import bio.terra.stairway.FlightStatus;
-import bio.terra.stairway.Stairway;
-=======
 import bio.terra.service.JobService;
 import bio.terra.service.StudyService;
->>>>>>> 30bf7333
 import bio.terra.stairway.exception.FlightNotFoundException;
 import bio.terra.validation.DatasetRequestValidator;
 import bio.terra.validation.StudyRequestValidator;
@@ -67,11 +53,7 @@
             HttpServletRequest request,
             JobService jobService,
             StudyRequestValidator studyRequestValidator,
-<<<<<<< HEAD
-            StudyDao studyDao,
-=======
             StudyService studyService,
->>>>>>> 30bf7333
             DatasetRequestValidator datasetRequestValidator,
             DatasetService datasetService
     ) {
@@ -117,11 +99,7 @@
 
     @ExceptionHandler(NotFoundException.class)
     public ResponseEntity<ErrorModel> handleNotFoundException(NotFoundException ex) {
-<<<<<<< HEAD
         return new ResponseEntity<>(new ErrorModel().message(ex.getMessage()), HttpStatus.NOT_FOUND);
-=======
-        return new ResponseEntity<>(new ErrorModel().message(ex.getMessage()), HttpStatus.BAD_REQUEST);
->>>>>>> 30bf7333
     }
 
     @ExceptionHandler(StudyNotFoundException.class)
@@ -130,23 +108,8 @@
     }
 
     @ExceptionHandler(IllegalArgumentException.class)
-<<<<<<< HEAD
     public ResponseEntity<ErrorModel> handleStudyNotFoundException(IllegalArgumentException ex) {
         return new ResponseEntity<>(new ErrorModel().message(ex.getMessage()), HttpStatus.NOT_FOUND);
-    }
-
-    // -- study --
-    public ResponseEntity<StudySummaryModel> createStudy(@Valid @RequestBody StudyRequestModel studyRequest) {
-        FlightMap flightMap = new FlightMap();
-        flightMap.put(JobMapKeys.REQUEST.getKeyName(), studyRequest);
-        flightMap.put(JobMapKeys.DESCRIPTION.getKeyName(), "Creating a study");
-        String flightId = stairway.submit(StudyCreateFlight.class, flightMap);
-        StudySummaryModel studySummary = getResponse(flightId, StudySummaryModel.class);
-        return new ResponseEntity<>(studySummary, HttpStatus.CREATED);
-=======
-    public ResponseEntity<ErrorModel> handleIllegalArgumentException(IllegalArgumentException ex) {
-        return new ResponseEntity<>(new ErrorModel().message(ex.getMessage()), HttpStatus.BAD_REQUEST);
->>>>>>> 30bf7333
     }
 
     // -- study --
@@ -158,55 +121,14 @@
         return new ResponseEntity<>(studyService.retrieve(UUID.fromString(id)), HttpStatus.OK);
     }
 
-<<<<<<< HEAD
-    // -- dataset --
-    @Override
-    public ResponseEntity<JobModel> createDataset(@Valid @RequestBody DatasetRequestModel dataset) {
-        String jobId = datasetService.createDataset(dataset);
-        return jobService.retrieveJob(jobId);
-    }
-
-    @Override
-    public ResponseEntity<JobModel> deleteDataset(@PathVariable("id") String id) {
-        String jobId = datasetService.deleteDataset(id);
-        return jobService.retrieveJob(jobId);
-    }
-
-    @Override
-    public ResponseEntity<List<DatasetSummaryModel>> enumerateDatasets(@Valid Integer offset, @Valid Integer limit) {
-        List<DatasetSummaryModel> datasetSummaryModels = datasetService.enumerateDatasets(offset, limit);
-        return new ResponseEntity<>(datasetSummaryModels, HttpStatus.OK);
-    }
-
-    @Override
-    public ResponseEntity<DatasetModel> retrieveDataset(@PathVariable("id") String id) {
-        DatasetModel datasetModel = datasetService.retrieveDataset(UUID.fromString(id));
-        return new ResponseEntity<>(datasetModel, HttpStatus.OK);
-    }
-
-    // -- jobs --
-    @Override
-    public ResponseEntity<List<JobModel>> enumerateJobs(
-            @Valid @RequestParam(value = "offset", required = false, defaultValue = "0") Integer offset,
-            @Valid @RequestParam(value = "limit", required = false, defaultValue = "10") Integer limit) {
-        return jobService.enumerateJobs(offset, limit);
-    }
-
-    @Override
-    public ResponseEntity<JobModel> retrieveJob(@PathVariable("id") String id) {
-        return jobService.retrieveJob(id);
-    }
-
-    @Override
-    public ResponseEntity<Object> retrieveJobResult(@PathVariable("id") String id) {
-        return jobService.retrieveJobResult(id);
-=======
     public ResponseEntity<Void> deleteStudy(@PathVariable("id") String id) {
         boolean success = studyService.delete(UUID.fromString(id));
         return success ? new ResponseEntity<>(HttpStatus.OK) : new ResponseEntity<>(HttpStatus.NOT_FOUND);
     }
 
-    public ResponseEntity<List<StudySummaryModel>> enumerateStudies(Integer offset, Integer limit) {
+    public ResponseEntity<List<StudySummaryModel>> enumerateStudies(
+            @Valid @RequestParam(value = "offset", required = false, defaultValue="0") Integer offset,
+            @Valid @RequestParam(value = "limit", required = false, defaultValue="10") Integer limit) {
         String errors = "";
         offset = (offset == null) ? offset = 0 : offset;
         if (offset < 0) {
@@ -238,10 +160,12 @@
     }
 
     @Override
-    public ResponseEntity<List<DatasetSummaryModel>> enumerateDatasets(@Valid Integer offset, @Valid Integer limit) {
+    public ResponseEntity<List<DatasetSummaryModel>> enumerateDatasets(
+            @Valid @RequestParam(value = "offset", required = false, defaultValue="0") Integer offset,
+            @Valid @RequestParam(value = "limit", required = false, defaultValue="10") Integer limit) {
+
         List<DatasetSummaryModel> datasetSummaryModels = datasetService.enumerateDatasets(offset, limit);
         return new ResponseEntity<>(datasetSummaryModels, HttpStatus.OK);
->>>>>>> 30bf7333
     }
 
     @Override
@@ -267,5 +191,4 @@
     public ResponseEntity<Object> retrieveJobResult(@PathVariable("id") String id) {
         return jobService.retrieveJobResult(id);
     }
-
 }
package bio.terra.service.snapshot.flight.create;

import static bio.terra.common.FlightUtils.getDefaultExponentialBackoffRetryRule;

import bio.terra.app.logging.PerformanceLogger;
import bio.terra.common.CloudPlatformWrapper;
import bio.terra.common.GetResourceBufferProjectStep;
import bio.terra.common.iam.AuthenticatedUserRequest;
import bio.terra.model.SnapshotRequestModel;
import bio.terra.service.auth.iam.IamResourceType;
import bio.terra.service.auth.iam.IamService;
import bio.terra.service.common.JournalRecordUpdateEntryStep;
import bio.terra.service.configuration.ConfigurationService;
import bio.terra.service.dataset.Dataset;
import bio.terra.service.dataset.DatasetService;
import bio.terra.service.filedata.DrsIdService;
import bio.terra.service.filedata.DrsService;
import bio.terra.service.filedata.azure.AzureSynapsePdao;
import bio.terra.service.filedata.azure.blobstore.AzureBlobStorePdao;
import bio.terra.service.filedata.azure.tables.TableDao;
import bio.terra.service.filedata.azure.tables.TableDependencyDao;
import bio.terra.service.filedata.google.firestore.FireStoreDao;
import bio.terra.service.filedata.google.firestore.FireStoreDependencyDao;
import bio.terra.service.filedata.google.gcs.GcsPdao;
import bio.terra.service.job.JobMapKeys;
import bio.terra.service.journal.JournalService;
import bio.terra.service.profile.ProfileService;
import bio.terra.service.profile.flight.AuthorizeBillingProfileUseStep;
import bio.terra.service.profile.flight.VerifyBillingAccountAccessStep;
import bio.terra.service.profile.google.GoogleBillingService;
import bio.terra.service.resourcemanagement.BufferService;
import bio.terra.service.resourcemanagement.ResourceService;
import bio.terra.service.resourcemanagement.azure.AzureAuthService;
import bio.terra.service.resourcemanagement.google.GoogleResourceManagerService;
import bio.terra.service.snapshot.SnapshotDao;
import bio.terra.service.snapshot.SnapshotService;
import bio.terra.service.snapshot.exception.InvalidSnapshotException;
import bio.terra.service.snapshot.flight.UnlockSnapshotStep;
import bio.terra.service.tabulardata.google.bigquery.BigQuerySnapshotPdao;
import bio.terra.stairway.Flight;
import bio.terra.stairway.FlightMap;
import bio.terra.stairway.RetryRule;
import bio.terra.stairway.RetryRuleExponentialBackoff;
import java.util.List;
import java.util.UUID;
import java.util.concurrent.TimeUnit;
import org.springframework.context.ApplicationContext;

public class SnapshotCreateFlight extends Flight {

  public SnapshotCreateFlight(FlightMap inputParameters, Object applicationContext) {
    super(inputParameters, applicationContext);

    // get the required objects to pass into the steps
    ApplicationContext appContext = (ApplicationContext) applicationContext;
    BufferService bufferService = appContext.getBean(BufferService.class);
    SnapshotDao snapshotDao = appContext.getBean(SnapshotDao.class);
    SnapshotService snapshotService = appContext.getBean(SnapshotService.class);
    BigQuerySnapshotPdao bigQuerySnapshotPdao = appContext.getBean(BigQuerySnapshotPdao.class);
    FireStoreDependencyDao dependencyDao = appContext.getBean(FireStoreDependencyDao.class);
    FireStoreDao fileDao = appContext.getBean(FireStoreDao.class);
    IamService iamClient = appContext.getBean(IamService.class);
    GcsPdao gcsPdao = appContext.getBean(GcsPdao.class);
    DatasetService datasetService = appContext.getBean(DatasetService.class);
    ConfigurationService configService = appContext.getBean(ConfigurationService.class);
    ResourceService resourceService = appContext.getBean(ResourceService.class);
    PerformanceLogger performanceLogger = appContext.getBean(PerformanceLogger.class);
    ProfileService profileService = appContext.getBean(ProfileService.class);
    AzureSynapsePdao azureSynapsePdao = appContext.getBean(AzureSynapsePdao.class);
    AzureBlobStorePdao azureBlobStorePdao = appContext.getBean(AzureBlobStorePdao.class);
    TableDao tableDao = appContext.getBean(TableDao.class);
    AzureAuthService azureAuthService = appContext.getBean(AzureAuthService.class);
    TableDependencyDao tableDependencyDao = appContext.getBean(TableDependencyDao.class);
    GoogleBillingService googleBillingService = appContext.getBean(GoogleBillingService.class);
    CreateSnapshotPrimaryDataQueryUtils createSnapshotPrimaryDataQueryUtils =
        appContext.getBean(CreateSnapshotPrimaryDataQueryUtils.class);
    GoogleResourceManagerService googleResourceManagerService =
        appContext.getBean(GoogleResourceManagerService.class);
    JournalService journalService = appContext.getBean(JournalService.class);
    String tdrServiceAccountEmail = appContext.getBean("tdrServiceAccountEmail", String.class);
    DrsIdService drsIdService = appContext.getBean(DrsIdService.class);
    DrsService drsService = appContext.getBean(DrsService.class);

    SnapshotRequestModel snapshotReq =
        inputParameters.get(JobMapKeys.REQUEST.getKeyName(), SnapshotRequestModel.class);
    String snapshotName = snapshotReq.getName();

    AuthenticatedUserRequest userReq =
        inputParameters.get(JobMapKeys.AUTH_USER_INFO.getKeyName(), AuthenticatedUserRequest.class);

    // TODO note that with multi-dataset snapshots this will need to change
    List<Dataset> sourceDatasets =
        snapshotService.getSourceDatasetsFromSnapshotRequest(snapshotReq);
    Dataset sourceDataset = sourceDatasets.get(0);
    UUID datasetId = sourceDataset.getId();
    String datasetName = sourceDataset.getName();

    var platform =
        CloudPlatformWrapper.of(sourceDataset.getDatasetSummary().getStorageCloudPlatform());

    // Make sure this user is authorized to use the billing profile in SAM
    addStep(
        new AuthorizeBillingProfileUseStep(profileService, snapshotReq.getProfileId(), userReq));

    // mint a snapshot id and put it in the working map
    addStep(new CreateSnapshotIdStep(snapshotReq));

    if (platform.isGcp()) {
      addStep(new VerifyBillingAccountAccessStep(googleBillingService));

      // Get a new google project from RBS and store it in the working map
      addStep(
          new GetResourceBufferProjectStep(
              bufferService,
              googleResourceManagerService,
              sourceDataset.isSecureMonitoringEnabled()));

      // Get or initialize the project where the snapshot resources will be created
      addStep(
          new CreateSnapshotInitializeProjectStep(resourceService, sourceDatasets, snapshotName),
          getDefaultExponentialBackoffRetryRule());
    }

    // create the snapshot metadata object in postgres and lock it
    addStep(
        new CreateSnapshotMetadataStep(snapshotDao, snapshotService, snapshotReq, userReq),
        getDefaultExponentialBackoffRetryRule());

    if (platform.isAzure()) {
      addStep(
          new CreateSnapshotCreateAzureStorageAccountStep(
              resourceService, sourceDataset, snapshotReq));
      addStep(
          new CreateSnapshotSourceDatasetDataSourceAzureStep(
              azureSynapsePdao, azureBlobStorePdao, userReq));
      addStep(
          new CreateSnapshotTargetDataSourceAzureStep(
              azureSynapsePdao, azureBlobStorePdao, userReq));
    }

    // Make the big query dataset with views and populate row id filtering tables.
    // Depending on the type of snapshot, the primary data step will differ:
    // TODO: this assumes single-dataset snapshots, will need to add a loop for multiple
    switch (snapshotReq.getContents().get(0).getMode()) {
      case BYASSET:
        if (platform.isGcp()) {
          addStep(
              new CreateSnapshotValidateAssetStep(datasetService, snapshotService, snapshotReq));
          addStep(
              new CreateSnapshotPrimaryDataAssetGcpStep(
                  bigQuerySnapshotPdao, snapshotDao, snapshotService, snapshotReq));
        } else {
          addStep(
<<<<<<< HEAD
              new CreateSnapshotByAssetParquetFilesAzureStep(
                  azureSynapsePdao, snapshotDao, snapshotService, snapshotReq));
=======
              new CreateSnapshotSourceDatasetDataSourceAzureStep(
                  azureSynapsePdao, azureBlobStorePdao, userReq));
          addStep(
              new CreateSnapshotTargetDataSourceAzureStep(
                  azureSynapsePdao, azureBlobStorePdao, userReq));
          addStep(
              new CreateSnapshotByAssetParquetFilesAzureStep(
                  azureSynapsePdao, snapshotDao, snapshotService, snapshotReq));
          addStep(
              new CreateSnapshotCountTableRowsAzureStep(
                  azureSynapsePdao, snapshotDao, snapshotReq));
>>>>>>> fe653d84
        }
        break;
      case BYFULLVIEW:
        if (platform.isGcp()) {
          addStep(
              new CreateSnapshotPrimaryDataFullViewGcpStep(
                  bigQuerySnapshotPdao, datasetService, snapshotDao, snapshotService, snapshotReq));
        } else if (platform.isAzure()) {
<<<<<<< HEAD
          addStep(new CreateSnapshotParquetFilesAzureStep(azureSynapsePdao, snapshotService));
=======
          addStep(
              new CreateSnapshotSourceDatasetDataSourceAzureStep(
                  azureSynapsePdao, azureBlobStorePdao, userReq));
          addStep(
              new CreateSnapshotTargetDataSourceAzureStep(
                  azureSynapsePdao, azureBlobStorePdao, userReq));
          addStep(
              new CreateSnapshotParquetFilesAzureStep(
                  azureSynapsePdao, snapshotService, snapshotReq));
          addStep(
              new CreateSnapshotCountTableRowsAzureStep(
                  azureSynapsePdao, snapshotDao, snapshotReq));
>>>>>>> fe653d84
        }
        break;
      case BYQUERY:
        addStep(new CreateSnapshotValidateQueryStep(datasetService, snapshotReq));
        if (platform.isGcp()) {
          addStep(
              new CreateSnapshotPrimaryDataQueryGcpStep(
                  bigQuerySnapshotPdao,
                  snapshotService,
                  datasetService,
                  snapshotDao,
                  snapshotReq,
                  userReq,
                  createSnapshotPrimaryDataQueryUtils));
          break;
        } else if (platform.isAzure()) {
          addStep(
              new CreateSnapshotPrimaryDataQueryAzureStep(
                  azureSynapsePdao,
                  snapshotDao,
                  snapshotService,
                  snapshotReq,
                  datasetService,
                  userReq,
                  createSnapshotPrimaryDataQueryUtils));
          break;
        }

      case BYROWID:
        if (platform.isGcp()) {
          addStep(
              new CreateSnapshotPrimaryDataRowIdsStep(
                  bigQuerySnapshotPdao, snapshotDao, snapshotService, snapshotReq));
          break;
        } else if (platform.isAzure()) {
          addStep(
              new CreateSnapshotByRowIdParquetFilesAzureStep(
                  azureSynapsePdao, snapshotService, snapshotReq));
        }
        break;
      default:
        throw new InvalidSnapshotException("Snapshot does not have required mode information");
    }
    if (platform.isAzure()) {
      addStep(
          new CreateSnapshotCountTableRowsAzureStep(azureSynapsePdao, snapshotDao, snapshotReq));
    }

    if (platform.isGcp()) {
      // compute the row counts for each of the snapshot tables and store in metadata
      addStep(new CountSnapshotTableRowsStep(bigQuerySnapshotPdao, snapshotDao, snapshotReq));
    }

    // Create the IAM resource and readers for the snapshot
    // The IAM code contains retries, so we don't make a retry rule here.
    addStep(new SnapshotAuthzIamStep(iamClient, snapshotService, snapshotReq, userReq));

    if (platform.isGcp()) {
      // Make the firestore file system for the snapshot
      addStep(
          new CreateSnapshotFireStoreDataStep(
              bigQuerySnapshotPdao,
              snapshotService,
              dependencyDao,
              datasetService,
              snapshotReq,
              fileDao,
              performanceLogger));

      // Calculate checksums and sizes for all directories in the snapshot
      RetryRule pdaoFirestoreDirCalcRetryRule =
          new RetryRuleExponentialBackoff(2, 30, TimeUnit.MINUTES.toSeconds(30));
      addStep(
          new CreateSnapshotFireStoreComputeStep(snapshotService, snapshotReq, fileDao),
          pdaoFirestoreDirCalcRetryRule);

      // Google says that ACL change propagation happens in a few seconds, but can take 5-7 minutes.
      // The max
      // operation timeout is generous.
      RetryRule pdaoAclRetryRule = getDefaultExponentialBackoffRetryRule();

      // Apply the IAM readers to the BQ dataset
      addStep(
          new SnapshotAuthzTabularAclStep(bigQuerySnapshotPdao, snapshotService, configService),
          pdaoAclRetryRule);

      // Apply the IAM readers to the GCS files
      if (!sourceDataset.isSelfHosted()) {
        addStep(
            new SnapshotAuthzFileAclStep(
                dependencyDao, snapshotService, gcsPdao, datasetService, configService),
            pdaoAclRetryRule);
      }

      addStep(new SnapshotAuthzBqJobUserStep(snapshotService, resourceService, snapshotName));
      addStep(
          new SnapshotAuthzServiceAccountConsumerStep(
              snapshotService, resourceService, snapshotName, tdrServiceAccountEmail));
      // Record the Drs IDs if this is a global file id snapshot
      if (snapshotReq.isGlobalFileIds()) {
        addStep(
            new SnapshotRecordFileIdsGcpStep(
                snapshotService, datasetService, drsIdService, drsService, fileDao));
      }
    } else if (platform.isAzure()) {
      addStep(
          new CreateSnapshotStorageTableDataStep(
              tableDao,
              azureAuthService,
              azureSynapsePdao,
              snapshotService,
              datasetId,
              datasetName));

      addStep(
          new CreateSnapshotStorageTableDependenciesStep(
              tableDependencyDao, azureAuthService, azureSynapsePdao, snapshotService, datasetId));
      // Calculate checksums and sizes for all directories in the snapshot
      addStep(
          new CreateSnapshotStorageTableComputeStep(
              tableDao, snapshotReq, snapshotService, azureAuthService));

      // Record the Drs IDs if this is a global file id snapshot
      if (snapshotReq.isGlobalFileIds()) {
        addStep(
            new SnapshotRecordFileIdsAzureStep(
                snapshotService,
                datasetService,
                drsIdService,
                drsService,
                tableDao,
                azureAuthService));
      }
      // cannot clean up azure synapse tables until after gathered refIds in
      // CreateSnapshotStorageTableDataStep
      addStep(new CreateSnapshotCleanSynapseAzureStep(azureSynapsePdao, snapshotService));
    }

    // unlock the snapshot metadata row
    addStep(new UnlockSnapshotStep(snapshotDao, null));
    addStep(new CreateSnapshotJournalEntryStep(journalService, userReq));
    addStep(
        new JournalRecordUpdateEntryStep(
            journalService,
            userReq,
            datasetId,
            IamResourceType.DATASET,
            "A snapshot was created from this dataset."));
  }
}<|MERGE_RESOLUTION|>--- conflicted
+++ resolved
@@ -151,22 +151,8 @@
                   bigQuerySnapshotPdao, snapshotDao, snapshotService, snapshotReq));
         } else {
           addStep(
-<<<<<<< HEAD
               new CreateSnapshotByAssetParquetFilesAzureStep(
                   azureSynapsePdao, snapshotDao, snapshotService, snapshotReq));
-=======
-              new CreateSnapshotSourceDatasetDataSourceAzureStep(
-                  azureSynapsePdao, azureBlobStorePdao, userReq));
-          addStep(
-              new CreateSnapshotTargetDataSourceAzureStep(
-                  azureSynapsePdao, azureBlobStorePdao, userReq));
-          addStep(
-              new CreateSnapshotByAssetParquetFilesAzureStep(
-                  azureSynapsePdao, snapshotDao, snapshotService, snapshotReq));
-          addStep(
-              new CreateSnapshotCountTableRowsAzureStep(
-                  azureSynapsePdao, snapshotDao, snapshotReq));
->>>>>>> fe653d84
         }
         break;
       case BYFULLVIEW:
@@ -175,22 +161,7 @@
               new CreateSnapshotPrimaryDataFullViewGcpStep(
                   bigQuerySnapshotPdao, datasetService, snapshotDao, snapshotService, snapshotReq));
         } else if (platform.isAzure()) {
-<<<<<<< HEAD
           addStep(new CreateSnapshotParquetFilesAzureStep(azureSynapsePdao, snapshotService));
-=======
-          addStep(
-              new CreateSnapshotSourceDatasetDataSourceAzureStep(
-                  azureSynapsePdao, azureBlobStorePdao, userReq));
-          addStep(
-              new CreateSnapshotTargetDataSourceAzureStep(
-                  azureSynapsePdao, azureBlobStorePdao, userReq));
-          addStep(
-              new CreateSnapshotParquetFilesAzureStep(
-                  azureSynapsePdao, snapshotService, snapshotReq));
-          addStep(
-              new CreateSnapshotCountTableRowsAzureStep(
-                  azureSynapsePdao, snapshotDao, snapshotReq));
->>>>>>> fe653d84
         }
         break;
       case BYQUERY:

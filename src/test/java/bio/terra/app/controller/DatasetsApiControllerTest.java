package bio.terra.app.controller;

import static bio.terra.service.snapshotbuilder.SnapshotBuilderTestData.SETTINGS;
import static org.hamcrest.MatcherAssert.assertThat;
import static org.hamcrest.Matchers.equalTo;
import static org.junit.jupiter.params.provider.Arguments.arguments;
import static org.mockito.ArgumentMatchers.any;
import static org.mockito.ArgumentMatchers.anyString;
import static org.mockito.ArgumentMatchers.eq;
import static org.mockito.Mockito.doThrow;
import static org.mockito.Mockito.verify;
import static org.mockito.Mockito.verifyNoInteractions;
import static org.mockito.Mockito.when;
import static org.springframework.test.web.servlet.request.MockMvcRequestBuilders.get;
import static org.springframework.test.web.servlet.request.MockMvcRequestBuilders.post;
import static org.springframework.test.web.servlet.request.MockMvcRequestBuilders.put;
import static org.springframework.test.web.servlet.result.MockMvcResultMatchers.jsonPath;
import static org.springframework.test.web.servlet.result.MockMvcResultMatchers.status;

import bio.terra.common.SqlSortDirection;
import bio.terra.common.TestUtils;
import bio.terra.common.fixtures.AuthenticationFixtures;
import bio.terra.common.iam.AuthenticatedUserRequest;
import bio.terra.common.iam.AuthenticatedUserRequestFactory;
import bio.terra.model.ColumnStatisticsTextModel;
import bio.terra.model.ColumnStatisticsTextValue;
import bio.terra.model.DatasetDataModel;
import bio.terra.model.DatasetModel;
import bio.terra.model.DatasetRequestAccessIncludeModel;
import bio.terra.model.EnumerateSnapshotAccessRequest;
import bio.terra.model.QueryColumnStatisticsRequestModel;
import bio.terra.model.QueryDataRequestModel;
import bio.terra.model.ResourceLocks;
import bio.terra.model.SnapshotAccessRequest;
import bio.terra.model.SnapshotAccessRequestResponse;
import bio.terra.model.SnapshotBuilderConcept;
import bio.terra.model.SnapshotBuilderCountRequest;
import bio.terra.model.SnapshotBuilderCountResponse;
import bio.terra.model.SnapshotBuilderCountResponseResult;
import bio.terra.model.SnapshotBuilderCriteria;
import bio.terra.model.SnapshotBuilderGetConceptsResponse;
import bio.terra.model.SnapshotBuilderProgramDataListCriteria;
import bio.terra.model.SnapshotBuilderProgramDataRangeCriteria;
import bio.terra.model.SqlSortDirectionAscDefault;
import bio.terra.model.UnlockResourceRequest;
import bio.terra.service.auth.iam.IamAction;
import bio.terra.service.auth.iam.IamResourceType;
import bio.terra.service.auth.iam.IamService;
import bio.terra.service.auth.iam.exception.IamForbiddenException;
import bio.terra.service.dataset.AssetModelValidator;
import bio.terra.service.dataset.DataDeletionRequestValidator;
import bio.terra.service.dataset.DatasetRequestValidator;
import bio.terra.service.dataset.DatasetSchemaUpdateValidator;
import bio.terra.service.dataset.DatasetService;
import bio.terra.service.dataset.IngestRequestValidator;
import bio.terra.service.dataset.exception.DatasetDataException;
import bio.terra.service.dataset.exception.DatasetNotFoundException;
import bio.terra.service.filedata.FileService;
import bio.terra.service.job.JobService;
import bio.terra.service.snapshotbuilder.SnapshotBuilderService;
import bio.terra.service.snapshotbuilder.SnapshotBuilderTestData;
import java.util.List;
import java.util.UUID;
import java.util.stream.Stream;
import org.junit.jupiter.api.BeforeEach;
import org.junit.jupiter.api.Tag;
import org.junit.jupiter.api.Test;
import org.junit.jupiter.params.ParameterizedTest;
import org.junit.jupiter.params.provider.Arguments;
import org.junit.jupiter.params.provider.MethodSource;
import org.springframework.beans.factory.annotation.Autowired;
import org.springframework.boot.test.autoconfigure.web.servlet.WebMvcTest;
import org.springframework.boot.test.mock.mockito.MockBean;
import org.springframework.http.MediaType;
import org.springframework.test.context.ActiveProfiles;
import org.springframework.test.context.ContextConfiguration;
import org.springframework.test.web.servlet.MockMvc;
import org.springframework.test.web.servlet.request.MockHttpServletRequestBuilder;

@ActiveProfiles({"google", "unittest"})
@ContextConfiguration(classes = {DatasetsApiController.class, GlobalExceptionHandler.class})
@Tag("bio.terra.common.category.Unit")
@WebMvcTest
class DatasetsApiControllerTest {
  @Autowired private MockMvc mvc;
  @MockBean private JobService jobService;
  @MockBean private DatasetRequestValidator datasetRequestValidator;
  @MockBean private DatasetService datasetService;
  @MockBean private IamService iamService;
  @MockBean private FileService fileService;
  @MockBean private AuthenticatedUserRequestFactory authenticatedUserRequestFactory;
  @MockBean private AssetModelValidator assetModelValidator;
  @MockBean private IngestRequestValidator ingestRequestValidator;
  @MockBean private DataDeletionRequestValidator dataDeletionRequestValidator;
  @MockBean private DatasetSchemaUpdateValidator datasetSchemaUpdateValidator;
  @MockBean private SnapshotBuilderService snapshotBuilderService;

  private static final AuthenticatedUserRequest TEST_USER =
      AuthenticationFixtures.randomUserRequest();
  private static final String RETRIEVE_DATASET_ENDPOINT = "/api/repository/v1/datasets/{id}";
  private static final String LOCK_DATASET_ENDPOINT = "/api/repository/v1/datasets/{id}/lock";
  private static final String UNLOCK_DATASET_ENDPOINT = "/api/repository/v1/datasets/{id}/unlock";
  private static final String SNAPSHOT_REQUESTS_ENDPOINT =
      RETRIEVE_DATASET_ENDPOINT + "/snapshotRequests";
  private static final DatasetRequestAccessIncludeModel INCLUDE =
      DatasetRequestAccessIncludeModel.NONE;
  private static final String QUERY_DATA_ENDPOINT = RETRIEVE_DATASET_ENDPOINT + "/data/{table}";

  private static final String QUERY_COLUMN_STATISTICS_ENDPOINT =
      QUERY_DATA_ENDPOINT + "/statistics/{column}";
  private static final String GET_SNAPSHOT_BUILDER_SETTINGS_ENDPOINT =
      RETRIEVE_DATASET_ENDPOINT + "/snapshotBuilder/settings";
  private static final String GET_CONCEPTS_ENDPOINT =
      RETRIEVE_DATASET_ENDPOINT + "/snapshotBuilder/concepts/{parentConcept}";
  private static final String GET_COUNT_ENDPOINT =
      RETRIEVE_DATASET_ENDPOINT + "/snapshotBuilder/count";
  private static final SqlSortDirectionAscDefault DIRECTION = SqlSortDirectionAscDefault.ASC;
  private static final UUID DATASET_ID = UUID.randomUUID();
  private static final Integer CONCEPT_ID = 0;
  private static final int LIMIT = 10;
  private static final int OFFSET = 0;
  private static final String FILTER = null;
  private static final String TABLE_NAME = "good_table";

  @BeforeEach
  void setUp() {
    when(authenticatedUserRequestFactory.from(any())).thenReturn(TEST_USER);
  }

  @Test
  void testRetrieveDataset() throws Exception {
    DatasetModel expected = new DatasetModel().id(DATASET_ID);
    when(datasetService.retrieveDatasetModel(DATASET_ID, TEST_USER, List.of(INCLUDE)))
        .thenReturn(expected);

    String actualJson =
        mvc.perform(
                get(RETRIEVE_DATASET_ENDPOINT, DATASET_ID)
                    .queryParam("include", String.valueOf(INCLUDE)))
            .andExpect(status().isOk())
            .andReturn()
            .getResponse()
            .getContentAsString();
    DatasetModel actual = TestUtils.mapFromJson(actualJson, DatasetModel.class);
    assertThat("Dataset model is returned", actual, equalTo(expected));

    verifyAuthorizationsCall(List.of(IamAction.READ_DATASET));
    verify(datasetService).retrieveDatasetModel(DATASET_ID, TEST_USER, List.of(INCLUDE));
  }

  @Test
  void testRetrieveDatasetNotFound() throws Exception {
    mockNotFound();
    mvc.perform(
            get(RETRIEVE_DATASET_ENDPOINT, DATASET_ID)
                .queryParam("include", String.valueOf(INCLUDE)))
        .andExpect(status().isNotFound());
    verifyNoInteractions(iamService);
  }

  @Test
  void testRetrieveDatasetForbidden() throws Exception {
    IamAction iamAction = IamAction.READ_DATASET;
    doThrow(IamForbiddenException.class)
        .when(iamService)
        .verifyAuthorizations(
            TEST_USER, IamResourceType.DATASET, DATASET_ID.toString(), List.of(iamAction));

    mvc.perform(
            get(RETRIEVE_DATASET_ENDPOINT, DATASET_ID)
                .queryParam("include", String.valueOf(INCLUDE)))
        .andExpect(status().isForbidden());

    verifyAuthorizationsCall(List.of(iamAction));
  }

  @ParameterizedTest
  @MethodSource
  void testQueryDatasetDataById(String column, MockHttpServletRequestBuilder request)
      throws Exception {
    when(datasetService.retrieveData(
            TEST_USER,
            DATASET_ID,
            TABLE_NAME,
            LIMIT,
            OFFSET,
            column,
            SqlSortDirection.from(DIRECTION),
            FILTER))
        .thenReturn(new DatasetDataModel().addResultItem("hello").addResultItem("world"));
    mockValidators();
    mvc.perform(request).andExpect(status().isOk()).andExpect(jsonPath("$.result").isArray());
    verifyAuthorizationCall(IamAction.READ_DATA);

    verify(datasetService)
        .retrieveData(
            TEST_USER,
            DATASET_ID,
            TABLE_NAME,
            LIMIT,
            OFFSET,
            column,
            SqlSortDirection.from(DIRECTION),
            FILTER);
  }

  private static Stream<Arguments> testQueryDatasetDataById() {
    return Stream.of(
        arguments("goodColumn", postRequest(TABLE_NAME, "goodColumn")),
        arguments("datarepo_row_id", getRequest(TABLE_NAME, "datarepo_row_id")));
  }

  private static Stream<Arguments> testQueryDatasetColumnStatistics() {
    return Stream.of(
        arguments(
            post(QUERY_COLUMN_STATISTICS_ENDPOINT, DATASET_ID, "good_table", "good_column")
                .contentType(MediaType.APPLICATION_JSON)
                .content(
                    TestUtils.mapToJson(new QueryColumnStatisticsRequestModel().filter(FILTER)))),
        arguments(
            get(QUERY_COLUMN_STATISTICS_ENDPOINT, DATASET_ID, "good_table", "good_column")
                .queryParam("filter", FILTER)));
  }

  @ParameterizedTest
  @MethodSource
  void testQueryDatasetColumnStatistics(MockHttpServletRequestBuilder request) throws Exception {
    var table = "good_table";
    var column = "good_column";
    var expected =
        new ColumnStatisticsTextModel()
            .values(List.of(new ColumnStatisticsTextValue().value("hello").count(2)));

    when(datasetService.retrieveColumnStatistics(TEST_USER, DATASET_ID, table, column, FILTER))
        .thenReturn(expected);
    mockValidators();

    String result = mvc.perform(request).andReturn().getResponse().getContentAsString();
    ColumnStatisticsTextModel actual =
        TestUtils.mapFromJson(result, ColumnStatisticsTextModel.class);

    assertThat("Correct ColumnStatisticsTextModel is returned", actual, equalTo(expected));
    verifyAuthorizationCall(IamAction.READ_DATA);
    verify(datasetService).retrieveColumnStatistics(TEST_USER, DATASET_ID, table, column, FILTER);
  }

  private static Stream<Arguments> provideRequests() {
    return Stream.of(
        arguments(postRequest(TABLE_NAME, "goodColumn")),
        arguments(getRequest(TABLE_NAME, "goodColumn")));
  }

  @ParameterizedTest
  @MethodSource("provideRequests")
  void testQueryDatasetDataNotFound(MockHttpServletRequestBuilder request) throws Exception {
    mockNotFound();
    mockValidators();
    mvc.perform(request).andExpect(status().isNotFound());
    verifyNoInteractions(iamService);
  }

  @ParameterizedTest
  @MethodSource("provideRequests")
  void testQueryDatasetDataForbidden(MockHttpServletRequestBuilder request) throws Exception {
    IamAction iamAction = IamAction.READ_DATA;
    mockForbidden(iamAction);
    mockValidators();
    mvc.perform(request).andExpect(status().isForbidden());

    verifyAuthorizationCall(iamAction);
  }

  @ParameterizedTest
  @MethodSource
  void testQueryDatasetDataRetrievalFails(MockHttpServletRequestBuilder request) throws Exception {
    var table = "bad_table";
    var column = "good_column";

    when(datasetService.retrieveData(
            TEST_USER,
            DATASET_ID,
            table,
            LIMIT,
            OFFSET,
            column,
            SqlSortDirection.from(DIRECTION),
            FILTER))
        .thenThrow(DatasetDataException.class);
    mockValidators();
    mvc.perform(request).andExpect(status().is5xxServerError());

    verifyAuthorizationCall(IamAction.READ_DATA);
    verify(datasetService)
        .retrieveData(
            TEST_USER,
            DATASET_ID,
            table,
            LIMIT,
            OFFSET,
            column,
            SqlSortDirection.from(DIRECTION),
            FILTER);
  }

  private static Stream<Arguments> testQueryDatasetDataRetrievalFails() {
    return Stream.of(
        arguments(postRequest("bad_table", "good_column")),
        arguments(getRequest("bad_table", "good_column")));
  }

  @Test
  void testUpdateSnapshotBuilderSettings() throws Exception {
    when(datasetService.retrieveDatasetModel(
            DATASET_ID,
            TEST_USER,
            List.of(DatasetRequestAccessIncludeModel.SNAPSHOT_BUILDER_SETTINGS)))
        .thenReturn(new DatasetModel());

    mockValidators();

    mvc.perform(
            post(GET_SNAPSHOT_BUILDER_SETTINGS_ENDPOINT, DATASET_ID)
                .contentType(MediaType.APPLICATION_JSON)
                .content(TestUtils.mapToJson(SETTINGS)))
        .andExpect(status().is2xxSuccessful())
        .andReturn();

    verifyAuthorizationCall(IamAction.UPDATE_SNAPSHOT_BUILDER_SETTINGS);
    verify(datasetService).updateDatasetSnapshotBuilderSettings(DATASET_ID, SETTINGS);
  }

  static Stream<Arguments> testCreateCriteriaData() {
    return Stream.of(
        arguments(
            """
            {"kind":"domain","name":"name","id":0}""",
            SnapshotBuilderCriteria.class,
            SnapshotBuilderCriteria.KindEnum.DOMAIN),
        arguments(
            """
            {"kind":"list","name":"name","id":0,"values":[]}""",
            SnapshotBuilderProgramDataListCriteria.class,
            SnapshotBuilderCriteria.KindEnum.LIST),
        arguments(
            """
            {"kind":"range","name":"name","id":0,"low":0,"high":10}""",
            SnapshotBuilderProgramDataRangeCriteria.class,
            SnapshotBuilderCriteria.KindEnum.RANGE));
  }

  @ParameterizedTest
  @MethodSource
  void testCreateCriteriaData(
      String json,
      Class<? extends SnapshotBuilderCriteria> criteriaClass,
      SnapshotBuilderCriteria.KindEnum kind)
      throws Exception {
    SnapshotBuilderCriteria criteria = TestUtils.mapFromJson(json, criteriaClass);
    assertThat(criteria.getName(), equalTo("name"));
    assertThat(criteria.getKind(), equalTo(kind));
  }

  @Test
  void testCreateSnapshotRequest() throws Exception {
    mockValidators();
    SnapshotAccessRequest request = SnapshotBuilderTestData.createSnapshotAccessRequest();
    SnapshotAccessRequestResponse expectedResponse =
        SnapshotBuilderTestData.createSnapshotAccessRequestResponse();
    when(snapshotBuilderService.createSnapshotRequest(eq(DATASET_ID), eq(request), anyString()))
        .thenReturn(expectedResponse);
    String actualJson =
        mvc.perform(
                post(SNAPSHOT_REQUESTS_ENDPOINT, DATASET_ID)
                    .contentType(MediaType.APPLICATION_JSON)
                    .content(TestUtils.mapToJson(request)))
            .andExpect(status().isOk())
            .andReturn()
            .getResponse()
            .getContentAsString();
    SnapshotAccessRequestResponse actual =
        TestUtils.mapFromJson(actualJson, SnapshotAccessRequestResponse.class);
    assertThat("The method returned the expected response", actual, equalTo(expectedResponse));
    verifyAuthorizationCall(IamAction.VIEW_SNAPSHOT_BUILDER_SETTINGS);
  }

  @Test
  void testEnumerateSnapshotRequests() throws Exception {
    mockValidators();
    var expectedResponseItem =
        SnapshotBuilderTestData.createEnumerateSnapshotAccessRequestModelItem();
    var expectedResponse = new EnumerateSnapshotAccessRequest();
    expectedResponse.items(List.of(expectedResponseItem, expectedResponseItem));
    when(snapshotBuilderService.enumerateByDatasetId(DATASET_ID)).thenReturn(expectedResponse);
    String actualJson =
        mvc.perform(get(SNAPSHOT_REQUESTS_ENDPOINT, DATASET_ID))
            .andExpect(status().isOk())
            .andReturn()
            .getResponse()
            .getContentAsString();
    EnumerateSnapshotAccessRequest actual =
        TestUtils.mapFromJson(actualJson, EnumerateSnapshotAccessRequest.class);
    assertThat("The method returned the expected response", actual, equalTo(expectedResponse));
    verifyAuthorizationCall(IamAction.UPDATE_SNAPSHOT_BUILDER_SETTINGS);
  }

  @Test
  void testGetConcepts() throws Exception {
    SnapshotBuilderGetConceptsResponse expected =
        new SnapshotBuilderGetConceptsResponse()
            .sql("SELECT * FROM dataset")
            .result(
                List.of(
                    new SnapshotBuilderConcept()
                        .count(100)
                        .name("Stub concept")
                        .hasChildren(true)
                        .id(CONCEPT_ID + 1)));
<<<<<<< HEAD
    when(snapshotBuilderService.getConceptChildren(DATASET_ID, CONCEPT_ID, any()))
=======
    when(snapshotBuilderService.getConceptChildren(DATASET_ID, CONCEPT_ID, TEST_USER))
>>>>>>> 4babc09c
        .thenReturn(expected);
    String actualJson =
        mvc.perform(get(GET_CONCEPTS_ENDPOINT, DATASET_ID, CONCEPT_ID))
            .andExpect(status().isOk())
            .andReturn()
            .getResponse()
            .getContentAsString();
    SnapshotBuilderGetConceptsResponse actual =
        TestUtils.mapFromJson(actualJson, SnapshotBuilderGetConceptsResponse.class);
    assertThat("Concept list and sql is returned", actual, equalTo(expected));

    verifyAuthorizationCall(IamAction.VIEW_SNAPSHOT_BUILDER_SETTINGS);
  }

  @Test
  void getSnapshotBuilderCount() throws Exception {
    mockValidators();
    var cohorts = List.of(SnapshotBuilderTestData.createCohort());
    int count = 1234;
    when(snapshotBuilderService.getCountResponse(DATASET_ID, cohorts))
        .thenReturn(
            new SnapshotBuilderCountResponse()
                .result(new SnapshotBuilderCountResponseResult().total(count)));
    mvc.perform(
            post(GET_COUNT_ENDPOINT, DATASET_ID)
                .contentType(MediaType.APPLICATION_JSON)
                .content(TestUtils.mapToJson(new SnapshotBuilderCountRequest().cohorts(cohorts))))
        .andExpect(status().isOk())
        .andExpect(jsonPath("$.result.total").value(count));
    verifyAuthorizationCall(IamAction.VIEW_SNAPSHOT_BUILDER_SETTINGS);
  }

  /** Mock so that the user does not hold `iamAction` on the dataset. */
  private void mockNotFound() {
    doThrow(DatasetNotFoundException.class).when(datasetService).retrieveDatasetSummary(DATASET_ID);
  }

  /** Mock so that the user does not hold `iamAction` on the dataset. */
  private void mockForbidden(IamAction iamAction) {
    doThrow(IamForbiddenException.class)
        .when(iamService)
        .verifyAuthorization(TEST_USER, IamResourceType.DATASET, DATASET_ID.toString(), iamAction);
  }

  /** Verify that dataset authorization was checked. */
  private void verifyAuthorizationCall(IamAction iamAction) {
    verify(iamService)
        .verifyAuthorization(TEST_USER, IamResourceType.DATASET, DATASET_ID.toString(), iamAction);
  }

  private void verifyAuthorizationsCall(List<IamAction> iamActions) {
    verify(iamService)
        .verifyAuthorizations(
            TEST_USER, IamResourceType.DATASET, DATASET_ID.toString(), iamActions);
  }

  private void mockValidators() {
    when(ingestRequestValidator.supports(any())).thenReturn(true);
    when(datasetRequestValidator.supports(any())).thenReturn(true);
    when(assetModelValidator.supports(any())).thenReturn(true);
    when(dataDeletionRequestValidator.supports(any())).thenReturn(true);
    when(datasetSchemaUpdateValidator.supports(any())).thenReturn(true);
  }

  private static MockHttpServletRequestBuilder postRequest(String tableName, String columnName) {
    return post(QUERY_DATA_ENDPOINT, DATASET_ID, tableName)
        .contentType(MediaType.APPLICATION_JSON)
        .content(
            TestUtils.mapToJson(
                new QueryDataRequestModel()
                    .direction(SqlSortDirectionAscDefault.ASC)
                    .limit(LIMIT)
                    .offset(OFFSET)
                    .sort(columnName)
                    .filter(FILTER)));
  }

  private static MockHttpServletRequestBuilder getRequest(String tableName, String columnName) {
    return get(QUERY_DATA_ENDPOINT, DATASET_ID, tableName)
        .queryParam("limit", String.valueOf(LIMIT))
        .queryParam("offset", String.valueOf(OFFSET))
        .queryParam("sort", columnName)
        .queryParam("direction", DIRECTION.name())
        .queryParam("filter", FILTER);
  }

  @Test
  void lockDataset() throws Exception {
    var resourceLocks = new ResourceLocks();
    when(datasetService.manualExclusiveLock(TEST_USER, DATASET_ID)).thenReturn(resourceLocks);
    mockValidators();

    var response =
        mvc.perform(put(LOCK_DATASET_ENDPOINT, DATASET_ID))
            .andExpect(status().is2xxSuccessful())
            .andReturn()
            .getResponse()
            .getContentAsString();
    ResourceLocks resultingLocks = TestUtils.mapFromJson(response, ResourceLocks.class);
    assertThat("ResourceLock object returns as expected", resultingLocks, equalTo(resourceLocks));

    verifyAuthorizationCall(IamAction.LOCK_RESOURCE);
    verify(datasetService).manualExclusiveLock(TEST_USER, DATASET_ID);
  }

  @Test
  void unlockDataset() throws Exception {
    var lockId = "lockId";
    var resourceLocks = new ResourceLocks().exclusive(lockId);
    var unlockRequest = new UnlockResourceRequest().lockName(lockId).forceUnlock(false);
    when(datasetService.manualUnlock(TEST_USER, DATASET_ID, unlockRequest))
        .thenReturn(resourceLocks);
    mockValidators();

    var response =
        mvc.perform(
                put(UNLOCK_DATASET_ENDPOINT, DATASET_ID)
                    .contentType(MediaType.APPLICATION_JSON)
                    .content(TestUtils.mapToJson(unlockRequest)))
            .andExpect(status().is2xxSuccessful())
            .andReturn()
            .getResponse()
            .getContentAsString();
    ResourceLocks resultingLocks = TestUtils.mapFromJson(response, ResourceLocks.class);
    assertThat("ResourceLock object returns as expected", resultingLocks, equalTo(resourceLocks));
    verifyAuthorizationCall(IamAction.UNLOCK_RESOURCE);
    verify(datasetService).manualUnlock(TEST_USER, DATASET_ID, unlockRequest);
  }
}<|MERGE_RESOLUTION|>--- conflicted
+++ resolved
@@ -415,11 +415,7 @@
                         .name("Stub concept")
                         .hasChildren(true)
                         .id(CONCEPT_ID + 1)));
-<<<<<<< HEAD
-    when(snapshotBuilderService.getConceptChildren(DATASET_ID, CONCEPT_ID, any()))
-=======
     when(snapshotBuilderService.getConceptChildren(DATASET_ID, CONCEPT_ID, TEST_USER))
->>>>>>> 4babc09c
         .thenReturn(expected);
     String actualJson =
         mvc.perform(get(GET_CONCEPTS_ENDPOINT, DATASET_ID, CONCEPT_ID))

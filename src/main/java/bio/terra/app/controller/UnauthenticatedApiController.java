--- conflicted
+++ resolved
@@ -35,11 +35,8 @@
     private final JobService jobService;
     private final Environment env;
     private final StatusService statusService;
-<<<<<<< HEAD
+    private final SamConfiguration samConfiguration;
     private final TerraConfiguration terraConfiguration;
-=======
-    private final SamConfiguration samConfiguration;
->>>>>>> 6311e65e
 
     private static final String DEFAULT_SEMVER = "1.0.0-UNKNOWN";
     private static final String DEFAULT_GITHASH = "00000000";
@@ -55,11 +52,8 @@
         JobService jobService,
         Environment env,
         StatusService statusService,
-<<<<<<< HEAD
-        TerraConfiguration terraConfiguration
-=======
+        TerraConfiguration terraConfiguration,
         SamConfiguration samConfiguration
->>>>>>> 6311e65e
     ) {
         this.objectMapper = objectMapper;
         this.request = request;
@@ -67,11 +61,8 @@
         this.jobService = jobService;
         this.env = env;
         this.statusService = statusService;
-<<<<<<< HEAD
         this.terraConfiguration = terraConfiguration;
-=======
         this.samConfiguration = samConfiguration;
->>>>>>> 6311e65e
 
         Properties properties = new Properties();
         try (InputStream versionFile = getClass().getClassLoader().getResourceAsStream("version.properties")) {
@@ -107,11 +98,8 @@
             .activeProfiles(Arrays.asList(env.getActiveProfiles()))
             .semVer(semVer)
             .gitHash(gitHash)
-<<<<<<< HEAD
-            .terraUrl(terraConfiguration.getBasePath());
-=======
+            .terraUrl(terraConfiguration.getBasePath())
             .samUrl(samConfiguration.getBasePath());
->>>>>>> 6311e65e
 
         return new ResponseEntity<>(configurationModel, HttpStatus.OK);
     }

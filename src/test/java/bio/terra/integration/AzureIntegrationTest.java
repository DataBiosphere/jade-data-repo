--- conflicted
+++ resolved
@@ -55,6 +55,7 @@
 import bio.terra.model.FileModel;
 import bio.terra.model.IngestRequestModel;
 import bio.terra.model.IngestResponseModel;
+import bio.terra.model.SnapshotBuilderConcept;
 import bio.terra.model.SnapshotExportResponseModel;
 import bio.terra.model.SnapshotExportResponseModelFormatParquet;
 import bio.terra.model.SnapshotModel;
@@ -343,7 +344,7 @@
     assertThrows(AssertionError.class, () -> dataRepoFixtures.deleteProfile(steward, profileId));
   }
 
-  private void ingestTable(String tableName, String ingestFile, long expectedRowCount)
+  private void ingestOmopTable(String tableName, String ingestFile, long expectedRowCount)
       throws Exception {
     List<Map<String, Object>> data;
     try {
@@ -368,59 +369,31 @@
     recordStorageAccount(steward, CollectionType.DATASET, datasetId);
 
     // Ingest Tabular data
-<<<<<<< HEAD
-    ingestOmopTable("concept", "omop/concept-table-data.json", 4);
-    ingestOmopTable("concept_ancestor", "omop/concept-ancestor-table-data.json", 7);
-    ingestOmopTable("condition_occurrence", "omop/condition-occurrence-table-data.json", 7);
-
-    // define snapshot builder settings
-    dataRepoFixtures.updateDatasetSnapshotBuilderSettings(steward, datasetId, "omop/settings.json");
-=======
-    ingestTable("concept", "omop/concept-table-data.json", 4);
-    ingestTable("concept_ancestor", "omop/concept-ancestor-table-data.json", 7);
-    ingestTable("condition_occurrence", "omop/condition-occurrence-table-data.json", 52);
-
-    // Add settings to dataset
-    dataRepoFixtures.updateSettings(steward, datasetId, "omop/settings.json");
->>>>>>> a3f9dbb3
+    ingestOmopTable("concept", "omop/concept-table-data.json", 3);
+    ingestOmopTable("concept_ancestor", "omop/concept-ancestor-table-data.json", 2);
   }
 
   @Test
   public void testSnapshotBuilder() throws Exception {
     populateOmopTable();
 
-    // TODO - uncomment this when Rae's changes get merged
     // Test getConcepts
-<<<<<<< HEAD
-    //    var getConceptResponse = dataRepoFixtures.getConcepts(steward, datasetId, 2);
-    //    List<String> getConceptNames =
-    //        getConceptResponse.getResult().stream().map(SnapshotBuilderConcept::getName).toList();
-    //    assertThat(
-    //        "expected concepts are returned",
-    //        getConceptNames,
-    //        containsInAnyOrder("concept1", "concept3"));
-=======
     var getConceptResponse = dataRepoFixtures.getConcepts(steward, datasetId, 2);
-    var concepts = getConceptResponse.getResult();
-
-    var concept1 = concepts.get(0);
-    var concept3 = concepts.get(1);
-
-    assertThat(concept1.getId(), is(1));
-    assertThat(concept1.getCount(), is(22));
-    assertThat(concept3.getId(), is(3));
-    assertThat(concept3.getCount(), is(24));
->>>>>>> a3f9dbb3
-
+    List<String> getConceptNames =
+        getConceptResponse.getResult().stream().map(SnapshotBuilderConcept::getName).toList();
+    assertThat(
+        "expected concepts are returned",
+        getConceptNames,
+        containsInAnyOrder("concept1", "concept3"));
+
+    // TODO - re-enable this test
     // Test searchConcepts
-    var searchConceptResponse =
-        dataRepoFixtures.searchConcepts(steward, datasetId, "Condition", "concept1");
-
-    var searchConceptNames =
-        searchConceptResponse.getResult().stream().map(SnapshotBuilderConcept::getName).toList();
-
-    assertThat(
-        "expected concepts are returned", searchConceptNames, containsInAnyOrder("concept1"));
+    //    var searchConceptResponse =
+    //        dataRepoFixtures.searchConcepts(steward, datasetId, "Condition", "concept1");
+    //    List<String> searchConceptNames =
+    //
+    // searchConceptResponse.getResult().stream().map(SnapshotBuilderConcept::getName).toList();
+    //    assertThat("expected concepts are returned", searchConceptNames, contains("concept1"));
   }
 
   @Test

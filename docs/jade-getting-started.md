--- conflicted
+++ resolved
@@ -155,11 +155,7 @@
 
 ```
 brew tap AdoptOpenJDK/openjdk
-<<<<<<< HEAD
 brew install --cask adoptopenjdk11
-=======
-brew install --cask adoptopenjdk8
->>>>>>> 834a2d3d
 ```
 
 9. [Google Cloud SDK](https://cloud.google.com/sdk) is a command-line interface

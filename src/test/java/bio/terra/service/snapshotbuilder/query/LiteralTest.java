--- conflicted
+++ resolved
@@ -47,16 +47,9 @@
   }
 
   @ParameterizedTest
-<<<<<<< HEAD
-  @ArgumentsSource(SqlRenderContextTest.Contexts.class)
-  void renderBoolean(SqlRenderContext context) {
-    var literal = new Literal(true);
-    assertThat(literal.renderSQL(context), is("true"));
-=======
   @MethodSource
   void renderBoolean(SqlRenderContext context, boolean value, String expected) {
     assertThat(new Literal(value).renderSQL(context), is(expected));
->>>>>>> 93faa6c0
   }
 
   @ParameterizedTest

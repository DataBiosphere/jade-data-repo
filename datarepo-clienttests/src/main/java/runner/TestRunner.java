--- conflicted
+++ resolved
@@ -158,10 +158,6 @@
       throw new RuntimeException("Error calling test script setup methods.", setupExceptionThrown);
     }
 
-<<<<<<< HEAD
-    // set the start time for this test run
-    startTime = System.currentTimeMillis();
-=======
     // Disruptive Thread: fetch script specification if config is defined
     if (config.disruptiveScript != null) {
       logger.debug("Creating thread pool for disruptive script.");
@@ -175,7 +171,9 @@
       disruptionThreadPool.submit(disruptiveThread);
       logger.debug("Successfully submitted disruptive thread.");
     }
->>>>>>> d807f5fb
+
+    // set the start time for this test run
+    startTime = System.currentTimeMillis();
 
     // for each test script
     logger.info(
@@ -230,6 +228,11 @@
             testScriptSpecification.description);
       }
     }
+
+    // set the end time for this test run
+    endTime = System.currentTimeMillis();
+
+    // shutdown the disrupt thread pool
     if (disruptionThreadPool != null) {
       logger.debug("Force shut down of the disruption thread pool");
       disruptionThreadPool.shutdownNow();
@@ -237,9 +240,6 @@
         logger.error("Disruption Script: Thread pool for disruption script failed to terminate");
       }
     }
-
-    // set the end time for this test run
-    endTime = System.currentTimeMillis();
 
     // compile the results from all thread pools
     logger.info("Test Scripts: Compiling the results from all thread pools");

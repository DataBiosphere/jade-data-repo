--- conflicted
+++ resolved
@@ -1,11 +1,8 @@
 package bio.terra.service.dataset.flight.create;
 
 import bio.terra.service.dataset.DatasetDao;
-<<<<<<< HEAD
 import bio.terra.service.dataset.exception.InvalidDatasetException;
-=======
 import bio.terra.service.dataset.DatasetUtils;
->>>>>>> b3c08745
 import bio.terra.service.dataset.flight.DatasetWorkingMapKeys;
 import bio.terra.service.dataset.Dataset;
 import bio.terra.service.dataset.DatasetJsonConversion;
@@ -38,9 +35,8 @@
 
     @Override
     public StepResult doStep(FlightContext context) {
-<<<<<<< HEAD
         try {
-            Dataset newDataset = DatasetJsonConversion.datasetRequestToDataset(datasetRequest);
+            Dataset newDataset = DatasetUtils.convertRequestWithGeneratedNames(datasetRequest);
             UUID datasetId = datasetDao.create(newDataset);
             FlightMap workingMap = context.getWorkingMap();
             workingMap.put(DatasetWorkingMapKeys.DATASET_ID, datasetId);
@@ -57,17 +53,6 @@
             context.getWorkingMap().put(DatasetWorkingMapKeys.DATASET_EXISTS, Boolean.TRUE);
             return new StepResult(StepStatus.STEP_RESULT_FAILURE_FATAL, new InvalidDatasetException(duplicateKeyEx));
         }
-=======
-        Dataset newDataset = DatasetUtils.convertRequestWithGeneratedNames(datasetRequest);
-        UUID datasetId = datasetDao.create(newDataset);
-        FlightMap workingMap = context.getWorkingMap();
-        workingMap.put(DatasetWorkingMapKeys.DATASET_ID, datasetId);
-
-        DatasetSummaryModel datasetSummary =
-            DatasetJsonConversion.datasetSummaryModelFromDatasetSummary(newDataset.getDatasetSummary());
-        workingMap.put(JobMapKeys.RESPONSE.getKeyName(), datasetSummary);
-        return StepResult.getStepResultSuccess();
->>>>>>> b3c08745
     }
 
     @Override

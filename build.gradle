/*
 * Data Repository Building Notes
 *
 * USING SWAGGER-CODEGEN
 * We use swagger-codegen to generate our model classes and controller interfaces with default methods.
 * The swagger YAML file is the primary implementation and documentation of the Data Repository API.
 *
 * The gradle technique for running codegen as part of the build is written up here:
 *   https://blog.jcore.com/2017/05/22/automatically-generating-api-using-swagger-and-gradle/
 * It relies on the behavior of the Java plugin, described here:
 *   https://docs.gradle.org/current/userguide/java_plugin.html#sec:java_source_sets
 */

buildscript {
  ext {
    springBootVersion = '2.3.4.RELEASE'
  }
  repositories {
    mavenCentral()
  }
  dependencies {
    classpath('io.swagger:swagger-codegen:2.4.11')
    classpath('gradle.plugin.com.srcclr:gradle:3.1.0')
  }
}

plugins {
  id "com.google.cloud.tools.jib" version "1.6.1"
  id 'org.liquibase.gradle' version '2.0.1'
  id 'antlr'
  id 'com.github.spotbugs' version '4.5.1'
  id "org.hidetake.swagger.generator" version "2.18.2"
  id "org.springframework.boot" version "2.3.4.RELEASE"
  id "idea"
  id "java"
  id "io.spring.dependency-management" version "1.0.10.RELEASE"
  id "jacoco"
  id "checkstyle"
}

allprojects {
<<<<<<< HEAD
  group 'bio.terra'
  version '1.0.144-SNAPSHOT'
  ext {
    resourceDir = "${rootDir}/src/main/resources/api"
  }

  // specifying versions for dependencies, not adding the dependencies themselves (yet)
  apply plugin: "io.spring.dependency-management"
  dependencyManagement {
    imports {
      mavenBom org.springframework.boot.gradle.plugin.SpringBootPlugin.BOM_COORDINATES
    }
    dependencies {
      dependency group: "io.swagger.core.v3", name: "swagger-annotations", version: "2.1.5"
      dependency group: "io.swagger.codegen.v3", name: "swagger-codegen-cli", version: "3.0.22"
=======
    group 'bio.terra'
    version '1.0.146-SNAPSHOT'
}

// skip subproject tasks by default when building jade-data-repo
subprojects.each { s ->
    s.tasks.all {
        task -> task.enabled = (System.getenv("ENABLE_SUBPROJECT_TASKS") != null)
>>>>>>> cb7b4162
    }
  }
}

sourceCompatibility = 1.8

apply plugin: 'com.github.spotbugs'

apply plugin: 'com.srcclr.gradle'

if (hasProperty('buildScan')) {
  buildScan {
    termsOfServiceUrl = 'https://gradle.com/terms-of-service'
    termsOfServiceAgree = 'yes'
    def project = ""; def cluster = ""; def nschunk = "";
    if (System.getenv("NAMESPACEINUSE")) {
      project = "broad-jade-integration"
      cluster = "integration-master"
      def ns = System.getenv("NAMESPACEINUSE")
      nschunk = "%0Aresource.labels.namespace_name%3D%22${ns}%22%0Alabels.k8s-pod%2Fcomponent%3D%22${ns}-jade-datarepo-api%22"
    } else {
      project = System.getenv("GOOGLE_CLOUD_PROJECT")
      cluster = "jade-master-us-central1"
      nschunk = ""
    }
    def startTest = new Date().format("yyyy-MM-dd'T'HH:mm:ss'Z'", TimeZone.getTimeZone("UTC"))
    buildFinished { ->
      def endTest = new Date().format("yyyy-MM-dd'T'HH:mm:ss'Z'", TimeZone.getTimeZone("UTC"))
      link "Jump to StackDriver Logs 🔗 ", "https://console.cloud.google.com/logs/viewer?interval=CUSTOM&project=${project}&folder&organizationId&minLogLevel=0&expandAll=false&customFacets=&limitCustomFacetWidth=true&scrollTimestamp=${startTest}&dateRangeStart=${startTest}&dateRangeEnd=${endTest}&advancedFilter=resource.type%3D%22k8s_container%22%0Aresource.labels.project_id%3D%22${project}%22%0Aresource.labels.location%3D%22us-central1%22%0Aresource.labels.cluster_name%3D%22${cluster}%22${nschunk}"
    }
  }
}

spotbugs {
  effort = 'max'
  // This makes the "html" reports come out in plain text so you can just open the file in IntelliJ
  // and look at your bugs instead of having to switch to a browser.
  extraArgs = ['-emacs']
}
spotbugsMain {
  reports {
    html {
      enabled = true
      destination = file("$buildDir/reports/spotbugs/main.html")
      excludeFilter = file("config/spotbugs/excludeFilter.xml")
    }
  }
}
spotbugsTest {
  reports {
    html {
      enabled = true
      destination = file("$buildDir/reports/spotbugs/test.html")
      excludeFilter = file("config/spotbugs/excludeFilter.xml")
    }
  }
}

tasks.withType(JacocoReport) {
  reports {
    xml.enabled false
    csv.enabled false
    html.destination file("${buildDir}/jacocoHtml")
  }
}

jacocoTestCoverageVerification {
  violationRules {
    rule {
      limit {
        counter = 'BRANCH'
        value = 'COVEREDRATIO'
        minimum = 0.2
      }
    }
  }
}
check.dependsOn jacocoTestCoverageVerification

repositories {
  mavenCentral()
  maven {
    url 'https://broadinstitute.jfrog.io/broadinstitute/libs-release-local/'
  }
  maven {
    url 'https://broadinstitute.jfrog.io/broadinstitute/libs-snapshot-local/'
  }
}

configurations {
  generatedCompile
  runtimeClasspath
}

dependencies {
  // TODO: Unpack the "starter" and include just what we use
  compile 'ch.qos.logback:logback-classic:1.2.3'       // Logger
  compile 'com.google.apis:google-api-services-cloudbilling:v1-rev20200106-1.30.3'
  compile 'com.google.apis:google-api-services-cloudresourcemanager:v1-rev549-1.25.0'
  compile 'com.google.apis:google-api-services-serviceusage:v1beta1-rev206-1.25.0'
  compile 'com.google.cloud:google-cloud-bigquery:1.108.1'
  compile 'com.google.cloud:google-cloud-storage:1.108.0'
  compile 'com.google.cloud:google-cloud-firestore:1.22.0'
  compile group: 'com.google.cloud', name: 'google-cloud-pubsub', version: '1.104.1'
  compile 'org.apache.commons:commons-dbcp2:2.7.0'     // For database connection support
  compile 'org.apache.commons:commons-lang3:3.9'
  compile group: 'org.apache.commons', name: 'commons-collections4', version: '4.4'
  compile 'org.apache.directory.studio:org.apache.commons.io:2.4'
  compile 'org.liquibase:liquibase-core:3.8.0'         // For upgrade
  compile 'org.postgresql:postgresql:42.2.8'           // Postgres jdbc driver
  compile 'org.slf4j:slf4j-api:1.7.28'                 // Logging facade
  implementation "org.springframework.boot:spring-boot-starter-web"
  implementation group: "javax.validation", name: "validation-api"

  implementation group: "io.swagger.core.v3", name: "swagger-annotations"
  swaggerCodegen group: "io.swagger.codegen.v3", name: "swagger-codegen-cli"

  compile 'org.springframework:spring-jdbc:5.1.9.RELEASE'
  compile 'org.broadinstitute.dsde.workbench:sam-client_2.12:0.1-9435410-SNAP'
  compile 'org.antlr:ST4:4.3'                          // String templating
  compile group: 'io.kubernetes', name: 'client-java', version: '8.0.2'

  // This allows you to build with a local Stairway JAR file, instead of the one from the repository
  // For example, ./gradlew -Pstairwayjar=/Users/dd/code/stairway/build/libs/stairway-0.0.4-SNAPSHOT.jar
  // Or define the environment variable ORG_GRADLE_PROJECT_stairwayjar
  if (project.hasProperty("stairwayjar")) {
    implementation files(project.ext.get("stairwayjar"))
    implementation group: 'org.apache.commons', name: 'commons-collections4', version: '4.4'
    implementation group: 'org.openapitools', name: 'jackson-databind-nullable', version: '0.2.1'
  } else {
    implementation 'bio.terra:stairway:0.0.24-SNAPSHOT'
  }

  implementation 'org.springframework.boot:spring-boot-starter-actuator'

  // Forcing this due to vulnerability issues
  compile('com.fasterxml.jackson.core:jackson-databind:2.11.0.rc1') {
    force = true
  }
  compile('com.fasterxml.jackson.core:jackson-core:2.10.2') {
    force = true
  }

  antlr "org.antlr:antlr4:4.8"

  // Need groovy on the class path for the logback config. Could use XML and skip this dependency,
  // but the groovy config is... well... groovy.
  runtime group: 'org.codehaus.groovy', name: 'groovy', version: '2.5.7'

  // Findbugs annotations, so we can selectively suppress findbugs findings
  compileOnly 'com.google.code.findbugs:annotations:3.0.1'

  liquibaseRuntime 'org.liquibase:liquibase-core:3.8.0'
  liquibaseRuntime 'org.postgresql:postgresql:42.2.7'
  liquibaseRuntime 'ch.qos.logback:logback-classic:1.2.3'

  testCompile group: 'junit', name: 'junit', version: '4.12'
  testCompile group: 'org.hamcrest', name: 'hamcrest', version: '2.1'
  testCompile "org.springframework.boot:spring-boot-starter-test"
  testCompile 'org.postgresql:postgresql:42.2.8'
  testCompile 'com.google.code.findbugs:annotations:3.0.1'

  generatedCompile 'org.springframework.boot:spring-boot-starter-web'
  // boot-starter-validation required for javax.validation.Valid references, @Valid tags
  generatedCompile 'org.springframework.boot:spring-boot-starter-validation'
  implementation 'org.springframework.boot:spring-boot-starter-validation'
  implementation group: "org.webjars", name: "webjars-locator-core", version: "0.46"
  runtimeOnly group: "org.webjars.npm", name: "swagger-ui-dist", version: "3.35.2"
  generatedCompile group: "io.swagger.core.v3", name: "swagger-annotations"


  annotationProcessor "org.springframework.boot:spring-boot-configuration-processor"
}

def getGitHash = { ->
  def stdout = new ByteArrayOutputStream()
  exec {
    commandLine 'git', 'rev-parse', '--short', 'HEAD'
    standardOutput = stdout
  }
  return stdout.toString().trim()
}

swaggerSources {
  server {
    inputFile = file("${resourceDir}/data-repository-openapi.yaml")
    code {
      language = "spring"
      library = "spring-boot"
      outputDir = file("${buildDir}/generated-src/swagger")
      components = ["models", "apis"]
      rawOptions = [
        "--invoker-package", "bio.terra",
        "--api-package", "bio.terra.controller",
        "--model-package", "bio.terra.model",
        "-D", "interfaceOnly=true," +
          "useTags=true," +
          "dateLibrary=java8"
      ]
    }
  }
}

task generateVersionFile {
  def properties = new Properties()
  def versionFile = file "src/main/resources/version.properties"
  properties.setProperty("semVer", project.version)
  properties.setProperty("gitHash", getGitHash())
  Writer writer = new FileWriter(versionFile, false)
  properties.store(writer, "DO NOT EDIT. Autogenerated by build.gradle.")
  writer.close()
}

generateGrammarSource {
  arguments += ["-visitor", "-long-messages"]
}

task unpack(type: Copy) {
  dependsOn bootJar
  from(zipTree(tasks.bootJar.outputs.files.singleFile))
  into("build/dependency")
}

clean.doFirst {
  delete("${rootDir}/datarepo-client/build")
  delete("${rootDir}/datarepo-client/generated")
}

sourceSets {
  generated {
    compileClasspath = configurations.generatedCompile
  }
  main {
    compileClasspath += generated.output
    runtimeClasspath += generated.output
  }
  test {
    compileClasspath += generated.output
    runtimeClasspath += generated.output
  }
  checkstyle {
    toolVersion '7.8.1'
    checkstyleGenerated.enabled = false // Don't check generated code
    configFile file("config/checkstyle/checkstyle.xml")
  }
  jacoco {
    toolVersion '0.8.2'
  }
}

sourceSets.main.java.srcDir "${buildDir}/generated-src/swagger"

bootRun {
  classpath += sourceSets.generated.output
}

jar {
  from sourceSets.generated.output
}

jib {
  extraDirectories.paths = ['build/gen-expanded']
  to {
    image = "gcr.io/broad-jade-dev/jade-data-repo:" + (System.env.GCR_TAG ?: getGitHash())
  }
}
// jib expects all classes to be under app/classes in the resulting image. this, combined with the extraDirectories
// setting above will ensure that the generated classes end up in the right place when jib builds.
task setupGeneratedDir(type: Copy) {
  from file('build/classes/java/generated')
  into file('build/gen-expanded/app/classes')
}
tasks.jib.dependsOn setupGeneratedDir

liquibase {
  activities {
    datarepo {
      changeLogFile project.ext.dbDatarepoChangesetFile
      url project.ext.dbDatarepoUri
      username project.ext.dbDatarepoUsername
      password project.ext.dbDatarepoPassword
      logLevel 'debug'
    }
  }
}


// -- Test tasks --
// The default 'test' task runs all of the unit tests.
// There are separate tasks for running just the unit tests and just the connected tests.
// connected tests and running all of the tests.
test {
  useJUnit {
    includeCategories 'bio.terra.common.category.Unit'
  }
  outputs.upToDateWhen { false }
}

task testConnected(type: Test) {
  useJUnit {
    includeCategories 'bio.terra.common.category.Connected'
  }
  testLogging {
    events = ["passed", "failed", "skipped", "started", "standard_out"]
  }
  outputs.upToDateWhen { false }
  maxHeapSize = "2g"
}

task testIntegration(type: Test) {
  useJUnit {
    includeCategories 'bio.terra.common.category.Integration'
  }
  testLogging {
    events = ["passed", "failed", "skipped", "started", "standard_out"]
  }
  outputs.upToDateWhen { false }
}

task testUnit(type: Test) {
  useJUnit {
    includeCategories 'bio.terra.common.category.Unit'
  }
  outputs.upToDateWhen { false }
}

task testAll(type: Test) {
  useJUnit {
    includeCategories 'bio.terra.common.category.Connected', 'bio.terra.common.category.Unit'
  }
  outputs.upToDateWhen { false }
}

compileGeneratedJava.dependsOn swaggerSources.server.code
compileGeneratedJava.dependsOn generateGrammarSource
classes.dependsOn generatedClasses
compileJava.dependsOn compileGeneratedJava
ideaModule.dependsOn swaggerSources.server.code<|MERGE_RESOLUTION|>--- conflicted
+++ resolved
@@ -39,9 +39,8 @@
 }
 
 allprojects {
-<<<<<<< HEAD
   group 'bio.terra'
-  version '1.0.144-SNAPSHOT'
+  version '1.0.146-SNAPSHOT'
   ext {
     resourceDir = "${rootDir}/src/main/resources/api"
   }
@@ -55,16 +54,6 @@
     dependencies {
       dependency group: "io.swagger.core.v3", name: "swagger-annotations", version: "2.1.5"
       dependency group: "io.swagger.codegen.v3", name: "swagger-codegen-cli", version: "3.0.22"
-=======
-    group 'bio.terra'
-    version '1.0.146-SNAPSHOT'
-}
-
-// skip subproject tasks by default when building jade-data-repo
-subprojects.each { s ->
-    s.tasks.all {
-        task -> task.enabled = (System.getenv("ENABLE_SUBPROJECT_TASKS") != null)
->>>>>>> cb7b4162
     }
   }
 }

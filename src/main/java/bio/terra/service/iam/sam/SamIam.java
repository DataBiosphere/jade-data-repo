package bio.terra.service.iam.sam;

import bio.terra.common.exception.DataRepoException;
import bio.terra.model.PolicyModel;
import bio.terra.model.UserStatusInfo;
import bio.terra.model.RepositoryStatusModelSystems;
import bio.terra.service.configuration.ConfigurationService;
import bio.terra.service.iam.AuthenticatedUserRequest;
import bio.terra.service.iam.IamAction;
import bio.terra.service.iam.IamProviderInterface;
import bio.terra.service.iam.IamResourceType;
import bio.terra.service.iam.IamRole;
import bio.terra.service.iam.exception.IamBadRequestException;
import bio.terra.service.iam.exception.IamConflictException;
import bio.terra.service.iam.exception.IamInternalServerErrorException;
import bio.terra.service.iam.exception.IamNotFoundException;
import bio.terra.service.iam.exception.IamUnauthorizedException;
import com.google.api.client.http.HttpStatusCodes;
import org.broadinstitute.dsde.workbench.client.sam.ApiClient;
import org.broadinstitute.dsde.workbench.client.sam.ApiException;
import org.broadinstitute.dsde.workbench.client.sam.Pair;
import org.broadinstitute.dsde.workbench.client.sam.api.GoogleApi;
import org.broadinstitute.dsde.workbench.client.sam.api.ResourcesApi;
import org.broadinstitute.dsde.workbench.client.sam.api.UsersApi;
import org.broadinstitute.dsde.workbench.client.sam.model.AccessPolicyMembership;
import org.broadinstitute.dsde.workbench.client.sam.model.AccessPolicyResponseEntry;
import org.broadinstitute.dsde.workbench.client.sam.model.ResourceAndAccessPolicy;
import org.broadinstitute.dsde.workbench.client.sam.model.SystemStatus;
import org.broadinstitute.dsde.workbench.client.sam.api.StatusApi;
import org.slf4j.Logger;
import org.slf4j.LoggerFactory;
import org.springframework.beans.factory.annotation.Autowired;
import org.springframework.stereotype.Component;

import java.util.ArrayList;
import java.util.Arrays;
import java.util.Collections;
import java.util.HashMap;
import java.util.List;
import java.util.Map;
import java.util.UUID;
import java.util.stream.Collectors;
import java.util.stream.Stream;

@Component("iamProvider")
// Use @Profile to select when there is more than one IamService
public class SamIam implements IamProviderInterface {
    private final SamConfiguration samConfig;
    private final ConfigurationService configurationService;

    @Autowired
    public SamIam(SamConfiguration samConfig, ConfigurationService configurationService) {
        this.samConfig = samConfig;
        this.configurationService = configurationService;
    }

    private static final Logger logger = LoggerFactory.getLogger(SamIam.class);

    private ApiClient getApiClient(String accessToken) {
        ApiClient apiClient = new ApiClient();
        apiClient.setAccessToken(accessToken);
        apiClient.setUserAgent("OpenAPI-Generator/1.0.0 java");  // only logs an error in sam
        return apiClient.setBasePath(samConfig.getBasePath());
    }

    private ApiClient getUnauthApiClient() {
        ApiClient apiClient = new ApiClient();
        apiClient.setUserAgent("OpenAPI-Generator/1.0.0 java");  // only logs an error in sam
        apiClient.setBasePath(samConfig.getBasePath());
        return apiClient;
    }

    private ResourcesApi samResourcesApi(String accessToken) {
        return new ResourcesApi(getApiClient(accessToken));
    }

    private GoogleApi samGoogleApi(String accessToken) {
        return new GoogleApi(getApiClient(accessToken));
    }

    private UsersApi samUsersApi(String accessToken) {
        return new UsersApi(getApiClient(accessToken));
    }

    /**
     * Asks SAM if a user can do an action on a resource.
     * This method converts the SAM-specific ApiException to a data repo-specific common exception.
     *
     * @return true if authorized, false otherwise
     */
    @Override
    public boolean isAuthorized(AuthenticatedUserRequest userReq,
                                IamResourceType iamResourceType,
                                String resourceId,
                                IamAction action) throws InterruptedException {

        SamRetry samRetry = new SamRetry(configurationService);
        return samRetry.perform(() -> isAuthorizedInner(userReq, iamResourceType, resourceId, action));
    }

    private boolean isAuthorizedInner(AuthenticatedUserRequest userReq,
                                      IamResourceType iamResourceType,
                                      String resourceId,
                                      IamAction action) throws ApiException {
        ResourcesApi samResourceApi = samResourcesApi(userReq.getRequiredToken());
        boolean authorized =
            samResourceApi.resourcePermissionV2(iamResourceType.toString(), resourceId, action.toString());
        logger.debug("authorized is " + authorized);
        return authorized;
    }

    @Override
    public List<UUID> listAuthorizedResources(AuthenticatedUserRequest userReq,
                                              IamResourceType iamResourceType) throws InterruptedException {
        SamRetry samRetry = new SamRetry(configurationService);
        return samRetry.perform(() -> listAuthorizedResourcesInner(userReq, iamResourceType));
    }

    private List<UUID> listAuthorizedResourcesInner(AuthenticatedUserRequest userReq,
                                                    IamResourceType iamResourceType) throws ApiException {
        ResourcesApi samResourceApi = samResourcesApi(userReq.getRequiredToken());

        try (Stream<ResourceAndAccessPolicy> resultStream =
                 samResourceApi.listResourcesAndPolicies(iamResourceType.toString()).stream()) {
            return resultStream
                .map(resource -> UUID.fromString(resource.getResourceId()))
                .collect(Collectors.toList());
        }
    }

    @Override
    public boolean hasActions(AuthenticatedUserRequest userReq,
                              IamResourceType iamResourceType,
                              String resourceId) throws InterruptedException {
        SamRetry samRetry = new SamRetry(configurationService);
        return samRetry.perform(() -> hasActionsInner(userReq, iamResourceType, resourceId));
    }

    private boolean hasActionsInner(AuthenticatedUserRequest userReq,
                                    IamResourceType iamResourceType,
                                    String resourceId) throws ApiException {
        ResourcesApi samResourceApi = samResourcesApi(userReq.getRequiredToken());
        List<String> actionList = samResourceApi.resourceActions(iamResourceType.toString(), resourceId);
        return (actionList.size() > 0);
    }

    @Override
    public void deleteDatasetResource(AuthenticatedUserRequest userReq, UUID datasetId) throws InterruptedException {
        deleteResource(userReq, IamResourceType.DATASET, datasetId.toString());
    }

    @Override
    public void deleteSnapshotResource(AuthenticatedUserRequest userReq, UUID snapshotId) throws InterruptedException {
        deleteResource(userReq, IamResourceType.DATASNAPSHOT, snapshotId.toString());
    }

    private void deleteResource(AuthenticatedUserRequest userReq, IamResourceType iamResourceType, String resourceId)
        throws InterruptedException {

        SamRetry samRetry = new SamRetry(configurationService);
        samRetry.perform(() -> deleteResourceInner(userReq, iamResourceType, resourceId));
    }

    private Void deleteResourceInner(AuthenticatedUserRequest userReq,
                                     IamResourceType iamResourceType,
                                     String resourceId) throws ApiException {
        ResourcesApi samResourceApi = samResourcesApi(userReq.getRequiredToken());
        samResourceApi.deleteResource(iamResourceType.toString(), resourceId);
        return null;
    }

    @Override
    public Map<IamRole, String> createDatasetResource(AuthenticatedUserRequest userReq, UUID datasetId)
        throws InterruptedException {
        SamRetry samRetry = new SamRetry(configurationService);
        return samRetry.perform(() -> createDatasetResourceInner(userReq, datasetId));
    }

    private Map<IamRole, String> createDatasetResourceInner(AuthenticatedUserRequest userReq,
                                                            UUID datasetId) throws ApiException {
        CreateResourceCorrectRequest req = new CreateResourceCorrectRequest();
        req.setResourceId(datasetId.toString());
        req.addPoliciesItem(
            IamRole.STEWARD.toString(),
            createAccessPolicyOne(IamRole.STEWARD, samConfig.getStewardsGroupEmail()));
        req.addPoliciesItem(
            IamRole.CUSTODIAN.toString(),
            createAccessPolicyOne(IamRole.CUSTODIAN, userReq.getEmail()));
        req.addPoliciesItem(
            IamRole.INGESTER.toString(),
            createAccessPolicy(IamRole.INGESTER, null));

        ResourcesApi samResourceApi = samResourcesApi(userReq.getRequiredToken());
        logger.debug(req.toString());

        // create the resource in sam
        createResourceCorrectCall(samResourceApi.getApiClient(), IamResourceType.DATASET.toString(), req);

        // we'll want all of these roles to have read access to the underlying data,
        // so we sync and return the emails for the policies that get created by SAM
        Map<IamRole, String> policies = new HashMap<>();
        for (IamRole role : Arrays.asList(IamRole.STEWARD, IamRole.CUSTODIAN, IamRole.INGESTER)) {
            String policy = syncOnePolicy(userReq, IamResourceType.DATASET, datasetId, role);
            policies.put(role, policy);
        }

        return policies;
    }

    @Override
    public Map<IamRole, String> createSnapshotResource(
        AuthenticatedUserRequest userReq,
        UUID snapshotId,
        List<String> readersList) throws InterruptedException {

        SamRetry samRetry = new SamRetry(configurationService);
        return samRetry.perform(() -> createSnapshotResourceInner(userReq, snapshotId, readersList));
    }

    private Map<IamRole, String> createSnapshotResourceInner(AuthenticatedUserRequest userReq,
                                                             UUID snapshotId,
                                                             List<String> readersList) throws ApiException {
        CreateResourceCorrectRequest req = new CreateResourceCorrectRequest();
        req.setResourceId(snapshotId.toString());
        req.addPoliciesItem(
            IamRole.STEWARD.toString(),
            createAccessPolicyOne(IamRole.STEWARD, samConfig.getStewardsGroupEmail()));
        req.addPoliciesItem(
            IamRole.CUSTODIAN.toString(),
            createAccessPolicyOne(IamRole.CUSTODIAN, userReq.getEmail()));
        req.addPoliciesItem(
            IamRole.READER.toString(),
            createAccessPolicy(IamRole.READER, readersList));
        req.addPoliciesItem(
            IamRole.DISCOVERER.toString(),
            createAccessPolicy(IamRole.DISCOVERER, null));

        ResourcesApi samResourceApi = samResourcesApi(userReq.getRequiredToken());
        logger.debug("SAM request: " + req.toString());

        // create the resource in sam
        createResourceCorrectCall(samResourceApi.getApiClient(), IamResourceType.DATASNAPSHOT.toString(), req);

        // sync the policies for all roles that have read data action
        Map<IamRole, String> policies = new HashMap<>();
        String policy = syncOnePolicy(userReq, IamResourceType.DATASNAPSHOT, snapshotId, IamRole.READER);
        policies.put(IamRole.READER, policy);
        policy = syncOnePolicy(userReq, IamResourceType.DATASNAPSHOT, snapshotId, IamRole.CUSTODIAN);
        policies.put(IamRole.CUSTODIAN, policy);
        policy = syncOnePolicy(userReq, IamResourceType.DATASNAPSHOT, snapshotId, IamRole.STEWARD);
        policies.put(IamRole.STEWARD, policy);
        return policies;
    }

    private String syncOnePolicy(AuthenticatedUserRequest userReq,
                                 IamResourceType resourceType,
                                 UUID id,
                                 IamRole role) throws ApiException {
        Map<String, List<Object>> results = samGoogleApi(userReq.getRequiredToken()).syncPolicy(
            resourceType.toString(),
            id.toString(),
            role.toString());
        String policyEmail = getPolicyGroupEmailFromResponse(results);
        logger.debug("Policy Group Resource: {} Role: {} Email:  {} ",
            resourceType.toString(), role.toString(), policyEmail);
        return policyEmail;
    }

    @Override
    public void createProfileResource(AuthenticatedUserRequest userReq, String profileId) throws InterruptedException {
        SamRetry samRetry = new SamRetry(configurationService);
        samRetry.perform(() -> createProfileResourceInner(userReq, profileId));
    }

    private Void createProfileResourceInner(AuthenticatedUserRequest userReq, String profileId) throws ApiException {
<<<<<<< HEAD
        CreateResourceCorrectRequest req = new CreateResourceCorrectRequest();
        req.setResourceId(profileId);

        // TEMPORARY FOR DEBUGGING: Include me as owner2 so we can see what's going on
        List<String> ownerList = Arrays.asList(userReq.getEmail(), "dd.datarepo@gmail.com");
        req.addPoliciesItem(
            IamRole.OWNER.toString(),
            createAccessPolicy(IamRole.OWNER, ownerList));
//            createAccessPolicyOne(IamRole.OWNER, userReq.getEmail()));

=======
        // TODO: For now we continue to give stewards access to all profiles. That is consistent with
        //  the current behavior. When we do the migration to the new permission model we should remove
        //  this and replace it with the admin group or similar. See DR-663
        List<String> ownerList = Arrays.asList(userReq.getEmail(), samConfig.getStewardsGroupEmail());

        CreateResourceCorrectRequest req = new CreateResourceCorrectRequest();
        req.setResourceId(profileId);
        req.addPoliciesItem(
            IamRole.OWNER.toString(),
            createAccessPolicy(IamRole.OWNER, ownerList));
>>>>>>> 494dc9eb
        req.addPoliciesItem(
            IamRole.USER.toString(),
            createAccessPolicy(IamRole.USER, null));

        ResourcesApi samResourceApi = samResourcesApi(userReq.getRequiredToken());
        logger.debug("SAM request: " + req.toString());

        createResourceCorrectCall(samResourceApi.getApiClient(), IamResourceType.SPEND_PROFILE.toString(), req);
        return null;
    }

    @Override
    public void deleteProfileResource(AuthenticatedUserRequest userReq, String profileId)
        throws InterruptedException {
        deleteResource(userReq, IamResourceType.SPEND_PROFILE, profileId.toString());
    }

    @Override
    public List<PolicyModel> retrievePolicies(AuthenticatedUserRequest userReq,
                                              IamResourceType iamResourceType,
                                              UUID resourceId) throws InterruptedException {
        SamRetry samRetry = new SamRetry(configurationService);
        return samRetry.perform(() -> retrievePoliciesInner(userReq, iamResourceType, resourceId));
    }

    private List<PolicyModel> retrievePoliciesInner(AuthenticatedUserRequest userReq,
                                                    IamResourceType iamResourceType,
                                                    UUID resourceId) throws ApiException {
        ResourcesApi samResourceApi = samResourcesApi(userReq.getRequiredToken());
        try (Stream<AccessPolicyResponseEntry> resultStream =
                 samResourceApi.listResourcePolicies(iamResourceType.toString(), resourceId.toString()).stream()) {
            return resultStream.map(entry -> new PolicyModel()
                .name(entry.getPolicyName())
                .members(entry.getPolicy().getMemberEmails()))
                .collect(Collectors.toList());
        }
    }

    @Override
    public Map<IamRole, String> retrievePolicyEmails(AuthenticatedUserRequest userReq,
                                                     IamResourceType iamResourceType,
                                                     UUID resourceId) throws InterruptedException {
        SamRetry samRetry = new SamRetry(configurationService);
        return samRetry.perform(() -> retrievePolicyEmailsInner(userReq, iamResourceType, resourceId));
    }

    private Map<IamRole, String> retrievePolicyEmailsInner(AuthenticatedUserRequest userReq,
                                                           IamResourceType iamResourceType,
                                                           UUID resourceId) throws ApiException {
        ResourcesApi samResourceApi = samResourcesApi(userReq.getRequiredToken());
        try (Stream<AccessPolicyResponseEntry> resultStream =
                 samResourceApi.listResourcePolicies(iamResourceType.toString(), resourceId.toString()).stream()) {
            return resultStream
                .collect(Collectors.toMap(
                    a -> IamRole.fromValue(a.getPolicyName()),
                    AccessPolicyResponseEntry::getEmail
                ));
        }
    }

    @Override
    public PolicyModel addPolicyMember(AuthenticatedUserRequest userReq,
                                       IamResourceType iamResourceType,
                                       UUID resourceId,
                                       String policyName,
                                       String userEmail) throws InterruptedException {
        SamRetry samRetry = new SamRetry(configurationService);
        return samRetry.perform(
            () -> addPolicyMemberInner(userReq, iamResourceType, resourceId, policyName, userEmail));
    }

    private PolicyModel addPolicyMemberInner(AuthenticatedUserRequest userReq,
                                             IamResourceType iamResourceType,
                                             UUID resourceId,
                                             String policyName,
                                             String userEmail) throws ApiException {
        ResourcesApi samResourceApi = samResourcesApi(userReq.getRequiredToken());
        logger.debug("addUserPolicy resourceType {} resourceId {} policyName {} userEmail {}",
            iamResourceType.toString(), resourceId.toString(), policyName, userEmail);
        samResourceApi.addUserToPolicy(iamResourceType.toString(), resourceId.toString(), policyName, userEmail);

        AccessPolicyMembership result =
            samResourceApi.getPolicy(iamResourceType.toString(), resourceId.toString(), policyName);
        return new PolicyModel()
            .name(policyName)
            .members(result.getMemberEmails());
    }

    @Override
    public PolicyModel deletePolicyMember(AuthenticatedUserRequest userReq,
                                          IamResourceType iamResourceType,
                                          UUID resourceId,
                                          String policyName,
                                          String userEmail) throws InterruptedException {
        SamRetry samRetry = new SamRetry(configurationService);
        return samRetry.perform(
            () -> deletePolicyMemberInner(userReq, iamResourceType, resourceId, policyName, userEmail));
    }

    private PolicyModel deletePolicyMemberInner(AuthenticatedUserRequest userReq,
                                                IamResourceType iamResourceType,
                                                UUID resourceId,
                                                String policyName,
                                                String userEmail) throws ApiException {
        ResourcesApi samResourceApi = samResourcesApi(userReq.getRequiredToken());
        samResourceApi.removeUserFromPolicy(
            iamResourceType.toString(),
            resourceId.toString(),
            policyName,
            userEmail);

        AccessPolicyMembership result =
            samResourceApi.getPolicy(iamResourceType.toString(), resourceId.toString(), policyName);
        return new PolicyModel()
            .name(policyName)
            .members(result.getMemberEmails());
    }

    @Override
    public UserStatusInfo getUserInfo(AuthenticatedUserRequest userReq) {
        UsersApi samUsersApi = samUsersApi(userReq.getRequiredToken());
        try {
            org.broadinstitute.dsde.workbench.client.sam.model.UserStatusInfo samInfo = samUsersApi.getUserStatusInfo();
            return new UserStatusInfo().userSubjectId(samInfo.getUserSubjectId())
                .userEmail(samInfo.getUserEmail())
                .enabled(samInfo.getEnabled());
        } catch (ApiException ex) {
            throw convertSAMExToDataRepoEx(ex);
        }
    }

    AccessPolicyMembership createAccessPolicyOne(IamRole role, String email) {
        return createAccessPolicy(role, Collections.singletonList(email));
    }

    AccessPolicyMembership createAccessPolicy(IamRole role, List<String> emails) {
        AccessPolicyMembership membership = new AccessPolicyMembership()
            .roles(Collections.singletonList(role.toString()));
        if (emails != null) {
            membership.memberEmails(emails);
        }
        return membership;
    }

    // This is a work around for https://broadworkbench.atlassian.net/browse/AP-149
    // This is a copy of the ApiClient.createResourceCall but adds in the validation and
    // the actual execution of the call. And doesn't allow listener callbacks
    private void createResourceCorrectCall(
        ApiClient localVarApiClient,
        String resourceTypeName,
        CreateResourceCorrectRequest resourceCreate) throws ApiException {

        // verify the required parameter 'resourceTypeName' is set
        if (resourceTypeName == null) {
            throw new ApiException(
                "Missing the required parameter 'resourceTypeName' when calling createResource(Async)");
        }

        // verify the required parameter 'resourceCreate' is set
        if (resourceCreate == null) {
            throw new ApiException(
                "Missing the required parameter 'resourceCreate' when calling createResource(Async)");
        }

        // create path and map variables
        String localVarPath = "/api/resources/v1/" + localVarApiClient.escapeString(resourceTypeName);

        List<Pair> localVarQueryParams = new ArrayList<Pair>();
        List<Pair> localVarCollectionQueryParams = new ArrayList<Pair>();
        Map<String, String> localVarHeaderParams = new HashMap<String, String>();
        Map<String, Object> localVarFormParams = new HashMap<String, Object>();
        final String[] localVarAccepts = {
            "application/json"
        };
        final String localVarAccept = localVarApiClient.selectHeaderAccept(localVarAccepts);
        if (localVarAccept != null) {
            localVarHeaderParams.put("Accept", localVarAccept);
        }

        final String[] localVarContentTypes = {
        };
        final String localVarContentType = localVarApiClient.selectHeaderContentType(localVarContentTypes);
        localVarHeaderParams.put("Content-Type", localVarContentType);


        String[] localVarAuthNames = new String[]{"googleoauth"};
        okhttp3.Call localVarCall = localVarApiClient.buildCall(
            localVarPath,
            "POST",
            localVarQueryParams,
            localVarCollectionQueryParams,
            resourceCreate,
            localVarHeaderParams,
            localVarFormParams,
            localVarAuthNames,
            null);
        localVarApiClient.execute(localVarCall);
    }

    /**
     * Syncing a policy with SAM results in a Google group being created that is tied to that policy. The response is an
     * object with one key that is the policy group email and a value that is a list of objects.
     *
     * @param syncPolicyResponse map with one key that is an email
     * @return the policy group email
     */
    private String getPolicyGroupEmailFromResponse(Map<String, List<Object>> syncPolicyResponse) {
        if (syncPolicyResponse.size() != 1) {
            throw new IllegalArgumentException("Expecting syncPolicyResponse to be an object with one key");
        }
        return syncPolicyResponse.keySet().iterator().next();
    }

    /**
     * Converts a SAM-specific ApiException to a DataRepo-specific common exception, based on the HTTP status code.
     */
    public static DataRepoException convertSAMExToDataRepoEx(final ApiException samEx) {
        // TODO: add mapping based on HTTP status code
        // SAM uses com.google.api.client.http.HttpStatusCodes
        // DataRepo uses org.springframework.http.HttpStatus

        logger.warn("SAM client exception code: {}", samEx.getCode());
        logger.warn("SAM client exception message: {}", samEx.getMessage());
        logger.warn("SAM client exception details: {}", samEx.getResponseBody());
        switch (samEx.getCode()) {
            case HttpStatusCodes.STATUS_CODE_BAD_REQUEST: {
                return new IamBadRequestException(samEx);
            }
            case HttpStatusCodes.STATUS_CODE_UNAUTHORIZED: {
                return new IamUnauthorizedException(samEx);
            }
            case HttpStatusCodes.STATUS_CODE_FORBIDDEN: {
                // TODO: This is the wrong exception. See https://broadworkbench.atlassian.net/browse/DR-1482
                return new IamUnauthorizedException(samEx);
            }
            case HttpStatusCodes.STATUS_CODE_NOT_FOUND: {
                return new IamNotFoundException(samEx);
            }
            case HttpStatusCodes.STATUS_CODE_CONFLICT: {
                return new IamConflictException(samEx);
            }
            case HttpStatusCodes.STATUS_CODE_SERVER_ERROR: {
                return new IamInternalServerErrorException(samEx);
            }
            // note that SAM does not use a 501 NOT_IMPLEMENTED status code, so that case is skipped here
            default: {
                return new IamInternalServerErrorException(samEx);
            }
        }
    }

    @Override
    public RepositoryStatusModelSystems samStatus() {
        SamRetry samRetry = new SamRetry(configurationService);
        try {
            return samRetry.perform(() -> {
                StatusApi samApi = new StatusApi(getUnauthApiClient());
                SystemStatus status = samApi.getSystemStatus();
                return new RepositoryStatusModelSystems()
                    .ok(status.getOk())
                    .message(status.getSystems().toString());
            });
        } catch (Exception ex) {
            String errorMsg = "Sam status check failed";
            logger.error(errorMsg, ex);
            return new RepositoryStatusModelSystems()
                .ok(false)
                .message(errorMsg + ": " + ex.toString());
        }
    }

}<|MERGE_RESOLUTION|>--- conflicted
+++ resolved
@@ -273,18 +273,6 @@
     }
 
     private Void createProfileResourceInner(AuthenticatedUserRequest userReq, String profileId) throws ApiException {
-<<<<<<< HEAD
-        CreateResourceCorrectRequest req = new CreateResourceCorrectRequest();
-        req.setResourceId(profileId);
-
-        // TEMPORARY FOR DEBUGGING: Include me as owner2 so we can see what's going on
-        List<String> ownerList = Arrays.asList(userReq.getEmail(), "dd.datarepo@gmail.com");
-        req.addPoliciesItem(
-            IamRole.OWNER.toString(),
-            createAccessPolicy(IamRole.OWNER, ownerList));
-//            createAccessPolicyOne(IamRole.OWNER, userReq.getEmail()));
-
-=======
         // TODO: For now we continue to give stewards access to all profiles. That is consistent with
         //  the current behavior. When we do the migration to the new permission model we should remove
         //  this and replace it with the admin group or similar. See DR-663
@@ -295,7 +283,6 @@
         req.addPoliciesItem(
             IamRole.OWNER.toString(),
             createAccessPolicy(IamRole.OWNER, ownerList));
->>>>>>> 494dc9eb
         req.addPoliciesItem(
             IamRole.USER.toString(),
             createAccessPolicy(IamRole.USER, null));

--- conflicted
+++ resolved
@@ -359,11 +359,7 @@
             projectResource,
             GoogleRegion.DEFAULT_GOOGLE_REGION,
             flightWithTtlId,
-<<<<<<< HEAD
-            deleteAge);
-=======
             Duration.ofDays(1));
->>>>>>> 1f65c9f5
 
     GoogleBucketResource bucketWithoutTtlResource =
         createBucket(
@@ -405,11 +401,7 @@
       GoogleProjectResource projectResource,
       GoogleRegion bucketRegion,
       String flightId,
-<<<<<<< HEAD
-      Integer ttl)
-=======
       Duration ttl)
->>>>>>> 1f65c9f5
       throws InterruptedException {
 
     GoogleBucketResource bucketResource =

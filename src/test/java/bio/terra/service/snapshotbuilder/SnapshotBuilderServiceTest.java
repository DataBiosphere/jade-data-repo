package bio.terra.service.snapshotbuilder;

import static org.hamcrest.MatcherAssert.assertThat;
import static org.hamcrest.Matchers.equalTo;
import static org.mockito.ArgumentMatchers.any;
import static org.mockito.Mockito.when;

import bio.terra.common.CloudPlatformWrapper;
import bio.terra.common.category.Unit;
import bio.terra.model.CloudPlatform;
import bio.terra.model.EnumerateSnapshotAccessRequest;
import bio.terra.model.EnumerateSnapshotAccessRequestItem;
import bio.terra.model.SnapshotAccessRequestResponse;
import bio.terra.model.SnapshotBuilderConcept;
import bio.terra.service.dataset.Dataset;
import bio.terra.service.dataset.DatasetService;
import bio.terra.service.dataset.DatasetSummary;
import bio.terra.service.filedata.azure.AzureSynapsePdao;
import bio.terra.service.resourcemanagement.google.GoogleProjectResource;
import bio.terra.service.tabulardata.google.bigquery.BigQueryDatasetPdao;
import java.util.List;
import java.util.UUID;
import org.junit.jupiter.api.BeforeEach;
import org.junit.jupiter.api.Tag;
import org.junit.jupiter.api.Test;
import org.junit.jupiter.api.extension.ExtendWith;
import org.junit.jupiter.params.ParameterizedTest;
import org.junit.jupiter.params.provider.EnumSource;
import org.mockito.Mock;
import org.mockito.junit.jupiter.MockitoExtension;

@ExtendWith(MockitoExtension.class)
@Tag(Unit.TAG)
class SnapshotBuilderServiceTest {
  @Mock private SnapshotRequestDao snapshotRequestDao;
  private SnapshotBuilderService snapshotBuilderService;
  @Mock private DatasetService datasetService;
  @Mock private BigQueryDatasetPdao bigQueryDatasetPdao;
  @Mock private AzureSynapsePdao azureSynapsePdao;

  @BeforeEach
  public void beforeEach() {
    snapshotBuilderService =
        new SnapshotBuilderService(
            snapshotRequestDao, datasetService, bigQueryDatasetPdao, azureSynapsePdao);
  }

  @Test
  void createSnapshotRequest() {
    UUID datasetId = UUID.randomUUID();
    String email = "user@gmail.com";
    SnapshotAccessRequestResponse response = new SnapshotAccessRequestResponse();
    when(snapshotRequestDao.create(
            datasetId, SnapshotBuilderTestData.createSnapshotAccessRequest(), email))
        .thenReturn(response);
    assertThat(
        "createSnapshotRequest returns the expected response",
        snapshotBuilderService.createSnapshotRequest(
            datasetId, SnapshotBuilderTestData.createSnapshotAccessRequest(), email),
        equalTo(response));
  }

  @Test
  void enumerateSnapshotRequestsByDatasetId() {
    UUID datasetId = UUID.randomUUID();
    SnapshotAccessRequestResponse responseItem =
        SnapshotBuilderTestData.createSnapshotAccessRequestResponse();
    List<SnapshotAccessRequestResponse> response = List.of(responseItem);
    when(snapshotRequestDao.enumerateByDatasetId(datasetId)).thenReturn(response);

    EnumerateSnapshotAccessRequestItem expectedItem =
        new EnumerateSnapshotAccessRequestItem()
            .id(responseItem.getId())
            .status(responseItem.getStatus())
            .createdDate(responseItem.getCreatedDate())
            .name(responseItem.getSnapshotName())
            .researchPurpose(responseItem.getSnapshotResearchPurpose())
            .createdBy(responseItem.getCreatedBy());
    EnumerateSnapshotAccessRequest expected =
        new EnumerateSnapshotAccessRequest().addItemsItem(expectedItem);

    assertThat(
        "EnumerateByDatasetId returns the expected response",
        snapshotBuilderService.enumerateByDatasetId(datasetId),
        equalTo(expected));
  }

<<<<<<< HEAD
  @Test
  void searchConcepts() {
    UUID datasetId = UUID.randomUUID();
    snapshotBuilderService.searchConcepts(datasetId, "condition", "cancer");
=======
  @ParameterizedTest
  @EnumSource(CloudPlatform.class)
  public void getConceptChildren(CloudPlatform cloudPlatform) {
    Dataset dataset =
        new Dataset(new DatasetSummary().cloudPlatform(cloudPlatform))
            .projectResource(new GoogleProjectResource().googleProjectId("project123"))
            .name("dataset123")
            .id(UUID.randomUUID());
    when(datasetService.retrieve(dataset.getId())).thenReturn(dataset);
    CloudPlatformWrapper cloudPlatformWrapper = CloudPlatformWrapper.of(cloudPlatform);
    var concepts = List.of(new SnapshotBuilderConcept().name("concept1").id(1));
    if (cloudPlatformWrapper.isGcp()) {
      when(bigQueryDatasetPdao.<SnapshotBuilderConcept>runQuery(any(), any(), any()))
          .thenReturn(concepts);
    } else {
      when(azureSynapsePdao.<SnapshotBuilderConcept>runQuery(any(), any())).thenReturn(concepts);
    }
    var response = snapshotBuilderService.getConceptChildren(dataset.getId(), 1, null);
    assertThat(
        "getConceptChildren returns the expected response",
        response.getResult(),
        equalTo(concepts));
>>>>>>> 5d77b5fa
  }
}<|MERGE_RESOLUTION|>--- conflicted
+++ resolved
@@ -85,12 +85,6 @@
         equalTo(expected));
   }
 
-<<<<<<< HEAD
-  @Test
-  void searchConcepts() {
-    UUID datasetId = UUID.randomUUID();
-    snapshotBuilderService.searchConcepts(datasetId, "condition", "cancer");
-=======
   @ParameterizedTest
   @EnumSource(CloudPlatform.class)
   public void getConceptChildren(CloudPlatform cloudPlatform) {
@@ -113,6 +107,5 @@
         "getConceptChildren returns the expected response",
         response.getResult(),
         equalTo(concepts));
->>>>>>> 5d77b5fa
   }
 }
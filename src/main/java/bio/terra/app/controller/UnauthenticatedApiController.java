package bio.terra.app.controller;

import bio.terra.app.configuration.OauthConfiguration;
import bio.terra.controller.UnauthenticatedApi;
import bio.terra.model.RepositoryStatusModel;
import bio.terra.model.RepositoryConfigurationModel;
<<<<<<< HEAD
import bio.terra.model.RepositoryStatusModel;
import bio.terra.service.configuration.ConfigEnum;
import bio.terra.service.configuration.ConfigurationService;
import bio.terra.service.dataset.DatasetDao;
=======
import bio.terra.service.configuration.StatusService;
>>>>>>> 0c768fef
import bio.terra.service.job.JobService;
import com.fasterxml.jackson.databind.ObjectMapper;
import org.slf4j.Logger;
import org.slf4j.LoggerFactory;
import org.springframework.beans.factory.annotation.Autowired;
import org.springframework.core.env.Environment;
import org.springframework.http.HttpStatus;
import org.springframework.http.ResponseEntity;
import org.springframework.stereotype.Controller;
import org.springframework.web.bind.annotation.RequestMapping;

import javax.servlet.http.HttpServletRequest;
import java.io.IOException;
import java.io.InputStream;
import java.util.Arrays;
import java.util.Optional;
import java.util.Properties;

@Controller
public class UnauthenticatedApiController implements UnauthenticatedApi {

    private final ObjectMapper objectMapper;
    private final HttpServletRequest request;
    private final OauthConfiguration oauthConfig;
    private final Logger logger = LoggerFactory.getLogger(UnauthenticatedApiController.class);
    private final JobService jobService;
    private final Environment env;
    private final StatusService statusService;

    private static final String DEFAULT_SEMVER = "1.0.0-UNKNOWN";
    private static final String DEFAULT_GITHASH = "00000000";

    private final String semVer;
    private final String gitHash;

    @Autowired
    public UnauthenticatedApiController(
        ObjectMapper objectMapper,
        HttpServletRequest request,
        OauthConfiguration oauthConfig,
        JobService jobService,
        Environment env,
        StatusService statusService
    ) {
        this.objectMapper = objectMapper;
        this.request = request;
        this.oauthConfig = oauthConfig;
        this.jobService = jobService;
        this.env = env;
        this.statusService = statusService;

        Properties properties = new Properties();
        try (InputStream versionFile = getClass().getClassLoader().getResourceAsStream("version.properties")) {
            properties.load(versionFile);
        } catch (IOException e) {
            logger.warn("Could not access version.properties file, using defaults");
        }
        semVer = Optional.ofNullable(properties.getProperty("semVer")).orElse(DEFAULT_SEMVER);
        gitHash = Optional.ofNullable(properties.getProperty("gitHash")).orElse(DEFAULT_GITHASH);
    }

    @Override
    public Optional<ObjectMapper> getObjectMapper() {
        return Optional.ofNullable(objectMapper);
    }

    @Override
    public Optional<HttpServletRequest> getRequest() {
        return Optional.ofNullable(request);
    }

    @Override
    public ResponseEntity<RepositoryStatusModel> serviceStatus() {
<<<<<<< HEAD
        if (configurationService.testInsertFault(ConfigEnum.LIVENESS_FAULT)) {
            logger.info("LIVENESS_FAULT insertion - failing status response");
            return new ResponseEntity<>(HttpStatus.SERVICE_UNAVAILABLE);
        }
        if (!datasetDao.statusCheck()) {
            return new ResponseEntity<>(HttpStatus.SERVICE_UNAVAILABLE);
        }
        return new ResponseEntity<>(HttpStatus.OK);
=======
        RepositoryStatusModel repoStatus = statusService.getStatus();
        HttpStatus httpStatus = repoStatus.isOk() ? HttpStatus.OK : HttpStatus.SERVICE_UNAVAILABLE;
        return new ResponseEntity<>(repoStatus, httpStatus);
>>>>>>> 0c768fef
    }

    @Override
    public ResponseEntity<RepositoryConfigurationModel> retrieveRepositoryConfig() {
        RepositoryConfigurationModel configurationModel = new RepositoryConfigurationModel()
            .clientId(oauthConfig.getClientId())
            .activeProfiles(Arrays.asList(env.getActiveProfiles()))
            .semVer(semVer)
            .gitHash(gitHash);

        return new ResponseEntity<>(configurationModel, HttpStatus.OK);
    }

    @Override
    public ResponseEntity<Void> shutdownRequest() {
        try {
            if (!jobService.shutdown()) {
                // Shutdown did not complete. Return an error so the caller knows that
                return new ResponseEntity<>(HttpStatus.INTERNAL_SERVER_ERROR);
            }
        } catch (InterruptedException ex) {
            return new ResponseEntity<>(HttpStatus.SERVICE_UNAVAILABLE);
        }
        return new ResponseEntity<>(HttpStatus.NO_CONTENT);
    }

    /**
     * Home redirection to swagger api documentation
     */
    @RequestMapping(value = "/")
    public String index() {
        System.out.println("swagger-ui.html");
        return "redirect:swagger-ui.html";
    }

}<|MERGE_RESOLUTION|>--- conflicted
+++ resolved
@@ -2,16 +2,9 @@
 
 import bio.terra.app.configuration.OauthConfiguration;
 import bio.terra.controller.UnauthenticatedApi;
+import bio.terra.model.RepositoryConfigurationModel;
 import bio.terra.model.RepositoryStatusModel;
-import bio.terra.model.RepositoryConfigurationModel;
-<<<<<<< HEAD
-import bio.terra.model.RepositoryStatusModel;
-import bio.terra.service.configuration.ConfigEnum;
-import bio.terra.service.configuration.ConfigurationService;
-import bio.terra.service.dataset.DatasetDao;
-=======
 import bio.terra.service.configuration.StatusService;
->>>>>>> 0c768fef
 import bio.terra.service.job.JobService;
 import com.fasterxml.jackson.databind.ObjectMapper;
 import org.slf4j.Logger;
@@ -85,20 +78,9 @@
 
     @Override
     public ResponseEntity<RepositoryStatusModel> serviceStatus() {
-<<<<<<< HEAD
-        if (configurationService.testInsertFault(ConfigEnum.LIVENESS_FAULT)) {
-            logger.info("LIVENESS_FAULT insertion - failing status response");
-            return new ResponseEntity<>(HttpStatus.SERVICE_UNAVAILABLE);
-        }
-        if (!datasetDao.statusCheck()) {
-            return new ResponseEntity<>(HttpStatus.SERVICE_UNAVAILABLE);
-        }
-        return new ResponseEntity<>(HttpStatus.OK);
-=======
         RepositoryStatusModel repoStatus = statusService.getStatus();
         HttpStatus httpStatus = repoStatus.isOk() ? HttpStatus.OK : HttpStatus.SERVICE_UNAVAILABLE;
         return new ResponseEntity<>(repoStatus, httpStatus);
->>>>>>> 0c768fef
     }
 
     @Override

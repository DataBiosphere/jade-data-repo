--- conflicted
+++ resolved
@@ -97,19 +97,12 @@
             retrievedGoogleBillingProfile.getCloudPlatform(),
             equalTo(CloudPlatform.GCP));
 
-<<<<<<< HEAD
-        assertThat("GCP billing profile does not have tenant, subscription, and resourceGroup",
-            Arrays.asList(retrievedGoogleBillingProfile.getTenantId().toString(),
-                retrievedGoogleBillingProfile.getSubscriptionId().toString(),
-                retrievedGoogleBillingProfile.getResourceGroupName()),
-=======
         assertThat("GCP billing profile does not have tenant, subscription, resourceGroup, or applicationName",
             Arrays.asList(retrievedGoogleBillingProfile.getTenantId(),
                 retrievedGoogleBillingProfile.getSubscriptionId(),
                 retrievedGoogleBillingProfile.getResourceGroupName(),
                 retrievedGoogleBillingProfile.getApplicationDeploymentName()),
->>>>>>> 2dcb2a57
-            everyItem(is(emptyOrNullString())));
+            everyItem(is(null)));
 
         assertThat("Azure cloud platform is correctly stored",
             retrievedAzureBillingProfile.getCloudPlatform(),

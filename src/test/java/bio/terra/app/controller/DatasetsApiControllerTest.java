--- conflicted
+++ resolved
@@ -29,11 +29,13 @@
 import bio.terra.model.QueryDataRequestModel;
 import bio.terra.model.SnapshotAccessRequest;
 import bio.terra.model.SnapshotAccessRequestResponse;
+import bio.terra.model.SnapshotBuilderCohort;
 import bio.terra.model.SnapshotBuilderConcept;
 import bio.terra.model.SnapshotBuilderCountRequest;
 import bio.terra.model.SnapshotBuilderCountResponse;
 import bio.terra.model.SnapshotBuilderCountResponseResult;
 import bio.terra.model.SnapshotBuilderCriteria;
+import bio.terra.model.SnapshotBuilderCriteriaGroup;
 import bio.terra.model.SnapshotBuilderGetConceptsResponse;
 import bio.terra.model.SnapshotBuilderProgramDataListCriteria;
 import bio.terra.model.SnapshotBuilderProgramDataRangeCriteria;
@@ -327,14 +329,12 @@
   @Test
   void testCreateSnapshotRequest() throws Exception {
     mockValidators();
-<<<<<<< HEAD
     SnapshotAccessRequest expected = SnapshotBuilderTestData.ACCESS_REQUEST;
     SnapshotAccessRequestResponse response = SnapshotBuilderTestData.RESPONSE;
     when(snapshotBuilderService.createSnapshotRequest(eq(DATASET_ID), eq(expected), anyString()))
         .thenReturn(response);
-=======
-    SnapshotBuilderAccessRequest expected =
-        new SnapshotBuilderAccessRequest()
+    SnapshotAccessRequest expected =
+        new SnapshotAccessRequest()
             .name("name")
             .researchPurposeStatement("purpose")
             .datasetRequest(
@@ -349,7 +349,6 @@
                             .name("valueGroup")
                             .addValuesItem("value")));
     when(snapshotBuilderService.createSnapshotRequest(DATASET_ID, expected)).thenReturn(expected);
->>>>>>> ab9f0ef9
     String actualJson =
         mvc.perform(
                 post(REQUEST_SNAPSHOT_ENDPOINT, DATASET_ID)
@@ -364,7 +363,6 @@
     assertThat("The method returned the expected request", actual, equalTo(response));
     verifyAuthorizationCall(IamAction.VIEW_SNAPSHOT_BUILDER_SETTINGS);
   }
-
   private static SnapshotBuilderCohort createTestCohort() {
     return new SnapshotBuilderCohort()
         .name("cohort")

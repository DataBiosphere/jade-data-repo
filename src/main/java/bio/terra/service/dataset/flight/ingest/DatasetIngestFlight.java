--- conflicted
+++ resolved
@@ -266,13 +266,8 @@
             gcsPdao,
             appConfig.objectMapper(),
             dataset,
-<<<<<<< HEAD
-            appConfig.getLoadFilePopulateBatchSize()));
-=======
             appConfig.getLoadFilePopulateBatchSize(),
-            userReq,
-            isCombinedIngest));
->>>>>>> 29c8aadc
+            userReq));
 
     // Load the files!
     addOptionalCombinedIngestStep(
@@ -299,14 +294,9 @@
         randomBackoffRetry);
 
     // Build the scratch file using new file ids and store in new bucket.
-<<<<<<< HEAD
-    addOptionalCombinedIngestStep(
-        new IngestBuildAndWriteScratchLoadFileGcpStep(appConfig.objectMapper(), gcsPdao, dataset));
-=======
-    addStep(
+    addOptionalCombinedIngestStep(
         new IngestBuildAndWriteScratchLoadFileGcpStep(
-            appConfig.objectMapper(), gcsPdao, dataset, userReq, isCombinedIngest));
->>>>>>> 29c8aadc
+            appConfig.objectMapper(), gcsPdao, dataset, userReq));
 
     // Copy the load history into BigQuery.
     addOptionalCombinedIngestStep(
@@ -374,13 +364,8 @@
             azureBlobStorePdao,
             appConfig.objectMapper(),
             dataset,
-<<<<<<< HEAD
-            appConfig.getLoadFilePopulateBatchSize()));
-=======
             appConfig.getLoadFilePopulateBatchSize(),
-            userReq,
-            isCombinedIngest));
->>>>>>> 29c8aadc
+            userReq));
 
     // Load the files!
     addOptionalCombinedIngestStep(
@@ -404,16 +389,11 @@
     // Build the scratch file using new file ids and store in new storage account container.
     addOptionalCombinedIngestStep(
         new IngestBuildAndWriteScratchLoadFileAzureStep(
-<<<<<<< HEAD
-            appConfig.objectMapper(), azureBlobStorePdao, azureContainerPdao, dataset));
-=======
             appConfig.objectMapper(),
             azureBlobStorePdao,
             azureContainerPdao,
             dataset,
-            userReq,
-            isCombinedIngest));
->>>>>>> 29c8aadc
+            userReq));
 
     // Copy the load history to Azure Storage Tables.
     addOptionalCombinedIngestStep(

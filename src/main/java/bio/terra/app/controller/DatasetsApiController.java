--- conflicted
+++ resolved
@@ -199,8 +199,6 @@
   }
 
   @Override
-<<<<<<< HEAD
-=======
   public ResponseEntity<SnapshotBuilderCountResponse> getSnapshotBuilderCount(
       UUID id, SnapshotBuilderCountRequest body) {
     AuthenticatedUserRequest userRequest = getAuthenticatedInfo();
@@ -210,18 +208,11 @@
   }
 
   @Override
->>>>>>> ab9f0ef9
   public ResponseEntity<DatasetDataModel> queryDatasetDataById(
       UUID id, String table, QueryDataRequestModel queryDataRequest) {
     AuthenticatedUserRequest userReq = getAuthenticatedInfo();
     verifyDatasetAuthorization(userReq, id.toString(), IamAction.READ_DATA);
-<<<<<<< HEAD
     SqlSortDirection sortDirection = SqlSortDirection.from(queryDataRequest.getDirection());
-=======
-    // TODO: Remove after https://broadworkbench.atlassian.net/browse/DR-2588 is fixed
-    SqlSortDirection sortDirection =
-        Objects.requireNonNullElse(queryDataRequest.getDirection(), SqlSortDirection.ASC);
->>>>>>> ab9f0ef9
     DatasetDataModel previewModel =
         datasetService.retrieveData(
             userReq,
@@ -244,14 +235,6 @@
       String sort,
       SqlSortDirectionAscDefault direction,
       String filter) {
-<<<<<<< HEAD
-    AuthenticatedUserRequest userReq = getAuthenticatedInfo();
-    verifyDatasetAuthorization(userReq, id.toString(), IamAction.READ_DATA);
-    SqlSortDirection sortDirection = SqlSortDirection.from(direction);
-    DatasetDataModel previewModel =
-        datasetService.retrieveData(userReq, id, table, limit, offset, sort, sortDirection, filter);
-    return ResponseEntity.ok(previewModel);
-=======
     var request =
         new QueryDataRequestModel()
             .offset(offset)
@@ -260,7 +243,6 @@
             .direction(direction)
             .filter(filter);
     return queryDatasetDataById(id, table, request);
->>>>>>> ab9f0ef9
   }
 
   @Override

package bio.terra.service.filedata.google.gcs;

import bio.terra.app.logging.PerformanceLogger;
import bio.terra.common.FutureUtils;
import bio.terra.common.exception.PdaoException;
import bio.terra.common.exception.PdaoFileCopyException;
import bio.terra.common.exception.PdaoInvalidUriException;
import bio.terra.common.exception.PdaoSourceFileNotFoundException;
import bio.terra.model.FileLoadModel;
import bio.terra.service.configuration.ConfigurationService;
import bio.terra.service.dataset.Dataset;
import bio.terra.service.filedata.FSFile;
import bio.terra.service.filedata.FSFileInfo;
import bio.terra.service.filedata.google.firestore.FireStoreDao;
import bio.terra.service.filedata.google.firestore.FireStoreFile;
import bio.terra.service.iam.IamRole;
import bio.terra.service.resourcemanagement.ResourceService;
import bio.terra.service.resourcemanagement.google.GoogleBucketResource;
import com.google.cloud.storage.Acl;
import com.google.cloud.storage.Blob;
import com.google.cloud.storage.BlobId;
import com.google.cloud.storage.CopyWriter;
import com.google.cloud.storage.Storage;
import com.google.cloud.storage.StorageException;
import org.apache.commons.collections4.ListUtils;
import org.apache.commons.lang3.StringUtils;
import org.slf4j.Logger;
import org.slf4j.LoggerFactory;
import org.springframework.beans.factory.annotation.Autowired;
<<<<<<< HEAD
=======
import org.springframework.beans.factory.annotation.Qualifier;
import org.springframework.context.ApplicationContext;
>>>>>>> cb7b4162
import org.springframework.stereotype.Component;

import java.net.URI;
import java.net.URISyntaxException;
import java.time.Instant;
import java.util.LinkedList;
import java.util.List;
import java.util.Map;
import java.util.concurrent.Callable;
import java.util.concurrent.ConcurrentHashMap;
import java.util.concurrent.ExecutorService;
import java.util.concurrent.Future;
import java.util.stream.Collectors;
import java.util.stream.Stream;

import static bio.terra.service.configuration.ConfigEnum.FIRESTORE_SNAPSHOT_BATCH_SIZE;
import static bio.terra.service.filedata.DrsService.getLastNameFromPath;

@Component
public class GcsPdao {
    private static final Logger logger = LoggerFactory.getLogger(GcsPdao.class);

    private final GcsProjectFactory gcsProjectFactory;
    private final ResourceService resourceService;
    private final FireStoreDao fileDao;
    private final ConfigurationService configurationService;
    private final ExecutorService executor;
    private final PerformanceLogger performanceLogger;

    @Autowired
    public GcsPdao(
        GcsProjectFactory gcsProjectFactory,
        ResourceService resourceService,
        FireStoreDao fileDao,
<<<<<<< HEAD
        ConfigurationService configurationService) {
=======
        ApplicationContext applicationContext,
        ConfigurationService configurationService,
        @Qualifier("performanceThreadpool") ExecutorService executor,
        PerformanceLogger performanceLogger) {
>>>>>>> cb7b4162
        this.gcsProjectFactory = gcsProjectFactory;
        this.resourceService = resourceService;
        this.fileDao = fileDao;
        this.configurationService = configurationService;
        this.executor = executor;
        this.performanceLogger = performanceLogger;
    }

    public Storage storageForBucket(GoogleBucketResource bucketResource) {
        return gcsProjectFactory.getStorage(bucketResource.projectIdForBucket());
    }
    public FSFileInfo copyFile(Dataset dataset,
                               FileLoadModel fileLoadModel,
                               String fileId,
                               GoogleBucketResource bucketResource) {

        try {
            Storage storage = storageForBucket(bucketResource);
            String targetProjectId = bucketResource.projectIdForBucket();
            Blob sourceBlob = getBlobFromGsPath(storage, fileLoadModel.getSourcePath(), targetProjectId);

            // Read the leaf node of the source file to use as a way to sname the file we store
            String sourceFileName = getLastNameFromPath(sourceBlob.getName());
            // Our path is /<dataset-id>/<file-id>/<source-file-name>
            String targetPath = dataset.getId().toString() + "/" + fileId + "/" + sourceFileName;

            // The documentation is vague whether or not it is important to copy by chunk. One set of
            // examples does it and another doesn't.
            //
            // I have been seeing timeouts and I think they are due to particularly large files,
            // so I exported the timeouts to application.properties to allow for tuning
            // and I am changing this to copy chunks.
            //
            // Specify the target project of the target bucket as the payor if the source is requester pays.
            CopyWriter writer = sourceBlob.copyTo(
                BlobId.of(bucketResource.getName(), targetPath),
                Blob.BlobSourceOption.userProject(targetProjectId));
            while (!writer.isDone()) {
                writer.copyChunk();
            }
            Blob targetBlob = writer.getResult();

            // MD5 is computed per-component. So if there are multiple components, the MD5 here is
            // not useful for validating the contents of the file on access. Therefore, we only
            // return the MD5 if there is only a single component. For more details,
            // see https://cloud.google.com/storage/docs/hashes-etags
            Integer componentCount = targetBlob.getComponentCount();
            String checksumMd5 = null;
            if (componentCount == null || componentCount == 1) {
                checksumMd5 = targetBlob.getMd5ToHexString();
            }

            // Grumble! It is not documented what the meaning of the Long is.
            // From poking around I think it is a standard POSIX milliseconds since Jan 1, 1970.
            Instant createTime = Instant.ofEpochMilli(targetBlob.getCreateTime());

            URI gspath = new URI("gs",
                bucketResource.getName(),
                "/" + targetPath,
                null,
                null);

            FSFileInfo fsFileInfo = new FSFileInfo()
                .fileId(fileId)
                .createdDate(createTime.toString())
                .gspath(gspath.toString())
                .checksumCrc32c(targetBlob.getCrc32cToHexString())
                .checksumMd5(checksumMd5)
                .size(targetBlob.getSize())
                .bucketResourceId(bucketResource.getResourceId().toString());

            return fsFileInfo;
        } catch (StorageException ex) {
            // For now, we assume that the storage exception is caused by bad input (the file copy exception
            // derives from BadRequestException). I think there are several cases here. We might need to retry
            // for flaky google case or we might need to bail out if access is denied.
            throw new PdaoFileCopyException("File ingest failed", ex);
        } catch (URISyntaxException ex) {
            throw new PdaoException("Bad URI of our own making", ex);
        }
    }

    // Three flavors of deleteFileMetadata
    // 1. for undo file ingest - it gets the bucket path from the dataset and file id
    // 2. for delete file flight - it gets bucket path from the gspath
    // 3. for delete file consumer for deleting all files - it gets bucket path
    //    from gspath in the fireStoreFile

    public boolean deleteFileById(Dataset dataset,
                                  String fileId,
                                  String fileName,
                                  GoogleBucketResource bucketResource) {
        String bucketPath = dataset.getId().toString() + "/" + fileId + "/" + fileName;
        return deleteWorker(bucketResource, bucketPath);
    }

    public boolean deleteFileByGspath(String inGspath, GoogleBucketResource bucketResource) {
        if (inGspath != null) {
            URI uri = URI.create(inGspath);
            String bucketPath = StringUtils.removeStart(uri.getPath(), "/");
            return deleteWorker(bucketResource, bucketPath);
        }
        return false;
    }

    // Consumer method for deleting GCS files driven from a scan over the firestore files
    public void deleteFile(FireStoreFile fireStoreFile) {
        if (fireStoreFile != null) {
            GoogleBucketResource bucketResource = resourceService.lookupBucket(fireStoreFile.getBucketResourceId());
            deleteFileByGspath(fireStoreFile.getGspath(), bucketResource);
        }
    }

    private boolean deleteWorker(GoogleBucketResource bucketResource, String bucketPath) {
        GcsProject gcsProject = gcsProjectFactory.get(bucketResource.getProjectResource().getGoogleProjectId());
        Storage storage = gcsProject.getStorage();
        Blob blob = storage.get(BlobId.of(bucketResource.getName(), bucketPath));
        if (blob != null) {
            return blob.delete();
        }
        logger.warn("{} was not found and so deletion was skipped", bucketPath);
        return false;
    }

    private enum AclOp {
        ACL_OP_CREATE,
        ACL_OP_DELETE
    }

    public void setAclOnFiles(Dataset dataset, List<String> fileIds, Map<IamRole, String> policies)
        throws InterruptedException {
        fileAclOp(AclOp.ACL_OP_CREATE, dataset, fileIds, policies);
    }

    public void removeAclOnFiles(Dataset dataset, List<String> fileIds, Map<IamRole, String> policies)
        throws InterruptedException {
        fileAclOp(AclOp.ACL_OP_DELETE, dataset, fileIds, policies);
    }

    private static final String GS_PROTOCOL = "gs://";
    private static final String GS_BUCKET_PATTERN = "[a-z0-9_.\\-]{3,222}";

    public static Blob getBlobFromGsPath(Storage storage, String gspath, String targetProjectId) {
        if (!StringUtils.startsWith(gspath, GS_PROTOCOL)) {
            throw new PdaoInvalidUriException("Path is not a gs path: '" + gspath + "'");
        }

        String noGsUri = StringUtils.substring(gspath, GS_PROTOCOL.length());
        String sourceBucket = StringUtils.substringBefore(noGsUri, "/");
        String sourcePath = StringUtils.substringAfter(noGsUri, "/");

        /*
         * GCS bucket names must:
         *   1. Match the regex '[a-z0-9_.\-]{3,222}
         *   2. With a max of 63 characters between each '.'
         *
         * https://cloud.google.com/storage/docs/naming-buckets#requirements
         */
        if (!sourceBucket.matches(GS_BUCKET_PATTERN)) {
            throw new PdaoInvalidUriException("Invalid bucket name in gs path: '" + gspath + "'");
        }
        String[] bucketComponents = sourceBucket.split("\\.");
        for (String component : bucketComponents) {
            if (component.length() > 63) {
                throw new PdaoInvalidUriException(
                    "Component name '" + component + "' too long in gs path: '" + gspath + "'");
            }
        }

        if (sourcePath.isEmpty()) {
            throw new PdaoInvalidUriException("Missing object name in gs path: '" + gspath + "'");
        }

        // Provide the project of the destination of the file copy to pay if the
        // source bucket is requester pays.
        Blob sourceBlob = storage.get(BlobId.of(sourceBucket, sourcePath),
            Storage.BlobGetOption.userProject(targetProjectId));
        if (sourceBlob == null) {
            throw new PdaoSourceFileNotFoundException("Source file not found: '" + gspath + "'");
        }

        return sourceBlob;
    }

    private void fileAclOp(AclOp op, Dataset dataset, List<String> fileIds, Map<IamRole, String> policies)
        throws InterruptedException {

        // Build all the groups that need to get read access to the files
        List<Acl.Group> groups = new LinkedList<>();
        groups.add(new Acl.Group(policies.get(IamRole.READER)));
        groups.add(new Acl.Group(policies.get(IamRole.CUSTODIAN)));
        groups.add(new Acl.Group(policies.get(IamRole.STEWARD)));

        // build acls if necessary
        List<Acl> acls = new LinkedList<>();
        if (op == AclOp.ACL_OP_CREATE) {
            for (Acl.Group group : groups) {
                acls.add(Acl.newBuilder(group, Acl.Role.READER).build());
            }
        }

        // Cache buckets by bucket resource ID
        final Map<String, GoogleBucketResource> bucketCache = new ConcurrentHashMap<>();

        int batchSize = configurationService.getParameterValue(FIRESTORE_SNAPSHOT_BATCH_SIZE);
        List<List<String>> batches = ListUtils.partition(fileIds, batchSize);
        logger.info("operation {} on {} file ids, in {} batches of {}",
            op.name(), fileIds.size(), batches.size(), batchSize);

        String retrieveTimer = performanceLogger.timerStart();
        int count = 0;
        for (List<String> batch : batches) {
            logger.info("operation {} batch {}", op.name(), count);
            count++;

            List<FSFile> files = fileDao.batchRetrieveById(dataset, batch, 0, true);
<<<<<<< HEAD
            for (FSFile file : files) {
                // Cache the bucket resources to avoid repeated database lookups
                GoogleBucketResource bucketForFile = bucketCache.get(file.getBucketResourceId());
                if (bucketForFile == null) {
                    bucketForFile = resourceService.lookupBucket(file.getBucketResourceId());
                    bucketCache.put(file.getBucketResourceId(), bucketForFile);
                }
                Storage storage = storageForBucket(bucketForFile);
                URI gsUri = URI.create(file.getGspath());
                String bucketPath = StringUtils.removeStart(gsUri.getPath(), "/");
                BlobId blobId = BlobId.of(bucketForFile.getName(), bucketPath);
                switch (op) {
                    case ACL_OP_CREATE:
                        for (Acl acl : acls) {
                            storage.createAcl(blobId, acl);
                        }
                        break;
                    case ACL_OP_DELETE:
                        for (Acl.Group group : groups) {
                            storage.deleteAcl(blobId, group);
                        }
                        break;
                }
=======

            try (Stream<FSFile> stream = files.stream()) {
                List<Future<FSFile>> futures = stream
                    .map(file -> executor.submit(performAclCommand(bucketCache, file, op, acls, groups)))
                    .collect(Collectors.toList());

                FutureUtils.waitFor(futures);
>>>>>>> cb7b4162
            }
        }

        performanceLogger.timerEndAndLog(
            retrieveTimer,
            dataset.getId().toString(), // not a flight, so no job id
            this.getClass().getName(),
            "gcsPdao.performAclCommands");
    }

    /**
     * Perform the ACL setting commands on a specific file.
     */
    private Callable<FSFile> performAclCommand(final Map<String, GoogleBucketResource> bucketCache,
                                               final FSFile file,
                                               final AclOp op,
                                               final List<Acl> acls,
                                               final List<Acl.Group> groups) {
        return () -> {
            // Cache the bucket resources to avoid repeated database lookups.
            // Synchronizing this block since this gets called with a potentially high degree of concurrency.
            // Minimal overhead to lock here since 99% of the time this will be a simple map lookup
            final GoogleBucketResource bucketForFile;
            synchronized (bucketCache) {
                bucketForFile = bucketCache.computeIfAbsent(
                    file.getBucketResourceId(),
                    k -> dataLocationService.lookupBucket(file.getBucketResourceId())
                );
            }
            final Storage storage = storageForBucket(bucketForFile);
            final URI gsUri = URI.create(file.getGspath());
            final String bucketPath = StringUtils.removeStart(gsUri.getPath(), "/");
            final BlobId blobId = BlobId.of(bucketForFile.getName(), bucketPath);
            switch (op) {
                case ACL_OP_CREATE:
                    for (Acl acl : acls) {
                        storage.createAcl(blobId, acl);
                    }
                    break;
                case ACL_OP_DELETE:
                    for (Acl.Group group : groups) {
                        storage.deleteAcl(blobId, group);
                    }
                    break;
            }
            return file;
        };
    }
}<|MERGE_RESOLUTION|>--- conflicted
+++ resolved
@@ -27,11 +27,7 @@
 import org.slf4j.Logger;
 import org.slf4j.LoggerFactory;
 import org.springframework.beans.factory.annotation.Autowired;
-<<<<<<< HEAD
-=======
 import org.springframework.beans.factory.annotation.Qualifier;
-import org.springframework.context.ApplicationContext;
->>>>>>> cb7b4162
 import org.springframework.stereotype.Component;
 
 import java.net.URI;
@@ -66,14 +62,9 @@
         GcsProjectFactory gcsProjectFactory,
         ResourceService resourceService,
         FireStoreDao fileDao,
-<<<<<<< HEAD
-        ConfigurationService configurationService) {
-=======
-        ApplicationContext applicationContext,
         ConfigurationService configurationService,
         @Qualifier("performanceThreadpool") ExecutorService executor,
         PerformanceLogger performanceLogger) {
->>>>>>> cb7b4162
         this.gcsProjectFactory = gcsProjectFactory;
         this.resourceService = resourceService;
         this.fileDao = fileDao;
@@ -290,31 +281,6 @@
             count++;
 
             List<FSFile> files = fileDao.batchRetrieveById(dataset, batch, 0, true);
-<<<<<<< HEAD
-            for (FSFile file : files) {
-                // Cache the bucket resources to avoid repeated database lookups
-                GoogleBucketResource bucketForFile = bucketCache.get(file.getBucketResourceId());
-                if (bucketForFile == null) {
-                    bucketForFile = resourceService.lookupBucket(file.getBucketResourceId());
-                    bucketCache.put(file.getBucketResourceId(), bucketForFile);
-                }
-                Storage storage = storageForBucket(bucketForFile);
-                URI gsUri = URI.create(file.getGspath());
-                String bucketPath = StringUtils.removeStart(gsUri.getPath(), "/");
-                BlobId blobId = BlobId.of(bucketForFile.getName(), bucketPath);
-                switch (op) {
-                    case ACL_OP_CREATE:
-                        for (Acl acl : acls) {
-                            storage.createAcl(blobId, acl);
-                        }
-                        break;
-                    case ACL_OP_DELETE:
-                        for (Acl.Group group : groups) {
-                            storage.deleteAcl(blobId, group);
-                        }
-                        break;
-                }
-=======
 
             try (Stream<FSFile> stream = files.stream()) {
                 List<Future<FSFile>> futures = stream
@@ -322,7 +288,6 @@
                     .collect(Collectors.toList());
 
                 FutureUtils.waitFor(futures);
->>>>>>> cb7b4162
             }
         }
 
@@ -349,7 +314,7 @@
             synchronized (bucketCache) {
                 bucketForFile = bucketCache.computeIfAbsent(
                     file.getBucketResourceId(),
-                    k -> dataLocationService.lookupBucket(file.getBucketResourceId())
+                    k -> resourceService.lookupBucket(file.getBucketResourceId())
                 );
             }
             final Storage storage = storageForBucket(bucketForFile);

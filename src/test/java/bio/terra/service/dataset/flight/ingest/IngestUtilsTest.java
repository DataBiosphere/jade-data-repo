--- conflicted
+++ resolved
@@ -1,7 +1,4 @@
 package bio.terra.service.dataset.flight.ingest;
-
-import static org.hamcrest.Matchers.equalTo;
-import static org.junit.Assert.assertThat;
 
 import bio.terra.common.category.Unit;
 import bio.terra.service.dataset.exception.InvalidUriException;
@@ -12,54 +9,51 @@
 import org.springframework.boot.test.context.SpringBootTest;
 import org.springframework.test.context.junit4.SpringRunner;
 
-<<<<<<< HEAD
-=======
 import static org.hamcrest.Matchers.equalTo;
 import static org.hamcrest.MatcherAssert.assertThat;
 
->>>>>>> 2f6383ff
 @RunWith(SpringRunner.class)
 @SpringBootTest
 @AutoConfigureMockMvc
 @Category(Unit.class)
 public class IngestUtilsTest {
 
-  @Test
-  public void testParseValidSingleFile() {
-    IngestUtils.GsUrlParts parsed = IngestUtils.parseBlobUri("gs://some-bucket/some/file.json");
-    assertThat("bucket is extracted", parsed.getBucket(), equalTo("some-bucket"));
-    assertThat("path is extracted", parsed.getPath(), equalTo("some/file.json"));
-    assertThat("not a wildcard", parsed.getIsWildcard(), equalTo(false));
-  }
+    @Test
+    public void testParseValidSingleFile() {
+        IngestUtils.GsUrlParts parsed = IngestUtils.parseBlobUri("gs://some-bucket/some/file.json");
+        assertThat("bucket is extracted", parsed.getBucket(), equalTo("some-bucket"));
+        assertThat("path is extracted", parsed.getPath(), equalTo("some/file.json"));
+        assertThat("not a wildcard", parsed.getIsWildcard(), equalTo(false));
+    }
 
-  @Test
-  public void testParseValidPatternAtEnd() {
-    IngestUtils.GsUrlParts parsed = IngestUtils.parseBlobUri("gs://some-bucket/some/prefix*");
-    assertThat("bucket is extracted", parsed.getBucket(), equalTo("some-bucket"));
-    assertThat("path is extracted", parsed.getPath(), equalTo("some/prefix*"));
-    assertThat("not a wildcard", parsed.getIsWildcard(), equalTo(true));
-  }
+    @Test
+    public void testParseValidPatternAtEnd() {
+        IngestUtils.GsUrlParts parsed = IngestUtils.parseBlobUri("gs://some-bucket/some/prefix*");
+        assertThat("bucket is extracted", parsed.getBucket(), equalTo("some-bucket"));
+        assertThat("path is extracted", parsed.getPath(), equalTo("some/prefix*"));
+        assertThat("not a wildcard", parsed.getIsWildcard(), equalTo(true));
+    }
 
-  @Test
-  public void testParseValidPatternInMiddle() {
-    IngestUtils.GsUrlParts parsed = IngestUtils.parseBlobUri("gs://some-bucket/some*pattern");
-    assertThat("bucket is extracted", parsed.getBucket(), equalTo("some-bucket"));
-    assertThat("path is extracted", parsed.getPath(), equalTo("some*pattern"));
-    assertThat("not a wildcard", parsed.getIsWildcard(), equalTo(true));
-  }
+    @Test
+    public void testParseValidPatternInMiddle() {
+        IngestUtils.GsUrlParts parsed = IngestUtils.parseBlobUri("gs://some-bucket/some*pattern");
+        assertThat("bucket is extracted", parsed.getBucket(), equalTo("some-bucket"));
+        assertThat("path is extracted", parsed.getPath(), equalTo("some*pattern"));
+        assertThat("not a wildcard", parsed.getIsWildcard(), equalTo(true));
+    }
 
-  @Test(expected = InvalidUriException.class)
-  public void testNotAGsUri() {
-    IngestUtils.parseBlobUri("https://foo.com/bar");
-  }
+    @Test(expected = InvalidUriException.class)
+    public void testNotAGsUri() {
+        IngestUtils.parseBlobUri("https://foo.com/bar");
+    }
 
-  @Test(expected = InvalidUriException.class)
-  public void testInvalidBucketWildcard() {
-    IngestUtils.parseBlobUri("gs://some-bucket-*/some/file/path");
-  }
+    @Test(expected = InvalidUriException.class)
+    public void testInvalidBucketWildcard() {
+        IngestUtils.parseBlobUri("gs://some-bucket-*/some/file/path");
+    }
 
-  @Test(expected = InvalidUriException.class)
-  public void testInvalidMultiWildcard() {
-    IngestUtils.parseBlobUri("gs://some-bucket/some/prefix*/some*pattern");
-  }
+    @Test(expected = InvalidUriException.class)
+    public void testInvalidMultiWildcard() {
+        IngestUtils.parseBlobUri("gs://some-bucket/some/prefix*/some*pattern");
+    }
 }
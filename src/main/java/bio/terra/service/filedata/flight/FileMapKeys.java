--- conflicted
+++ resolved
@@ -12,9 +12,6 @@
     public static final String FIRESTORE_FILE = "fireStoreFile";
     public static final String REQUEST = "request";
     public static final String LOAD_COMPLETED = "loadCompleted";
-<<<<<<< HEAD
     public static final String PROJECT_RESOURCE = "projectResource";
-=======
     public static final String POSSIBLE_BUCKET_NAME = "possibleBucketName";
->>>>>>> c45c235a
 }
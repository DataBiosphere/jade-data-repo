package bio.terra.service.snapshotbuilder.utils;

import bio.terra.model.SnapshotBuilderDomainOption;
import bio.terra.service.snapshotbuilder.query.FieldVariable;
import bio.terra.service.snapshotbuilder.query.FilterVariable;
import bio.terra.service.snapshotbuilder.query.Literal;
import bio.terra.service.snapshotbuilder.query.OrderByDirection;
import bio.terra.service.snapshotbuilder.query.OrderByVariable;
import bio.terra.service.snapshotbuilder.query.Query;
import bio.terra.service.snapshotbuilder.query.SelectExpression;
import bio.terra.service.snapshotbuilder.query.TablePointer;
import bio.terra.service.snapshotbuilder.query.TableVariable;
import bio.terra.service.snapshotbuilder.query.filtervariable.BinaryFilterVariable;
import bio.terra.service.snapshotbuilder.query.filtervariable.BooleanAndOrFilterVariable;
import bio.terra.service.snapshotbuilder.query.filtervariable.SubQueryFilterVariable;
import java.util.List;

public class ConceptChildrenQueryBuilder {

  private static final String CONCEPT = "concept";
  private static final String CONCEPT_ANCESTOR = "concept_ancestor";
  private static final String CONCEPT_RELATIONSHIP = "concept_relationship";
  private static final String PERSON_ID = "person_id";
  private static final String DOMAIN_ID = "domain_id";
  private static final String CONCEPT_ID = "concept_id";
  private static final String CONCEPT_NAME = "concept_name";
  private static final String STANDARD_CONCEPT = "standard_concept";
  private static final String ANCESTOR_CONCEPT_ID = "ancestor_concept_id";
  private static final String DESCENDANT_CONCEPT_ID = "descendant_concept_id";
  private static final String CONCEPT_ID_1 = "concept_id_1";
  private static final String CONCEPT_ID_2 = "concept_id_2";
  private static final String RELATIONSHIP_ID = "relationship_id";

  /**
   * Generate a query that retrieves the descendants of the given concept and their roll-up counts.
   *
   * <p>SELECT cc.concept_id, cc.concept_name, COUNT(DISTINCT co.person_id) as count FROM `concept`
   * AS cc JOIN `concept_ancestor` AS ca ON cc.concept_id = ca.ancestor_concept_id JOIN
   * `'domain'_occurrence` AS co ON co.'domain'_concept_id = ca.descendant_concept_id WHERE
   * (c.concept_id IN (SELECT c.concept_id_2 FROM concept_relationship AS c WHERE (c.concept_id_1 =
   * 101 AND * c.relationship_id = 'Subsumes')) AND c.standard_concept = 'S') GROUP BY
   * cc.concept_id, cc.concept_name ORDER BY cc.concept_name ASC
   */
  public Query buildConceptChildrenQuery(
      SnapshotBuilderDomainOption domainOption, int parentConceptId) {

    // concept table and its fields concept_name and concept_id
<<<<<<< HEAD
    TableVariable conceptTable = TableVariable.forPrimary(TablePointer.fromTableName(CONCEPT));
    FieldVariable nameField = conceptTable.makeFieldVariable(CONCEPT_NAME);
    FieldVariable idField = conceptTable.makeFieldVariable(CONCEPT_ID);
=======
    TableVariable concept =
        TableVariable.forPrimary(TablePointer.fromTableName(CONCEPT, tableNameGenerator));
    FieldVariable conceptName = concept.makeFieldVariable(CONCEPT_NAME);
    FieldVariable conceptId = concept.makeFieldVariable(CONCEPT_ID);
>>>>>>> 1642c9d6

    // concept_ancestor joined on concept.concept_id = ancestor_concept_id.
    // We use concept_ancestor for the rollup count because we want to include counts
    // from all descendants, not just direct descendants.
    TableVariable conceptAncestor =
        TableVariable.forJoined(
<<<<<<< HEAD
            TablePointer.fromTableName(CONCEPT_ANCESTOR), ANCESTOR_CONCEPT_ID, idField);
    FieldVariable descendantIdField = conceptAncestorTable.makeFieldVariable(DESCENDANT_CONCEPT_ID);

    // domain specific occurrence table joined on concept_ancestor.descendant_concept_id =
    // 'domain'_concept_id
    TablePointer domainOccurrenceTablePointer =
        TablePointer.fromTableName(domainOption.getTableName());
    TableVariable domainOccurrenceTable =
=======
            TablePointer.fromTableName(CONCEPT_ANCESTOR, tableNameGenerator),
            ANCESTOR_CONCEPT_ID,
            conceptId);
    FieldVariable descendantConceptId = conceptAncestor.makeFieldVariable(DESCENDANT_CONCEPT_ID);

    // domain specific occurrence table joined on concept_ancestor.descendant_concept_id =
    // 'domain'_concept_id
    TableVariable domainOccurrence =
>>>>>>> 1642c9d6
        TableVariable.forJoined(
            TablePointer.fromTableName(domainOption.getTableName(), tableNameGenerator),
            domainOption.getColumnName(),
            descendantConceptId);

    // COUNT(DISTINCT person_id)
    FieldVariable count = domainOccurrence.makeFieldVariable(PERSON_ID, "COUNT", "count", true);

    List<SelectExpression> select = List.of(conceptName, conceptId, count);

    List<TableVariable> tables = List.of(concept, conceptAncestor, domainOccurrence);

    List<FieldVariable> groupBy = List.of(conceptName, conceptId);

    List<OrderByVariable> orderBy =
<<<<<<< HEAD
        List.of(new OrderByVariable(nameField, OrderByDirection.ASCENDING));

    Query subQuery = createSubQuery(conceptId);
=======
        List.of(new OrderByVariable(conceptName, OrderByDirection.ASCENDING));
>>>>>>> 1642c9d6

    // WHERE c.concept_id IN ({createSubQuery()}) AND c.standard_concept = 'S'
    FilterVariable where =
        BooleanAndOrFilterVariable.and(
            SubQueryFilterVariable.in(
                conceptId, createSubQuery(parentConceptId, tableNameGenerator)),
            BinaryFilterVariable.equals(
                concept.makeFieldVariable(STANDARD_CONCEPT), new Literal("S")));

    return new Query(select, tables, where, groupBy, orderBy);
  }

  /**
   * Generate a query that retrieves the descendants of the given concept. We use concept
   * relationship here because it includes only the direct descendants.
   *
   * <p>SELECT c.concept_id_2 FROM concept_relationship AS c WHERE (c.concept_id_1 = 101 AND
   * c.relationship_id = 'Subsumes'))
   */
<<<<<<< HEAD
  Query createSubQuery(int conceptId) {
    // ancestorTable is primary table for the subquery
    TableVariable ancestorTable =
        TableVariable.forPrimary(TablePointer.fromTableName(CONCEPT_ANCESTOR));
    FieldVariable descendantField = ancestorTable.makeFieldVariable(DESCENDANT_CONCEPT_ID);

    // WHERE c.ancestor_concept_id = conceptId
    BinaryFilterVariable ancestorClause =
        BinaryFilterVariable.equals(
            ancestorTable.makeFieldVariable(ANCESTOR_CONCEPT_ID), new Literal(conceptId));

    // WHERE d.descendant_concept_id != conceptId
    BinaryFilterVariable notSelfClause =
        BinaryFilterVariable.notEquals(
            ancestorTable.makeFieldVariable(DESCENDANT_CONCEPT_ID), new Literal(conceptId));

    // WHERE c.ancestor_concept_id = conceptId AND d.descendant_concept_id != conceptId
    BooleanAndOrFilterVariable subqueryWhere =
        BooleanAndOrFilterVariable.and(ancestorClause, notSelfClause);

    // (SELECT c.descendant_concept_id FROM concept_ancestor AS c
    // WHERE c.ancestor_concept_id = conceptId)
    return new Query(List.of(descendantField), List.of(ancestorTable), subqueryWhere);
=======
  Query createSubQuery(int conceptId, TableNameGenerator tableNameGenerator) {
    // concept_relationship is primary table for the subquery
    TableVariable conceptRelationship =
        TableVariable.forPrimary(
            TablePointer.fromTableName(CONCEPT_RELATIONSHIP, tableNameGenerator));
    FieldVariable descendantConceptId = conceptRelationship.makeFieldVariable(CONCEPT_ID_2);

    return new Query(
        List.of(descendantConceptId),
        List.of(conceptRelationship),
        BooleanAndOrFilterVariable.and(
            BinaryFilterVariable.equals(
                conceptRelationship.makeFieldVariable(CONCEPT_ID_1), new Literal(conceptId)),
            BinaryFilterVariable.equals(
                conceptRelationship.makeFieldVariable(RELATIONSHIP_ID), new Literal("Subsumes"))));
>>>>>>> 1642c9d6
  }

  /**
   * Generate a query that retrieves the domain id of the concept specified by the given conceptId.
   *
   * <p>SELECT c.domain_id FROM concept AS c WHERE c.concept_id = conceptId
   */
  public Query retrieveDomainId(int conceptId) {
    TableVariable concept = TableVariable.forPrimary(TablePointer.fromTableName(CONCEPT));
    FieldVariable domainIdField = concept.makeFieldVariable(DOMAIN_ID);

    BinaryFilterVariable where =
        new BinaryFilterVariable(
            concept.makeFieldVariable(CONCEPT_ID),
            BinaryFilterVariable.BinaryOperator.EQUALS,
            new Literal(conceptId));

    List<SelectExpression> select = List.of(domainIdField);
    List<TableVariable> table = List.of(concept);

    return new Query(select, table, where);
  }
}<|MERGE_RESOLUTION|>--- conflicted
+++ resolved
@@ -45,43 +45,23 @@
       SnapshotBuilderDomainOption domainOption, int parentConceptId) {
 
     // concept table and its fields concept_name and concept_id
-<<<<<<< HEAD
-    TableVariable conceptTable = TableVariable.forPrimary(TablePointer.fromTableName(CONCEPT));
-    FieldVariable nameField = conceptTable.makeFieldVariable(CONCEPT_NAME);
-    FieldVariable idField = conceptTable.makeFieldVariable(CONCEPT_ID);
-=======
-    TableVariable concept =
-        TableVariable.forPrimary(TablePointer.fromTableName(CONCEPT, tableNameGenerator));
+    TableVariable concept = TableVariable.forPrimary(TablePointer.fromTableName(CONCEPT));
     FieldVariable conceptName = concept.makeFieldVariable(CONCEPT_NAME);
     FieldVariable conceptId = concept.makeFieldVariable(CONCEPT_ID);
->>>>>>> 1642c9d6
 
     // concept_ancestor joined on concept.concept_id = ancestor_concept_id.
     // We use concept_ancestor for the rollup count because we want to include counts
     // from all descendants, not just direct descendants.
     TableVariable conceptAncestor =
         TableVariable.forJoined(
-<<<<<<< HEAD
-            TablePointer.fromTableName(CONCEPT_ANCESTOR), ANCESTOR_CONCEPT_ID, idField);
-    FieldVariable descendantIdField = conceptAncestorTable.makeFieldVariable(DESCENDANT_CONCEPT_ID);
-
-    // domain specific occurrence table joined on concept_ancestor.descendant_concept_id =
-    // 'domain'_concept_id
-    TablePointer domainOccurrenceTablePointer =
-        TablePointer.fromTableName(domainOption.getTableName());
-    TableVariable domainOccurrenceTable =
-=======
-            TablePointer.fromTableName(CONCEPT_ANCESTOR, tableNameGenerator),
-            ANCESTOR_CONCEPT_ID,
-            conceptId);
+            TablePointer.fromTableName(CONCEPT_ANCESTOR), ANCESTOR_CONCEPT_ID, conceptId);
     FieldVariable descendantConceptId = conceptAncestor.makeFieldVariable(DESCENDANT_CONCEPT_ID);
 
     // domain specific occurrence table joined on concept_ancestor.descendant_concept_id =
     // 'domain'_concept_id
     TableVariable domainOccurrence =
->>>>>>> 1642c9d6
         TableVariable.forJoined(
-            TablePointer.fromTableName(domainOption.getTableName(), tableNameGenerator),
+            TablePointer.fromTableName(domainOption.getTableName()),
             domainOption.getColumnName(),
             descendantConceptId);
 
@@ -95,19 +75,13 @@
     List<FieldVariable> groupBy = List.of(conceptName, conceptId);
 
     List<OrderByVariable> orderBy =
-<<<<<<< HEAD
-        List.of(new OrderByVariable(nameField, OrderByDirection.ASCENDING));
-
-    Query subQuery = createSubQuery(conceptId);
-=======
         List.of(new OrderByVariable(conceptName, OrderByDirection.ASCENDING));
->>>>>>> 1642c9d6
 
     // WHERE c.concept_id IN ({createSubQuery()}) AND c.standard_concept = 'S'
     FilterVariable where =
         BooleanAndOrFilterVariable.and(
             SubQueryFilterVariable.in(
-                conceptId, createSubQuery(parentConceptId, tableNameGenerator)),
+                conceptId, createSubQuery(parentConceptId)),
             BinaryFilterVariable.equals(
                 concept.makeFieldVariable(STANDARD_CONCEPT), new Literal("S")));
 
@@ -121,36 +95,11 @@
    * <p>SELECT c.concept_id_2 FROM concept_relationship AS c WHERE (c.concept_id_1 = 101 AND
    * c.relationship_id = 'Subsumes'))
    */
-<<<<<<< HEAD
   Query createSubQuery(int conceptId) {
-    // ancestorTable is primary table for the subquery
-    TableVariable ancestorTable =
-        TableVariable.forPrimary(TablePointer.fromTableName(CONCEPT_ANCESTOR));
-    FieldVariable descendantField = ancestorTable.makeFieldVariable(DESCENDANT_CONCEPT_ID);
-
-    // WHERE c.ancestor_concept_id = conceptId
-    BinaryFilterVariable ancestorClause =
-        BinaryFilterVariable.equals(
-            ancestorTable.makeFieldVariable(ANCESTOR_CONCEPT_ID), new Literal(conceptId));
-
-    // WHERE d.descendant_concept_id != conceptId
-    BinaryFilterVariable notSelfClause =
-        BinaryFilterVariable.notEquals(
-            ancestorTable.makeFieldVariable(DESCENDANT_CONCEPT_ID), new Literal(conceptId));
-
-    // WHERE c.ancestor_concept_id = conceptId AND d.descendant_concept_id != conceptId
-    BooleanAndOrFilterVariable subqueryWhere =
-        BooleanAndOrFilterVariable.and(ancestorClause, notSelfClause);
-
-    // (SELECT c.descendant_concept_id FROM concept_ancestor AS c
-    // WHERE c.ancestor_concept_id = conceptId)
-    return new Query(List.of(descendantField), List.of(ancestorTable), subqueryWhere);
-=======
-  Query createSubQuery(int conceptId, TableNameGenerator tableNameGenerator) {
     // concept_relationship is primary table for the subquery
     TableVariable conceptRelationship =
         TableVariable.forPrimary(
-            TablePointer.fromTableName(CONCEPT_RELATIONSHIP, tableNameGenerator));
+            TablePointer.fromTableName(CONCEPT_RELATIONSHIP));
     FieldVariable descendantConceptId = conceptRelationship.makeFieldVariable(CONCEPT_ID_2);
 
     return new Query(
@@ -161,7 +110,6 @@
                 conceptRelationship.makeFieldVariable(CONCEPT_ID_1), new Literal(conceptId)),
             BinaryFilterVariable.equals(
                 conceptRelationship.makeFieldVariable(RELATIONSHIP_ID), new Literal("Subsumes"))));
->>>>>>> 1642c9d6
   }
 
   /**

plugins {
    id 'java'
    id 'application'
    id "com.google.cloud.tools.jib" version "1.6.1"
    id 'com.diffplug.gradle.spotless' version '3.27.2'
    id 'com.github.spotbugs' version '4.0.0'
}

repositories {
    mavenCentral()
    maven {
        url 'https://broadinstitute.jfrog.io/broadinstitute/libs-release-local/'
    }
    maven {
        url 'https://broadinstitute.jfrog.io/broadinstitute/libs-snapshot-local/'
    }
}

dependencies {
    ext {
        junit = "5.4.2"
        findbugsAnnotations = "3.0.1"

        jackson = "2.10.2"
        kubernetesClient = "10.0.0"
        logback = "1.2.3"
        slf4j = "1.7.25"
        hamcrest = "2.1"
        apacheMath = "3.0"

        googleApi = "1.23.0"
        googleCloud = "1.108.0"
        googlePeople = "v1-rev277-1.23.0"
        googleOauth2 = "0.20.0"
        googleMonitoring = "2.0.1"
        googleLogging = "1.101.2"

        swaggerAnnotations = "2.1.5"
        jersey = "2.30.1"

<<<<<<< HEAD
        datarepoClient = "1.0.156-SNAPSHOT"
=======
        datarepoClient = "1.0.182-SNAPSHOT"
>>>>>>> eac45bca
        samClient = "0.1-9435410-SNAP"
    }

    testImplementation("org.junit.jupiter:junit-jupiter-api:${junit}")
    testRuntime("org.junit.jupiter:junit-jupiter-engine:${junit}")
    compileOnly "com.google.code.findbugs:annotations:${findbugsAnnotations}"

    compile "com.fasterxml.jackson.dataformat:jackson-dataformat-yaml:${jackson}"
    compile "io.kubernetes:client-java:${kubernetesClient}"
    compile "ch.qos.logback:logback-classic:${logback}"
    compile "org.slf4j:slf4j-api:${slf4j}"
    compile "org.hamcrest:hamcrest:${hamcrest}"
    compile "org.apache.commons:commons-math3:${apacheMath}"

    compile "com.google.api-client:google-api-client:${googleApi}"
    compile "com.google.oauth-client:google-oauth-client-jetty:${googleApi}"
    compile "com.google.apis:google-api-services-people:${googlePeople}"
    compile "com.google.auth:google-auth-library-oauth2-http:${googleOauth2}"
    compile "com.google.cloud:google-cloud-bigquery:${googleCloud}"
    compile "com.google.cloud:google-cloud-storage:${googleCloud}"
    compile "com.google.cloud:google-cloud-monitoring:${googleMonitoring}"
    compile "com.google.cloud:google-cloud-logging:${googleLogging}"

    // Gradle project property "datarepoclientjar" overrides the fetch from Maven
    if (project.hasProperty("datarepoclientjar")) {
        implementation files(project.findProperty("datarepoclientjar"))
        compile "org.glassfish.jersey.core:jersey-client:${jersey}"
        compile "org.glassfish.jersey.media:jersey-media-json-jackson:${jersey}"
        compile "org.glassfish.jersey.media:jersey-media-multipart:${jersey}"
        compile "org.glassfish.jersey.inject:jersey-hk2:${jersey}"
        compile "com.fasterxml.jackson.datatype:jackson-datatype-jsr310:${jackson}"
    } else {
        implementation "bio.terra:datarepo-client:${datarepoClient}"
        compile "io.swagger.core.v3:swagger-annotations:${swaggerAnnotations}"
    }

    implementation "org.broadinstitute.dsde.workbench:sam-client_2.12:${samClient}"
}

group 'bio.terra'
version '1.0-SNAPSHOT'
sourceCompatibility = 1.8

test {
    useJUnitPlatform()

    testLogging {
        showStandardStreams = true
    }
}

application {
    mainClassName = 'common.commands.PrintHelp'
}

task(runTest, dependsOn: 'classes', type: JavaExec) {
    main = "common.commands.RunTest"
    classpath = sourceSets.main.runtimeClasspath
}
task(lockNamespace, dependsOn: 'classes', type: JavaExec) {
    main = "common.commands.LockNamespace"
    classpath = sourceSets.main.runtimeClasspath
}
task(unlockNamespace, dependsOn: 'classes', type: JavaExec) {
    main = "common.commands.UnlockNamespace"
    classpath = sourceSets.main.runtimeClasspath
}
task(lockAndRunTest, dependsOn: 'classes', type: JavaExec) {
    main = "common.commands.LockAndRunTest"
    classpath = sourceSets.main.runtimeClasspath
}
task(collectMeasurements, dependsOn: 'classes', type: JavaExec) {
    main = "common.commands.CollectMeasurements"
    classpath = sourceSets.main.runtimeClasspath
}
task(uploadResults, dependsOn: 'classes', type: JavaExec) {
    main = "common.commands.UploadResults"
    classpath = sourceSets.main.runtimeClasspath
}
task(printHelp, dependsOn: 'classes', type: JavaExec) {
    main = "common.commands.PrintHelp"
    classpath = sourceSets.main.runtimeClasspath
}

spotless {
    java {
        googleJavaFormat()
    }
}

spotbugs {
    effort = 'max'
    // This makes the "html" reports come out in plain text so you can just open the file in IntelliJ
    // and look at your bugs instead of having to switch to a browser.
    extraArgs = [ '-emacs']
}
spotbugsMain {
    reports {
        html {
            enabled = true
            destination = file("$buildDir/reports/spotbugs/main.txt")
            stylesheet = 'fancy.xsl'
        }
    }
}
spotbugsTest {
    reports {
        html {
            enabled = true
            destination = file("$buildDir/reports/spotbugs/test.txt")
            stylesheet = 'fancy.xsl'
        }
    }
}

compileJava.dependsOn tasks.spotlessApply<|MERGE_RESOLUTION|>--- conflicted
+++ resolved
@@ -38,11 +38,7 @@
         swaggerAnnotations = "2.1.5"
         jersey = "2.30.1"
 
-<<<<<<< HEAD
-        datarepoClient = "1.0.156-SNAPSHOT"
-=======
         datarepoClient = "1.0.182-SNAPSHOT"
->>>>>>> eac45bca
         samClient = "0.1-9435410-SNAP"
     }
 

--- conflicted
+++ resolved
@@ -1,20 +1,12 @@
 package bio.terra.controller;
 
-<<<<<<< HEAD
-=======
-import bio.terra.dao.StudyDAO;
->>>>>>> 85a617a6
 import bio.terra.flight.StudyCreateFlight;
 import bio.terra.metadata.Study;
 import bio.terra.model.StudyRequestModel;
 import bio.terra.model.StudySummaryModel;
-<<<<<<< HEAD
 import bio.terra.service.AsyncService;
-=======
->>>>>>> 85a617a6
 import bio.terra.stairway.FlightMap;
 import bio.terra.stairway.FlightResult;
-import bio.terra.stairway.Stairway;
 import com.fasterxml.jackson.databind.ObjectMapper;
 import org.springframework.beans.factory.annotation.Autowired;
 import org.springframework.http.HttpStatus;
@@ -32,7 +24,6 @@
 
     private final ObjectMapper objectMapper;
     private final HttpServletRequest request;
-<<<<<<< HEAD
     private final AsyncService asyncService;
 
     @Autowired
@@ -40,15 +31,6 @@
         this.objectMapper = objectMapper;
         this.request = request;
         this.asyncService = asyncService;
-=======
-    private final StudyDAO studyDAO;
-
-    @Autowired
-    public RepositoryApiController(ObjectMapper objectMapper, HttpServletRequest request, StudyDAO studyDAO) {
-        this.objectMapper = objectMapper;
-        this.request = request;
-        this.studyDAO = studyDAO;
->>>>>>> 85a617a6
     }
 
     @Override
@@ -63,19 +45,9 @@
 
     @Override
     public ResponseEntity<StudySummaryModel> createStudy(@RequestBody StudyRequestModel studyRequest) {
-<<<<<<< HEAD
         Stairway stairway = asyncService.getStairway();
         FlightMap flightMap = new FlightMap();
         flightMap.put("study", new Study(studyRequest));
-=======
-        // TODO: move to stairway service
-        ExecutorService executorService = Executors.newFixedThreadPool(2);
-        Stairway stairway = new Stairway(executorService);
-
-        FlightMap flightMap = new FlightMap();
-        flightMap.put("study", new Study(studyRequest));
-        flightMap.put("studyDAO", studyDAO);
->>>>>>> 85a617a6
         String flightId = stairway.submit(StudyCreateFlight.class, flightMap);
         FlightResult result = stairway.getResult(flightId);
         if (result.isSuccess()) {

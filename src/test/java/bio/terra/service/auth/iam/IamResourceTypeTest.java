--- conflicted
+++ resolved
@@ -5,38 +5,13 @@
 
 import bio.terra.common.category.Unit;
 import bio.terra.model.IamResourceTypeEnum;
-<<<<<<< HEAD
 import java.util.Objects;
-import org.junit.Test;
-import org.junit.experimental.categories.Category;
-import org.springframework.test.context.ActiveProfiles;
-=======
 import org.junit.jupiter.api.Tag;
 import org.junit.jupiter.params.ParameterizedTest;
 import org.junit.jupiter.params.provider.EnumSource;
->>>>>>> c19792ca
 
 @Tag(Unit.TAG)
 class IamResourceTypeTest {
-
-<<<<<<< HEAD
-  @Test
-  public void testAllEnumValues() {
-    for (IamResourceType resource : IamResourceType.values()) {
-      assertThat(
-          "ENUM encodes and decodes",
-          IamResourceType.fromEnum(resource.getIamResourceTypeEnum()),
-          equalTo(resource));
-    }
-
-    for (IamResourceTypeEnum resource : IamResourceTypeEnum.values()) {
-      assertThat(
-          "ENUM encodes and decodes",
-          IamResourceType.toIamResourceTypeEnum(
-              Objects.requireNonNull(IamResourceType.fromEnum(resource))),
-          equalTo(resource));
-    }
-=======
   @ParameterizedTest
   @EnumSource(IamResourceType.class)
   void testAllEnumValues(IamResourceType resource) {
@@ -51,8 +26,8 @@
   void testAllEnumValues(IamResourceTypeEnum resource) {
     assertThat(
         "ENUM encodes and decodes",
-        IamResourceType.toIamResourceTypeEnum(IamResourceType.fromEnum(resource)),
+        IamResourceType.toIamResourceTypeEnum(
+            Objects.requireNonNull(IamResourceType.fromEnum(resource))),
         equalTo(resource));
->>>>>>> c19792ca
   }
 }
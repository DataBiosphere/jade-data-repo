/*
 * Data Repository Building Notes
 *
 * USING SWAGGER-CODEGEN
 * We use swagger-codegen to generate our model classes and controller interfaces with default methods.
 * The swagger YAML file is the primary implementation and documentation of the Data Repository API.
 *
 * The gradle technique for running codegen as part of the build is written up here:
 *   https://blog.jcore.com/2017/05/22/automatically-generating-api-using-swagger-and-gradle/
 * It relies on the behavior of the Java plugin, described here:
 *   https://docs.gradle.org/current/userguide/java_plugin.html#sec:java_source_sets
 */

import io.swagger.codegen.config.CodegenConfigurator
import io.swagger.codegen.DefaultGenerator

buildscript {
    ext {
        springBootVersion = '2.1.7.RELEASE'
    }
    repositories {
        mavenCentral()
    }
    dependencies {
        classpath("org.springframework.boot:spring-boot-gradle-plugin:${springBootVersion}")
        classpath('io.swagger:swagger-codegen:2.4.11')
        classpath('gradle.plugin.com.srcclr:gradle:3.1.0')
    }
}

plugins {
  id "com.google.cloud.tools.jib" version "1.6.1"
  id 'org.liquibase.gradle' version '2.0.1'
  id 'antlr'
}

apply plugin: 'java'
apply plugin: 'idea'
apply plugin: 'org.springframework.boot'
apply plugin: 'io.spring.dependency-management'
apply plugin: 'antlr'

apply plugin: 'checkstyle'
apply plugin: 'findbugs'
apply plugin: 'jacoco'

apply plugin:'com.srcclr.gradle'

if (hasProperty('buildScan')) {
    buildScan {
        termsOfServiceUrl = 'https://gradle.com/terms-of-service'
        termsOfServiceAgree = 'yes'
    }
}

tasks.withType(FindBugs) {
    reports {
        xml.enabled false
        html.enabled true
        html.stylesheet resources.text.fromFile('config/findbugs/plain.xsl')
    }
}

tasks.withType(JacocoReport) {
    reports {
        xml.enabled false
        csv.enabled false
        html.destination file("${buildDir}/jacocoHtml")
    }
}

jacocoTestCoverageVerification {
    violationRules {
        rule {
            limit {
                counter = 'BRANCH'
                value = 'COVEREDRATIO'
                minimum = 0.2
            }
        }
    }
}
check.dependsOn jacocoTestCoverageVerification


group 'bio.terra'
version '0.1'
sourceCompatibility = 1.8

repositories {
    mavenCentral()
    maven {
        url 'https://broadinstitute.jfrog.io/broadinstitute/libs-release-local/'
    }
    maven {
        url 'https://broadinstitute.jfrog.io/broadinstitute/libs-snapshot-local/'
    }
}

configurations {
    generatedCompile
    runtimeClasspath
}

// Exclude the Spring logger, so everything will use SLF4J
configurations.all {
    exclude group: "commons-logging", module: "commons-logging"
}

dependencies {
    // TODO: Unpack the "starter" and include just what we use
    compile 'ch.qos.logback:logback-classic:1.2.3'       // Logger
    compile 'com.google.apis:google-api-services-cloudbilling:v1-rev20200106-1.30.3'
    compile 'com.google.apis:google-api-services-cloudresourcemanager:v1-rev549-1.25.0'
    compile 'com.google.apis:google-api-services-serviceusage:v1beta1-rev206-1.25.0'
    compile 'com.google.cloud:google-cloud-bigquery:1.108.1'
    compile 'com.google.cloud:google-cloud-storage:1.108.0'
    compile 'com.google.cloud:google-cloud-firestore:1.22.0'
    compile group: 'com.google.cloud', name: 'google-cloud-pubsub', version: '1.104.1'
    compile 'io.springfox:springfox-swagger-ui:2.9.2'
    compile 'io.springfox:springfox-swagger2:2.9.2'
    compile 'org.apache.commons:commons-dbcp2:2.7.0'     // For database connection support
    compile 'org.apache.commons:commons-lang3:3.9'
    compile 'org.apache.directory.studio:org.apache.commons.io:2.4'
    compile 'org.liquibase:liquibase-core:3.8.0'         // For upgrade
    compile 'org.postgresql:postgresql:42.2.8'           // Postgres jdbc driver
    compile 'org.slf4j:slf4j-api:1.7.28'                 // Logging facade
    compile "org.springframework.boot:spring-boot-starter-web:2.2.6.RELEASE"

    compile 'org.springframework:spring-jdbc:5.1.9.RELEASE'
    compile 'org.broadinstitute.dsde.workbench:sam-client_2.12:0.1-9435410-SNAP'
    compile 'org.antlr:ST4:4.3'                          // String templating
    compile group: 'io.kubernetes', name: 'client-java', version: '8.0.2'

    // This allows you to build with a local Stairway JAR file, instead of the one from the repository
    // For example, ./gradlew -Pstairwayjar=/Users/dd/code/stairway/build/libs/stairway-0.0.4-SNAPSHOT.jar
    // Or define the environment variable ORG_GRADLE_PROJECT_stairwayjar
    if (project.hasProperty("stairwayjar")) {
        implementation files(project.ext.get("stairwayjar"))
        implementation group: 'org.apache.commons', name: 'commons-collections4', version: '4.4'
        implementation group: 'org.openapitools', name: 'jackson-databind-nullable', version: '0.2.1'
    } else {
<<<<<<< HEAD
        implementation 'bio.terra:stairway:0.0.10-SNAPSHOT'
=======
        implementation 'bio.terra:stairway:0.0.9-SNAPSHOT'
>>>>>>> faafc779
    }

    // Forcing this due to vulnerability issues
    compile ('com.fasterxml.jackson.core:jackson-databind:2.11.0.rc1') {
        force = true
    }
    compile ('com.fasterxml.jackson.core:jackson-core:2.10.2') {
        force = true
    }

    antlr "org.antlr:antlr4:4.8"

    // Need groovy on the class path for the logback config. Could use XML and skip this dependency,
    // but the groovy config is... well... groovy.
    runtime group: 'org.codehaus.groovy', name: 'groovy', version: '2.5.7'

    // Findbugs annotations, so we can selectively suppress findbugs findings
    compileOnly 'com.google.code.findbugs:annotations:3.0.1'

    liquibaseRuntime 'org.liquibase:liquibase-core:3.8.0'
    liquibaseRuntime 'org.postgresql:postgresql:42.2.7'
    liquibaseRuntime 'ch.qos.logback:logback-classic:1.2.3'

    testCompile group: 'junit', name: 'junit', version: '4.12'
    testCompile group: 'org.hamcrest', name: 'hamcrest', version: '2.1'
    testCompile "org.springframework.boot:spring-boot-starter-test"
    testCompile 'org.postgresql:postgresql:42.2.8'
    testCompile 'com.google.code.findbugs:annotations:3.0.1'

    generatedCompile 'org.springframework.boot:spring-boot-starter-web'
    generatedCompile 'io.springfox:springfox-swagger2:2.7.0'
    generatedCompile 'io.springfox:springfox-swagger-ui:2.7.0'

    annotationProcessor "org.springframework.boot:spring-boot-configuration-processor"
}

def openapiSourceFile = 'src/main/resources/data-repository-openapi.yaml'
def generatedOutputDir = 'src/generated/java'

task generateApi {
    // specify the task inputs and outputs so gradle knows what to rebuild based on what has changed
    inputs.file("$projectDir/$openapiSourceFile")
    outputs.dir("$projectDir/$generatedOutputDir")
    doLast {
        def config = new CodegenConfigurator()
        config.setInputSpec("file:///$projectDir/$openapiSourceFile")
        config.setOutputDir("$projectDir")
        config.setLang('spring')
        // These properties are not well documented. The only way I've found to figure them out is to
        // locally install the swagger-codegen tool and invoke it to get the specific help for the
        // spring boot options.
        config.setAdditionalProperties([
                'interfaceOnly' : 'true',                  // only generate the model and API interfaces
                'useTags'       : 'true',                  // organize the swagger ui page by tags
                'library'       : 'spring-boot',           // do spring-boot code generation
                'dateLibrary'   : 'java8',                 // do java8 code generation
                'apiPackage'    : 'bio.terra.controller',
                'modelPackage'  : 'bio.terra.model',
                'invokerPackage': 'bio.terra',
                'sourceFolder'  : generatedOutputDir
        ])
        new DefaultGenerator().opts(config.toClientOptInput()).generate()
    }
}

generateGrammarSource {
    arguments += ["-visitor", "-long-messages"]
}

task unpack(type: Copy) {
    dependsOn bootJar
    from(zipTree(tasks.bootJar.outputs.files.singleFile))
    into("build/dependency")
}

clean.doFirst {
    delete("${projectDir}/$generatedOutputDir")
}

def excludePattern = 'generated-src/antlr/main/bio/terra/grammar/'
def excludeGrammarPattern = '${buildDir}/' + excludePattern + '*'


tasks.withType(Checkstyle) {
    exclude excludeGrammarPattern
    exclude "${buildDir}/generated-src/antlr/main/bio/terra/grammar/*"
}

sourceSets {
    generated {
        compileClasspath = configurations.generatedCompile
    }
    main {
        compileClasspath += generated.output
        runtimeClasspath += generated.output
    }
    test {
        compileClasspath += generated.output
        runtimeClasspath += generated.output
    }
    checkstyle {
        toolVersion '7.8.1'
        checkstyleGenerated.enabled = false // Don't check generated code
        configFile file("config/checkstyle/checkstyle.xml")
    }
    findbugs {
        toolVersion '3.0.1'
        ignoreFailures = false
        excludeFilter = file("config/findbugs/excludeFilter.xml")
        reportsDir = file("$project.buildDir/reports/findbugs")
        effort = "max"
    }
    jacoco {
        toolVersion '0.8.2'
    }
}

bootRun {
    classpath += sourceSets.generated.output
}

jar {
    from sourceSets.generated.output
}

def getGitHash = { ->
    def stdout = new ByteArrayOutputStream()
    exec {
        commandLine 'git', 'rev-parse', '--short', 'HEAD'
        standardOutput = stdout
    }
    return stdout.toString().trim()
}

jib {
    extraDirectories.paths = ['build/gen-expanded']
    to {
        image = "gcr.io/broad-jade-dev/jade-data-repo:"+(System.env.GCR_TAG ?: getGitHash())
    }
}
// jib expects all classes to be under app/classes in the resulting image. this, combined with the extraDirectories
// setting above will ensure that the generated classes end up in the right place when jib builds.
task setupGeneratedDir(type: Copy) {
    from file('build/classes/java/generated')
    into file('build/gen-expanded/app/classes')
}
tasks.jib.dependsOn setupGeneratedDir

liquibase {
    activities {
        datarepo {
            changeLogFile project.ext.dbDatarepoChangesetFile
            url project.ext.dbDatarepoUri
            username project.ext.dbDatarepoUsername
            password project.ext.dbDatarepoPassword
            logLevel 'debug'
        }
    }
}


// -- Test tasks --
// The default 'test' task runs all of the unit tests.
// There are separate tasks for running just the unit tests and just the connected tests.
// connected tests and running all of the tests.
test {
    useJUnit {
        includeCategories 'bio.terra.common.category.Unit'
    }
    outputs.upToDateWhen { false }
}

task testConnected(type: Test) {
    useJUnit {
        includeCategories 'bio.terra.common.category.Connected'
    }
    testLogging {
        events = ["passed", "failed", "skipped", "started", "standard_out"]
    }
    outputs.upToDateWhen { false }
}

task testIntegration(type: Test) {
    useJUnit {
        includeCategories 'bio.terra.common.category.Integration'
    }
    testLogging {
        events = ["passed", "failed", "skipped", "started", "standard_out"]
    }
    outputs.upToDateWhen { false }
}

task testUnit(type: Test) {
    useJUnit {
        includeCategories 'bio.terra.common.category.Unit'
    }
    outputs.upToDateWhen { false }
}

task testAll(type: Test) {
    useJUnit {
        includeCategories 'bio.terra.common.category.Connected', 'bio.terra.common.category.Unit'
    }
    outputs.upToDateWhen { false }
}

compileGeneratedJava.dependsOn generateApi
compileGeneratedJava.dependsOn generateGrammarSource
classes.dependsOn generatedClasses
compileJava.dependsOn compileGeneratedJava
ideaModule.dependsOn generateApi<|MERGE_RESOLUTION|>--- conflicted
+++ resolved
@@ -140,11 +140,7 @@
         implementation group: 'org.apache.commons', name: 'commons-collections4', version: '4.4'
         implementation group: 'org.openapitools', name: 'jackson-databind-nullable', version: '0.2.1'
     } else {
-<<<<<<< HEAD
         implementation 'bio.terra:stairway:0.0.10-SNAPSHOT'
-=======
-        implementation 'bio.terra:stairway:0.0.9-SNAPSHOT'
->>>>>>> faafc779
     }
 
     // Forcing this due to vulnerability issues

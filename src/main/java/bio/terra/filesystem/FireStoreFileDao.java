--- conflicted
+++ resolved
@@ -6,16 +6,12 @@
 import bio.terra.filesystem.exception.FileSystemObjectDependencyException;
 import bio.terra.filesystem.exception.FileSystemObjectNotFoundException;
 import bio.terra.filesystem.exception.InvalidFileSystemObjectTypeException;
-<<<<<<< HEAD
-import bio.terra.metadata.*;
-=======
 import bio.terra.metadata.FSDir;
 import bio.terra.metadata.FSFile;
 import bio.terra.metadata.FSFileInfo;
 import bio.terra.metadata.FSObjectBase;
 import bio.terra.metadata.FSObjectType;
 import bio.terra.metadata.Study;
->>>>>>> 4a8de3d1
 import com.google.api.core.ApiFuture;
 import com.google.cloud.firestore.CollectionReference;
 import com.google.cloud.firestore.DocumentReference;
@@ -395,7 +391,7 @@
             return makeFSObjectFromFireStoreObject(currentObject);
         });
 
-        return fireStoreUtils.transactionGet("retrieveModel by id", transaction);
+        return fireStoreUtils.transactionGet("retrieve by id", transaction);
     }
 
     public FSObjectBase retrieveWithContentsByPath(Study study, String fullPath) {
@@ -429,9 +425,9 @@
 
         } catch (InterruptedException ex) {
             Thread.currentThread().interrupt();
-            throw new FileSystemExecutionException("retrieveModel - execution interrupted", ex);
+            throw new FileSystemExecutionException("retrieve - execution interrupted", ex);
         } catch (ExecutionException ex) {
-            throw new FileSystemExecutionException("retrieveModel - execution exception", ex);
+            throw new FileSystemExecutionException("retrieve - execution exception", ex);
         }
     }
 

--- conflicted
+++ resolved
@@ -295,10 +295,7 @@
     public void createSnapshotWithProvidedIds(
         Snapshot snapshot,
         SnapshotRequestContentsModel contentsModel) throws InterruptedException {
-<<<<<<< HEAD
-
-=======
->>>>>>> 0ff37ce5
+
         BigQueryProject bigQueryProject = bigQueryProjectForSnapshot(snapshot);
         String projectId = bigQueryProject.getProjectId();
         String snapshotName = snapshot.getName();
@@ -417,13 +414,8 @@
     public PdaoLoadStatistics loadToStagingTable(Dataset dataset,
                                                  DatasetTable targetTable,
                                                  String stagingTableName,
-<<<<<<< HEAD
-                                                 IngestRequestModel ingestRequest)
-        throws InterruptedException {
-
-=======
                                                  IngestRequestModel ingestRequest) throws InterruptedException {
->>>>>>> 0ff37ce5
+
         BigQueryProject bigQueryProject = bigQueryProjectForDataset(dataset);
         BigQuery bigQuery = bigQueryProject.getBigQuery();
         TableId tableId = TableId.of(prefixName(dataset.getName()), stagingTableName);
@@ -572,10 +564,6 @@
             "<if(array)> CROSS JOIN UNNEST(<refCol>) AS <refCol><endif>";
 
     public List<String> getRefIds(Dataset dataset, String tableName, Column refColumn) throws InterruptedException {
-<<<<<<< HEAD
-=======
-
->>>>>>> 0ff37ce5
         BigQueryProject bigQueryProject = bigQueryProjectForDataset(dataset);
 
         ST sqlTemplate = new ST(getRefIdsTemplate);
@@ -1008,10 +996,7 @@
     // for each table in a dataset (source), collect row id matches ON the row id
     public RowIdMatch matchRowIds(Snapshot snapshot, SnapshotSource source, String tableName, List<String> rowIds)
         throws InterruptedException {
-<<<<<<< HEAD
-
-=======
->>>>>>> 0ff37ce5
+
         // One source: grab it and navigate to the relevant parts
         BigQueryProject bigQueryProject = bigQueryProjectForSnapshot(snapshot);
 
@@ -1199,10 +1184,7 @@
      */
     public void validateDeleteRequest(Dataset dataset, List<DataDeletionTableModel> tables, String suffix)
         throws InterruptedException {
-<<<<<<< HEAD
-=======
-
->>>>>>> 0ff37ce5
+
         BigQueryProject bigQueryProject = bigQueryProjectForDataset(dataset);
         for (DataDeletionTableModel table : tables) {
             String tableName = table.getTableName();

package bio.terra.integration;

import static bio.terra.common.PdaoConstant.PDAO_ROW_ID_COLUMN;
import static org.hamcrest.MatcherAssert.assertThat;
import static org.hamcrest.Matchers.equalTo;
import static org.hamcrest.Matchers.hasItem;
import static org.hamcrest.Matchers.hasSize;
import static org.hamcrest.Matchers.is;
import static org.hamcrest.Matchers.not;
import static org.hamcrest.Matchers.notNullValue;
import static org.hamcrest.Matchers.oneOf;
import static org.junit.Assert.assertFalse;
import static org.junit.Assert.assertTrue;

import bio.terra.app.model.CloudRegion;
import bio.terra.common.CloudPlatformWrapper;
import bio.terra.common.TestUtils;
import bio.terra.common.configuration.TestConfiguration;
import bio.terra.common.fixtures.JsonLoader;
import bio.terra.common.fixtures.Names;
import bio.terra.common.fixtures.ProfileFixtures;
import bio.terra.model.AssetModel;
import bio.terra.model.BillingProfileModel;
import bio.terra.model.BillingProfileRequestModel;
import bio.terra.model.BulkLoadArrayRequestModel;
import bio.terra.model.BulkLoadArrayResultModel;
import bio.terra.model.BulkLoadFileResultModel;
import bio.terra.model.BulkLoadHistoryModelList;
import bio.terra.model.BulkLoadRequestModel;
import bio.terra.model.BulkLoadResultModel;
import bio.terra.model.CloudPlatform;
import bio.terra.model.ColumnModel;
import bio.terra.model.ColumnStatisticsIntModel;
import bio.terra.model.ColumnStatisticsTextModel;
import bio.terra.model.ConfigEnableModel;
import bio.terra.model.ConfigGroupModel;
import bio.terra.model.ConfigListModel;
import bio.terra.model.ConfigModel;
import bio.terra.model.DRSObject;
import bio.terra.model.DataDeletionRequest;
import bio.terra.model.DatasetDataModel;
import bio.terra.model.DatasetModel;
import bio.terra.model.DatasetRequestAccessIncludeModel;
import bio.terra.model.DatasetRequestModel;
import bio.terra.model.DatasetRequestModelPolicies;
import bio.terra.model.DatasetSchemaUpdateModel;
import bio.terra.model.DatasetSummaryModel;
import bio.terra.model.DeleteResponseModel;
import bio.terra.model.EnumerateDatasetModel;
import bio.terra.model.EnumerateSnapshotModel;
import bio.terra.model.ErrorModel;
import bio.terra.model.FileLoadModel;
import bio.terra.model.FileModel;
import bio.terra.model.IngestRequestModel;
import bio.terra.model.IngestResponseModel;
import bio.terra.model.JobModel;
import bio.terra.model.PolicyMemberRequest;
import bio.terra.model.PolicyResponse;
import bio.terra.model.QueryColumnStatisticsRequestModel;
import bio.terra.model.QueryDataRequestModel;
<<<<<<< HEAD
import bio.terra.model.SnapshotBuilderGetConceptHierarchyResponse;
=======
import bio.terra.model.SnapshotBuilderCountRequest;
import bio.terra.model.SnapshotBuilderCountResponse;
>>>>>>> 08e24b01
import bio.terra.model.SnapshotBuilderGetConceptsResponse;
import bio.terra.model.SnapshotBuilderSettings;
import bio.terra.model.SnapshotExportResponseModel;
import bio.terra.model.SnapshotModel;
import bio.terra.model.SnapshotPreviewModel;
import bio.terra.model.SnapshotRequestModel;
import bio.terra.model.SnapshotRetrieveIncludeModel;
import bio.terra.model.SnapshotSummaryModel;
import bio.terra.model.SqlSortDirectionAscDefault;
import bio.terra.model.TransactionCloseModel;
import bio.terra.model.TransactionCreateModel;
import bio.terra.model.TransactionModel;
import bio.terra.model.UpgradeModel;
import bio.terra.service.auth.iam.IamResourceType;
import bio.terra.service.auth.iam.IamRole;
import bio.terra.service.filedata.DrsResponse;
import bio.terra.service.filedata.DrsService;
import com.fasterxml.jackson.core.type.TypeReference;
import com.google.auth.oauth2.AccessToken;
import com.google.auth.oauth2.GoogleCredentials;
import com.google.cloud.Role;
import com.google.cloud.storage.Storage;
import com.google.cloud.storage.StorageOptions;
import com.google.cloud.storage.StorageRoles;
import java.net.URLEncoder;
import java.nio.charset.StandardCharsets;
import java.time.Duration;
import java.time.Instant;
import java.util.ArrayList;
import java.util.Arrays;
import java.util.HashMap;
import java.util.LinkedHashMap;
import java.util.List;
import java.util.Map;
import java.util.Objects;
import java.util.Optional;
import java.util.UUID;
import java.util.stream.Collectors;
import org.apache.commons.collections4.ListUtils;
import org.apache.commons.lang3.StringUtils;
import org.slf4j.Logger;
import org.slf4j.LoggerFactory;
import org.springframework.beans.factory.annotation.Autowired;
import org.springframework.beans.factory.annotation.Qualifier;
import org.springframework.http.HttpStatus;
import org.springframework.stereotype.Component;
import org.stringtemplate.v4.ST;

@Component
public class DataRepoFixtures {

  private static final Logger logger = LoggerFactory.getLogger(DataRepoFixtures.class);

  private static final String QUERY_TEMPLATE =
      "resource.type=\"k8s_container\"\n"
          + "resource.labels.project_id=\"broad-jade-integration\"\n"
          + "resource.labels.location=\"us-central1\"\n"
          + "resource.labels.cluster_name=\"integration-master\"\n"
          + "resource.labels.namespace_name=\"integration-<intNumber>\"\n"
          + "labels.k8s-pod/component=\"integration-<intNumber>-jade-datarepo-api\"\n"
          + "<if(hasFlightId)>jsonPayload.flightId=\"<flightId>\"<endif>";

  /** Roles which must be held by a dataset's SA to facilitate an ingestion * */
  private static final List<Role> INGEST_ROLES =
      List.of(StorageRoles.objectViewer(), StorageRoles.legacyBucketReader());

  @Autowired private JsonLoader jsonLoader;

  @Autowired private DataRepoClient dataRepoClient;

  @Autowired private TestConfiguration testConfig;

  @Autowired private SamFixtures samFixtures;

  @Autowired
  @Qualifier("tdrServiceAccountEmail")
  private String tdrServiceAccountEmail;

  // Create a Billing Profile model: expect successful creation
  public BillingProfileModel createBillingProfile(TestConfiguration.User user) throws Exception {
    BillingProfileRequestModel billingProfileRequestModel =
        ProfileFixtures.billingProfileRequest(
            ProfileFixtures.billingProfileForAccount(testConfig.getGoogleBillingAccountId()));
    String json = TestUtils.mapToJson(billingProfileRequestModel);

    DataRepoResponse<JobModel> jobResponse =
        dataRepoClient.post(user, "/api/resources/v1/profiles", json, new TypeReference<>() {});
    assertTrue("profile create launch succeeded", jobResponse.getStatusCode().is2xxSuccessful());
    assertTrue(
        "profile create launch response is present", jobResponse.getResponseObject().isPresent());

    DataRepoResponse<BillingProfileModel> postResponse =
        dataRepoClient.waitForResponse(user, jobResponse, new TypeReference<>() {});

    BillingProfileModel billingProfile =
        validateResponse(postResponse, "billing profile create", HttpStatus.CREATED, jobResponse);
    logger.info("Billing profile created: {}", billingProfile);
    return billingProfile;
  }

  // Create a Billing Profile model: expect successful creation
  public BillingProfileModel createAzureBillingProfile(TestConfiguration.User user)
      throws Exception {
    BillingProfileRequestModel billingProfileRequestModel =
        ProfileFixtures.billingProfileRequest(
            ProfileFixtures.billingProfileForDeployedApplication(
                testConfig.getTargetTenantId(),
                testConfig.getTargetSubscriptionId(),
                testConfig.getTargetResourceGroupName(),
                testConfig.getTargetApplicationName()));
    String json = TestUtils.mapToJson(billingProfileRequestModel);

    DataRepoResponse<JobModel> jobResponse =
        dataRepoClient.post(user, "/api/resources/v1/profiles", json, new TypeReference<>() {});
    assertTrue("profile create launch succeeded", jobResponse.getStatusCode().is2xxSuccessful());
    assertTrue(
        "profile create launch response is present", jobResponse.getResponseObject().isPresent());

    DataRepoResponse<BillingProfileModel> postResponse =
        dataRepoClient.waitForResponse(user, jobResponse, new TypeReference<>() {});

    return validateResponse(
        postResponse, "azure billing profile create", HttpStatus.CREATED, jobResponse);
  }

  public void deleteProfile(TestConfiguration.User user, UUID profileId) throws Exception {
    DataRepoResponse<DeleteResponseModel> deleteResponse = deleteProfileLog(user, profileId);
    assertGoodDeleteResponse(deleteResponse);
  }

  public void deleteProfileWithCloudResourceDelete(TestConfiguration.User user, UUID profileId)
      throws Exception {
    DataRepoResponse<DeleteResponseModel> deleteResponse = deleteProfileLog(user, profileId, true);
    assertGoodDeleteResponse(deleteResponse);
  }

  public DataRepoResponse<DeleteResponseModel> deleteProfileLog(
      TestConfiguration.User user, UUID profileId) throws Exception {
    return deleteProfileLog(user, profileId, false);
  }

  public DataRepoResponse<DeleteResponseModel> deleteProfileLog(
      TestConfiguration.User user, UUID profileId, boolean deleteCloudResources) throws Exception {

    String deleteCloudResourcesQuery;
    if (deleteCloudResources) {
      deleteCloudResourcesQuery = "?deleteCloudResources=true";
    } else {
      deleteCloudResourcesQuery = "";
    }
    DataRepoResponse<JobModel> jobResponse =
        dataRepoClient.delete(
            user,
            "/api/resources/v1/profiles/" + profileId + deleteCloudResourcesQuery,
            new TypeReference<>() {});
    assertTrue("profile delete launch succeeded", jobResponse.getStatusCode().is2xxSuccessful());
    assertTrue(
        "profile delete launch response is present", jobResponse.getResponseObject().isPresent());

    return dataRepoClient.waitForResponseLog(user, jobResponse, new TypeReference<>() {});
  }

  // datasets

  public DataRepoResponse<JobModel> createDatasetRaw(
      TestConfiguration.User user,
      UUID profileId,
      String filename,
      CloudPlatform cloudPlatform,
      boolean usePetAccount,
      boolean selfHosted,
      boolean dedicatedServiceAccount,
      boolean predictableIds,
      DatasetRequestModelPolicies policies,
      CloudRegion region)
      throws Exception {
    DatasetRequestModel requestModel = jsonLoader.loadObject(filename, DatasetRequestModel.class);
    requestModel.setDefaultProfileId(profileId);
    requestModel.setName(Names.randomizeName(requestModel.getName()));
    if (cloudPlatform != null && requestModel.getCloudPlatform() == null) {
      requestModel.setCloudPlatform(cloudPlatform);
    }
    if (region != null && requestModel.getRegion() == null) {
      requestModel.setRegion(region.getValue());
    }
    requestModel.experimentalSelfHosted(selfHosted);
    requestModel.experimentalPredictableFileIds(predictableIds);
    requestModel.dedicatedIngestServiceAccount(dedicatedServiceAccount);
    requestModel.policies(policies);
    String json = TestUtils.mapToJson(requestModel);

    return dataRepoClient.post(
        user, "/api/repository/v1/datasets", json, new TypeReference<>() {}, usePetAccount);
  }

  public DatasetSummaryModel createDataset(
      TestConfiguration.User user, UUID profileId, String filename) throws Exception {
    return createDataset(user, profileId, filename, CloudPlatformWrapper.DEFAULT);
  }

  public DatasetSummaryModel createDataset(
      TestConfiguration.User user, UUID profileId, String filename, CloudPlatform cloudPlatform)
      throws Exception {
    return createDataset(user, profileId, filename, cloudPlatform, false, null);
  }

  public DatasetSummaryModel createDataset(
      TestConfiguration.User user, DatasetRequestModel requestModel, boolean usePetAccount)
      throws Exception {
    String json = TestUtils.mapToJson(requestModel);
    DataRepoResponse<JobModel> post =
        dataRepoClient.post(
            user, "/api/repository/v1/datasets", json, new TypeReference<>() {}, usePetAccount);
    return waitForDatasetCreate(user, post);
  }

  public boolean enableSecureMonitoring(TestConfiguration.User user, UUID datasetId)
      throws Exception {
    return updateSecureMonitoring(user, datasetId, "ENABLE_SECURE_MONITORING");
  }

  public boolean disableSecureMonitoring(TestConfiguration.User user, UUID datasetId)
      throws Exception {
    return updateSecureMonitoring(user, datasetId, "DISABLE_SECURE_MONITORING");
  }

  private boolean updateSecureMonitoring(
      TestConfiguration.User user, UUID datasetId, String upgradeFlightName) throws Exception {
    UpgradeModel requestModel =
        new UpgradeModel()
            .upgradeName(upgradeFlightName)
            .upgradeType(UpgradeModel.UpgradeTypeEnum.CUSTOM)
            .customName(upgradeFlightName)
            .addCustomArgsItem(datasetId.toString());

    String json = TestUtils.mapToJson(requestModel);
    DataRepoResponse<JobModel> jobResponse =
        dataRepoClient.post(
            user, "/api/repository/v1/upgrade", json, new TypeReference<>() {}, false);
    assertTrue("upgrade launch succeeded", jobResponse.getStatusCode().is2xxSuccessful());
    assertTrue("upgrade launch response is present", jobResponse.getResponseObject().isPresent());

    dataRepoClient.waitForResponseLog(user, jobResponse, new TypeReference<>() {});
    return true;
  }

  public DatasetSummaryModel createSelfHostedDataset(
      TestConfiguration.User user, UUID profileId, String fileName, boolean dedicatedServiceAccount)
      throws Exception {
    DataRepoResponse<JobModel> jobResponse =
        createDatasetRaw(
            user,
            profileId,
            fileName,
            CloudPlatform.GCP,
            false,
            true,
            dedicatedServiceAccount,
            false,
            null,
            null);
    return waitForDatasetCreate(user, jobResponse);
  }

  public DatasetSummaryModel createDatasetWithOwnServiceAccount(
      TestConfiguration.User user, UUID profileId, String fileName) throws Exception {
    DataRepoResponse<JobModel> jobResponse =
        createDatasetRaw(
            user, profileId, fileName, CloudPlatform.GCP, false, false, true, false, null, null);
    return waitForDatasetCreate(user, jobResponse);
  }

  public DatasetSummaryModel createDataset(
      TestConfiguration.User user,
      UUID profileId,
      String filename,
      CloudPlatform cloudPlatform,
      boolean usePetAccount,
      CloudRegion region)
      throws Exception {
    DataRepoResponse<JobModel> jobResponse =
        createDatasetRaw(
            user,
            profileId,
            filename,
            cloudPlatform,
            usePetAccount,
            false,
            false,
            false,
            null,
            region);
    return waitForDatasetCreate(user, jobResponse);
  }

  public DatasetSummaryModel createDatasetWithPolicies(
      TestConfiguration.User user,
      UUID profileId,
      String filename,
      DatasetRequestModelPolicies policies)
      throws Exception {
    DataRepoResponse<JobModel> jobResponse =
        createDatasetRaw(
            user,
            profileId,
            filename,
            CloudPlatform.GCP,
            false,
            false,
            false,
            false,
            policies,
            null);
    return waitForDatasetCreate(user, jobResponse);
  }

  public DatasetSummaryModel waitForDatasetCreate(
      TestConfiguration.User user, DataRepoResponse<JobModel> jobResponse) throws Exception {
    assertTrue("dataset create launch succeeded", jobResponse.getStatusCode().is2xxSuccessful());
    assertTrue(
        "dataset create launch response is present", jobResponse.getResponseObject().isPresent());

    DataRepoResponse<DatasetSummaryModel> response =
        dataRepoClient.waitForResponseLog(user, jobResponse, new TypeReference<>() {});
    DatasetSummaryModel datasetSummary =
        validateResponse(response, "dataset create", HttpStatus.CREATED, jobResponse);
    logger.info("Dataset created: {}", datasetSummary);
    return datasetSummary;
  }

  public void createDatasetError(
      TestConfiguration.User user, UUID profileId, String filename, HttpStatus checkStatus)
      throws Exception {
    createDatasetError(user, profileId, filename, checkStatus, CloudPlatform.GCP);
  }

  public void createDatasetError(
      TestConfiguration.User user,
      UUID profileId,
      String filename,
      HttpStatus checkStatus,
      CloudPlatform cloudPlatform)
      throws Exception {
    DataRepoResponse<JobModel> jobResponse =
        createDatasetRaw(
            user, profileId, filename, cloudPlatform, false, false, false, false, null, null);
    assertTrue("dataset create launch succeeded", jobResponse.getStatusCode().is2xxSuccessful());
    assertTrue(
        "dataset create launch response is present", jobResponse.getResponseObject().isPresent());

    DataRepoResponse<ErrorModel> response =
        dataRepoClient.waitForResponse(user, jobResponse, new TypeReference<>() {});
    if (checkStatus == null) {
      assertFalse("dataset create is failure", response.getStatusCode().is2xxSuccessful());
    } else {
      assertThat("correct dataset create error", response.getStatusCode(), equalTo(checkStatus));
    }
    assertTrue("dataset create error response is present", response.getErrorObject().isPresent());
  }

  private boolean isDedicatedServiceAccount(String serviceAccount) {
    return StringUtils.isNotEmpty(serviceAccount)
        && !StringUtils.equalsIgnoreCase(serviceAccount, tdrServiceAccountEmail);
  }

  /**
   * If the dataset has its own service account, grant it the roles it needs to ingest data from the
   * specified ingest bucket.
   */
  public void grantIngestBucketPermissionsToDedicatedSa(DatasetModel dataset, String ingestBucket) {
    String serviceAccount = dataset.getIngestServiceAccount();
    if (ingestBucket != null && isDedicatedServiceAccount(serviceAccount)) {
      for (var role : INGEST_ROLES) {
        GcsFixtures.addServiceAccountRoleToBucket(
            ingestBucket, serviceAccount, role, dataset.getDataProject());
      }
    }
  }

  public DataRepoResponse<JobModel> deleteDataRaw(
      TestConfiguration.User user, UUID datasetId, DataDeletionRequest request) throws Exception {
    String url = String.format("/api/repository/v1/datasets/%s/deletes", datasetId);
    String json = TestUtils.mapToJson(request);
    return dataRepoClient.post(user, url, json, new TypeReference<>() {});
  }

  public void deleteData(TestConfiguration.User user, UUID datasetId, DataDeletionRequest request)
      throws Exception {
    DataRepoResponse<JobModel> jobResponse = deleteDataRaw(user, datasetId, request);
    DataRepoResponse<DeleteResponseModel> deleteResponse =
        dataRepoClient.waitForResponse(user, jobResponse, new TypeReference<>() {});
    assertGoodDeleteResponse(deleteResponse);
  }

  public DataRepoResponse<JobModel> deleteDatasetLaunch(TestConfiguration.User user, UUID datasetId)
      throws Exception {
    return dataRepoClient.delete(
        user, "/api/repository/v1/datasets/" + datasetId, new TypeReference<>() {});
  }

  public void deleteDataset(TestConfiguration.User user, UUID datasetId) throws Exception {
    DataRepoResponse<DeleteResponseModel> deleteResponse = deleteDatasetLog(user, datasetId);
    assertGoodDeleteResponse(deleteResponse);
  }

  /**
   * Delete the dataset, first performing any resource clean-up necessary if the dataset has its own
   * dedicated ingest service account (revoking ingest bucket permissions and deleting the SA from
   * Terra).
   */
  public void deleteDataset(TestConfiguration.User user, UUID datasetId, String ingestBucket)
      throws Exception {
    DatasetModel dataset = getDataset(user, datasetId);
    String serviceAccount = dataset.getIngestServiceAccount();
    if (ingestBucket != null && isDedicatedServiceAccount(serviceAccount)) {
      for (var role : INGEST_ROLES) {
        GcsFixtures.removeServiceAccountRoleFromBucket(
            ingestBucket, serviceAccount, role, dataset.getDataProject());
      }
      samFixtures.deleteServiceAccountFromTerra(user, serviceAccount);
    }
    deleteDataset(user, datasetId);
  }

  public void deleteDatasetShouldFail(TestConfiguration.User user, UUID datasetId)
      throws Exception {
    DataRepoResponse<DeleteResponseModel> deleteResponse = deleteDatasetLog(user, datasetId);
    assertThat(
        "delete is not successful",
        deleteResponse.getStatusCode(),
        is(not(equalTo(HttpStatus.OK))));
  }

  public DataRepoResponse<DeleteResponseModel> deleteDatasetLog(
      TestConfiguration.User user, UUID datasetId) throws Exception {

    DataRepoResponse<JobModel> jobResponse = deleteDatasetLaunch(user, datasetId);
    assertTrue("dataset delete launch succeeded", jobResponse.getStatusCode().is2xxSuccessful());
    assertTrue(
        "dataset delete launch response is present", jobResponse.getResponseObject().isPresent());

    return dataRepoClient.waitForResponseLog(user, jobResponse, new TypeReference<>() {});
  }

  public DataRepoResponse<EnumerateDatasetModel> enumerateDatasetsRaw(TestConfiguration.User user)
      throws Exception {
    return dataRepoClient.get(
        user,
        "/api/repository/v1/datasets?sort=created_date&direction=desc",
        new TypeReference<>() {});
  }

  public EnumerateDatasetModel enumerateDatasets(TestConfiguration.User user) throws Exception {
    DataRepoResponse<EnumerateDatasetModel> response = enumerateDatasetsRaw(user);
    assertThat(
        "dataset enumeration is successful", response.getStatusCode(), equalTo(HttpStatus.OK));
    assertTrue("dataset get response is present", response.getResponseObject().isPresent());
    return response.getResponseObject().get();
  }

  public DataRepoResponse<DatasetModel> getDatasetRaw(TestConfiguration.User user, UUID datasetId)
      throws Exception {
    return getDatasetRaw(user, datasetId, null);
  }

  public DataRepoResponse<DatasetModel> getDatasetRaw(
      TestConfiguration.User user, UUID datasetId, List<DatasetRequestAccessIncludeModel> include)
      throws Exception {
    String includeQuery;
    if (include == null || include.isEmpty()) {
      includeQuery = "";
    } else {
      includeQuery =
          "?" + include.stream().map(i -> "include=" + i).collect(Collectors.joining("&"));
    }
    return dataRepoClient.get(
        user, "/api/repository/v1/datasets/" + datasetId + includeQuery, new TypeReference<>() {});
  }

  public DatasetModel getDataset(TestConfiguration.User user, UUID datasetId) throws Exception {
    return getDataset(user, datasetId, null);
  }

  public DatasetModel getDataset(
      TestConfiguration.User user, UUID datasetId, List<DatasetRequestAccessIncludeModel> include)
      throws Exception {
    DataRepoResponse<DatasetModel> response = getDatasetRaw(user, datasetId, include);
    return validateResponse(response, "dataset retrieve", HttpStatus.OK, null);
  }

  public DataRepoResponse<Object> addPolicyMemberRaw(
      TestConfiguration.User user,
      UUID resourceId,
      IamRole role,
      String userEmail,
      IamResourceType iamResourceType)
      throws Exception {
    PolicyMemberRequest req = new PolicyMemberRequest().email(userEmail);
    String pathPrefix =
        switch (iamResourceType) {
          case DATASET -> "/api/repository/v1/datasets/";
          case DATASNAPSHOT -> "/api/repository/v1/snapshots/";
          case SPEND_PROFILE -> "/api/resources/v1/profiles/";
          default -> throw new IllegalArgumentException(
              "Policy member addition undefined for IamResourceType " + iamResourceType);
        };
    String path = pathPrefix + resourceId + "/policies/" + role.toString() + "/members";
    return dataRepoClient.post(user, path, TestUtils.mapToJson(req), new TypeReference<>() {});
  }

  public void addPolicyMember(
      TestConfiguration.User user,
      UUID resourceId,
      IamRole role,
      String newMemberEmail,
      IamResourceType iamResourceType)
      throws Exception {
    DataRepoResponse<Object> response =
        addPolicyMemberRaw(user, resourceId, role, newMemberEmail, iamResourceType);
    assertThat(
        iamResourceType + " policy member is successfully added",
        response.getStatusCode(),
        equalTo(HttpStatus.OK));
  }

  // adding dataset policy
  public void addDatasetPolicyMember(
      TestConfiguration.User user, UUID datasetId, IamRole role, String newMemberEmail)
      throws Exception {
    addPolicyMember(user, datasetId, role, newMemberEmail, IamResourceType.DATASET);
  }

  // getting a user's roles on a resource
  public DataRepoResponse<List<String>> retrieveUserRolesRaw(
      TestConfiguration.User user, UUID resourceId, IamResourceType iamResourceType)
      throws Exception {
    String pathPrefix =
        switch (iamResourceType) {
          case DATASET -> "/api/repository/v1/datasets/";
          case DATASNAPSHOT -> "/api/repository/v1/snapshots/";
          default -> throw new IllegalArgumentException(
              "Role fetch undefined for IamResourceType " + iamResourceType);
        };
    String path = pathPrefix + resourceId + "/roles";

    return dataRepoClient.get(user, path, new TypeReference<>() {});
  }

  public List<String> retrieveUserDatasetRoles(TestConfiguration.User user, UUID datasetId)
      throws Exception {
    DataRepoResponse<List<String>> response =
        retrieveUserRolesRaw(user, datasetId, IamResourceType.DATASET);
    return validateResponse(response, "retrieving dataset roles", HttpStatus.OK, null);
  }

  // getting a resource's policies
  public DataRepoResponse<PolicyResponse> retrievePoliciesRaw(
      TestConfiguration.User user, UUID resourceId, IamResourceType iamResourceType)
      throws Exception {
    String pathPrefix =
        switch (iamResourceType) {
          case DATASET -> "/api/repository/v1/datasets/";
          case DATASNAPSHOT -> "/api/repository/v1/snapshots/";
          case SPEND_PROFILE -> "/api/resources/v1/profiles/";
          default -> throw new IllegalArgumentException(
              "Policy fetch undefined for IamResourceType " + iamResourceType);
        };
    String path = pathPrefix + resourceId + "/policies";

    return dataRepoClient.get(user, path, new TypeReference<>() {});
  }

  public PolicyResponse retrieveDatasetPolicies(TestConfiguration.User user, UUID datasetId)
      throws Exception {
    DataRepoResponse<PolicyResponse> response =
        retrievePoliciesRaw(user, datasetId, IamResourceType.DATASET);
    return validateResponse(response, "retrieving dataset policies", HttpStatus.OK, null);
  }

  public PolicyResponse retrieveSnapshotPolicies(TestConfiguration.User user, UUID snapshotId)
      throws Exception {
    DataRepoResponse<PolicyResponse> response =
        retrievePoliciesRaw(user, snapshotId, IamResourceType.DATASNAPSHOT);
    return validateResponse(response, "retrieving snapshot policies", HttpStatus.OK, null);
  }

  // adding dataset asset
  public DataRepoResponse<JobModel> addDatasetAssetRaw(
      TestConfiguration.User user, UUID datasetId, AssetModel assetModel) throws Exception {
    return dataRepoClient.post(
        user,
        "/api/repository/v1/datasets/" + datasetId + "/assets",
        TestUtils.mapToJson(assetModel),
        new TypeReference<>() {});
  }

  public void addDatasetAsset(TestConfiguration.User user, UUID datasetId, AssetModel assetModel)
      throws Exception {
    // TODO add the assetModel as a builder object
    DataRepoResponse<JobModel> response = addDatasetAssetRaw(user, datasetId, assetModel);
    assertTrue(
        assetModel + " asset specification is successfully added",
        response.getStatusCode().is2xxSuccessful());
  }

  public ErrorModel addDatasetAssetExpectFailure(
      TestConfiguration.User user, UUID datasetId, AssetModel assetModel) throws Exception {
    DataRepoResponse<JobModel> response = addDatasetAssetRaw(user, datasetId, assetModel);
    assertTrue(
        assetModel + " job is successfully kicked off", response.getStatusCode().is2xxSuccessful());
    DataRepoResponse<ErrorModel> errorModel =
        dataRepoClient.waitForResponse(user, response, new TypeReference<>() {});
    assertTrue("dataset asset error response is present", errorModel.getErrorObject().isPresent());
    return errorModel.getErrorObject().get();
  }

  public DataRepoResponse<JobModel> deleteDatasetAssetRaw(
      TestConfiguration.User user, UUID datasetId, String assetName) throws Exception {
    return dataRepoClient.delete(
        user,
        "/api/repository/v1/datasets/" + datasetId + "/assets/" + assetName,
        new TypeReference<>() {});
  }

  public void deleteDatasetAsset(TestConfiguration.User user, UUID datasetId, String assetName)
      throws Exception {
    DataRepoResponse<JobModel> response = deleteDatasetAssetRaw(user, datasetId, assetName);
    assertTrue(
        assetName + " asset specification is successfully deleted",
        response.getStatusCode().is2xxSuccessful());
  }

  public ErrorModel deleteDatasetAssetExpectFailure(
      TestConfiguration.User user, UUID datasetId, String assetName) throws Exception {
    DataRepoResponse<JobModel> response = deleteDatasetAssetRaw(user, datasetId, assetName);
    assertTrue(
        assetName + " delete job is successfully kicked off",
        response.getStatusCode().is2xxSuccessful());
    DataRepoResponse<ErrorModel> errorModel =
        dataRepoClient.waitForResponse(user, response, new TypeReference<>() {});
    assertTrue("dataset asset error response is present", errorModel.getErrorObject().isPresent());
    return errorModel.getErrorObject().get();
  }

  // snapshots

  // adding snapshot policy
  public void addSnapshotPolicyMember(
      TestConfiguration.User user, UUID snapshotId, IamRole role, String newMemberEmail)
      throws Exception {
    addPolicyMember(user, snapshotId, role, newMemberEmail, IamResourceType.DATASNAPSHOT);
  }

  public List<String> retrieveUserSnapshotRoles(TestConfiguration.User user, UUID datasetId)
      throws Exception {
    DataRepoResponse<List<String>> response =
        retrieveUserRolesRaw(user, datasetId, IamResourceType.DATASNAPSHOT);
    return validateResponse(response, "retrieving snapshot roles", HttpStatus.OK, null);
  }

  public DataRepoResponse<JobModel> createSnapshotRaw(
      TestConfiguration.User user,
      String datasetName,
      UUID profileId,
      SnapshotRequestModel requestModel,
      boolean randomizeName,
      boolean usePetAccount)
      throws Exception {

    if (randomizeName) {
      requestModel.setName(Names.randomizeName(requestModel.getName()));
    }
    requestModel.getContents().get(0).setDatasetName(datasetName);
    requestModel.setProfileId(profileId);
    String json = TestUtils.mapToJson(requestModel);

    return dataRepoClient.post(
        user, "/api/repository/v1/snapshots", json, new TypeReference<>() {}, usePetAccount);
  }

  public SnapshotSummaryModel createSnapshotWithRequest(
      TestConfiguration.User user,
      String datasetName,
      UUID profileId,
      SnapshotRequestModel snapshotRequest)
      throws Exception {
    return createSnapshotWithRequest(user, datasetName, profileId, snapshotRequest, true);
  }

  public SnapshotSummaryModel createSnapshotWithRequest(
      TestConfiguration.User user,
      String datasetName,
      UUID profileId,
      SnapshotRequestModel snapshotRequest,
      boolean randomizeName)
      throws Exception {
    DataRepoResponse<JobModel> jobResponse =
        createSnapshotRaw(user, datasetName, profileId, snapshotRequest, randomizeName, false);
    return finishCreateSnapshot(user, jobResponse);
  }

  public SnapshotSummaryModel createSnapshotWithRequest(
      TestConfiguration.User user,
      String datasetName,
      UUID profileId,
      SnapshotRequestModel snapshotRequest,
      boolean randomizeName,
      boolean usePetAccount)
      throws Exception {
    DataRepoResponse<JobModel> jobResponse =
        createSnapshotRaw(
            user, datasetName, profileId, snapshotRequest, randomizeName, usePetAccount);
    return finishCreateSnapshot(user, jobResponse);
  }

  public SnapshotSummaryModel createSnapshot(
      TestConfiguration.User user, String datasetName, UUID profileId, String filename)
      throws Exception {
    return createSnapshot(user, datasetName, profileId, filename, true);
  }

  public SnapshotSummaryModel createSnapshot(
      TestConfiguration.User user,
      String datasetName,
      UUID profileId,
      String filename,
      boolean randomizeName)
      throws Exception {
    return createSnapshot(user, datasetName, profileId, filename, randomizeName, false);
  }

  public SnapshotSummaryModel createSnapshot(
      TestConfiguration.User user,
      String datasetName,
      UUID profileId,
      String filename,
      boolean randomizeName,
      boolean usePetAccount)
      throws Exception {
    SnapshotRequestModel requestModel = jsonLoader.loadObject(filename, SnapshotRequestModel.class);
    DataRepoResponse<JobModel> jobResponse =
        createSnapshotRaw(user, datasetName, profileId, requestModel, randomizeName, usePetAccount);
    return finishCreateSnapshot(user, jobResponse);
  }

  private SnapshotSummaryModel finishCreateSnapshot(
      TestConfiguration.User user, DataRepoResponse<JobModel> jobResponse) throws Exception {
    assertTrue("snapshot create launch succeeded", jobResponse.getStatusCode().is2xxSuccessful());
    assertTrue(
        "snapshot create launch response is present", jobResponse.getResponseObject().isPresent());

    DataRepoResponse<SnapshotSummaryModel> snapshotResponse =
        dataRepoClient.waitForResponse(user, jobResponse, new TypeReference<>() {});
    SnapshotSummaryModel snapshotSummary =
        validateResponse(snapshotResponse, "snapshot create", HttpStatus.CREATED, jobResponse);
    logger.info("Snapshot created: {}", snapshotSummary);
    return snapshotSummary;
  }

  public DataRepoResponse<SnapshotModel> getSnapshotRaw(
      TestConfiguration.User user, UUID snapshotId, List<SnapshotRetrieveIncludeModel> include)
      throws Exception {
    String includeParam;
    if (include != null && !include.isEmpty()) {
      includeParam =
          "?"
              + include.stream()
                  .map(i -> "include=" + i.toString())
                  .collect(Collectors.joining("&"));
    } else {
      includeParam = "";
    }
    return dataRepoClient.get(
        user,
        "/api/repository/v1/snapshots/" + snapshotId + includeParam,
        new TypeReference<>() {});
  }

  public SnapshotModel getSnapshot(
      TestConfiguration.User user, UUID snapshotId, List<SnapshotRetrieveIncludeModel> include)
      throws Exception {
    DataRepoResponse<SnapshotModel> response = getSnapshotRaw(user, snapshotId, include);
    return validateResponse(response, "snapshot retrieve", HttpStatus.OK, null);
  }

  /**
   * Given a dataset, table, and column, retrieve the DRS URI from the snapshot preview and extract
   * its DRS object ID.
   *
   * <p>In the past, we've queried BigQuery directly for this, but unpredictable delays in IAM
   * propagation make going through the preview more reliable (TDR proxies its request to BigQuery
   * here).
   */
  public String retrieveDrsIdFromSnapshotPreview(
      TestConfiguration.User user, UUID snapshotId, String table, String column) throws Exception {
    String filter = "WHERE %s IS NOT NULL".formatted(column);
    DataRepoResponse<SnapshotPreviewModel> response =
        retrieveSnapshotPreviewByIdRaw(user, snapshotId, table, 0, 1, filter, null);
    SnapshotPreviewModel validated =
        validateResponse(response, "snapshot preview for DRS ID", HttpStatus.OK, null);

    assertThat("Got one row", validated.getResult(), hasSize(1));

    String drsUri = (String) ((LinkedHashMap) validated.getResult().get(0)).get(column);
    assertThat("DRS URI was found", drsUri, notNullValue());

    return DrsService.getLastNameFromPath(drsUri);
  }

  public Object retrieveFirstResultSnapshotPreviewById(
      TestConfiguration.User user,
      UUID snapshotId,
      String table,
      int offset,
      int limit,
      String filter)
      throws Exception {
    return retrieveSnapshotPreviewById(user, snapshotId, table, offset, limit, filter)
        .getResult()
        .get(0);
  }

  public SnapshotPreviewModel retrieveSnapshotPreviewById(
      TestConfiguration.User user,
      UUID snapshotId,
      String table,
      int offset,
      int limit,
      String filter)
      throws Exception {
    return retrieveSnapshotPreviewById(user, snapshotId, table, offset, limit, filter, null);
  }

  public SnapshotPreviewModel retrieveSnapshotPreviewById(
      TestConfiguration.User user,
      UUID snapshotId,
      String table,
      int offset,
      int limit,
      String filter,
      String sort)
      throws Exception {
    DataRepoResponse<SnapshotPreviewModel> response =
        retrieveSnapshotPreviewByIdRaw(user, snapshotId, table, offset, limit, filter, sort);
    return validateResponse(response, "snapshot data", HttpStatus.OK, null);
  }

  private DataRepoResponse<SnapshotPreviewModel> retrieveSnapshotPreviewByIdRaw(
      TestConfiguration.User user,
      UUID snapshotId,
      String table,
      Integer offset,
      Integer limit,
      String filter,
      String sort)
      throws Exception {
    String url = "/api/repository/v1/snapshots/%s/data/%s".formatted(snapshotId, table);
    QueryDataRequestModel requestModel = new QueryDataRequestModel();
    requestModel.offset(Objects.requireNonNullElse(offset, 0));
    requestModel.limit(Objects.requireNonNullElse(limit, 10));
    requestModel.filter(Objects.requireNonNullElse(filter, ""));
    requestModel.sort(Objects.requireNonNullElse(sort, PDAO_ROW_ID_COLUMN));
    return dataRepoClient.post(
        user, url, TestUtils.mapToJson(requestModel), new TypeReference<>() {});
  }

  public List<String> getRowIds(
      TestConfiguration.User user, DatasetModel dataset, String tableName, int limitRowsReturned)
      throws Exception {
    List<Object> dataModel =
        retrieveDatasetData(user, dataset.getId(), tableName, 0, limitRowsReturned, null)
            .getResult();
    assertThat("got right num of row ids back", dataModel.size(), equalTo(limitRowsReturned));
    return dataModel.stream()
        .map(r -> ((LinkedHashMap) r).get(PDAO_ROW_ID_COLUMN).toString())
        .toList();
  }

  public void assertSnapshotTableCount(
      TestConfiguration.User user, SnapshotModel snapshotModel, String tableName, int n)
      throws Exception {
    SnapshotPreviewModel previewModel =
        retrieveSnapshotPreviewById(user, snapshotModel.getId(), tableName, 0, n + 1, null);
    // since we're not filtering and the results should not be limited, all three of these should be
    // equal
    int rowCount = previewModel.getResult().size();
    assertThat("Results row count matches expected row count", rowCount, equalTo(n));
    int totalRowCount = previewModel.getTotalRowCount();
    assertThat("Total row count matches expected row count", totalRowCount, equalTo(n));
    int filteredRowCount = previewModel.getFilteredRowCount();
    assertThat("Filtered row count matches expected row count", filteredRowCount, equalTo(n));
  }

  public void assertDatasetTableCount(
      TestConfiguration.User user, DatasetModel dataset, String tableName, int n) throws Exception {
    DatasetDataModel datasetDataModel =
        retrieveDatasetData(user, dataset.getId(), tableName, 0, n + 1, null);
    // since we're not filtering and the results should not be limited, all three of these should be
    // equal
    int rowCount = datasetDataModel.getResult().size();
    assertThat("Results row count matches expected row count", rowCount, equalTo(n));
    int totalRowCount = datasetDataModel.getTotalRowCount();
    assertThat("Total row count matches expected row count", totalRowCount, equalTo(n));
    int filteredRowCount = datasetDataModel.getFilteredRowCount();
    assertThat("Filtered row count matches expected row count", filteredRowCount, equalTo(n));
  }

  public List<Map<String, List<String>>> transformStringResults(
      TestConfiguration.User user, DatasetModel dataset, String tableName) throws Exception {
    List<Object> dataModel =
        retrieveDatasetData(user, dataset.getId(), tableName, 0, 100, null).getResult();
    List<String> columnNamesFromResults =
        ((LinkedHashMap) dataModel.get(0)).keySet().stream().toList();
    List<ColumnModel> columns =
        dataset.getSchema().getTables().stream()
            .filter(t -> t.getName().equals(tableName))
            .findFirst()
            .get()
            .getColumns();
    List<Map<String, List<String>>> result = new ArrayList<>();
    for (Object val : dataModel) {
      Map<String, List<String>> transformed = new HashMap<>();
      for (String columnName : columnNamesFromResults) {
        String colVal = ((LinkedHashMap) val).get(columnName).toString();
        final List<String> values;
        Optional<ColumnModel> columnModel =
            columns.stream().filter(c -> c.getName().equals(columnName)).findFirst();
        if (columnModel.isPresent() && columnModel.get().isArrayOf()) {
          String subStringVal = colVal.substring(1, colVal.length() - 1);
          values = Arrays.stream(subStringVal.split(",")).toList();
        } else {
          values = List.of(colVal);
        }
        transformed.put(columnName, values);
      }
      result.add(transformed);
    }
    return result;
  }

  public void retrieveDatasetDataExpectFailure(
      TestConfiguration.User user,
      UUID datasetId,
      String table,
      int offset,
      int limit,
      String filter,
      HttpStatus expectedStatus)
      throws Exception {
    DataRepoResponse<DatasetDataModel> response =
        retrieveDatasetDataByIdRaw(
            user, datasetId, table, offset, limit, filter, null, SqlSortDirectionAscDefault.ASC);
    assertThat(
        "retrieve dataset data by Id should fail",
        response.getStatusCode(),
        equalTo(expectedStatus));
  }

  public DatasetDataModel retrieveDatasetData(
      TestConfiguration.User user,
      UUID datasetId,
      String table,
      int offset,
      int limit,
      String filter)
      throws Exception {
    return retrieveDatasetData(user, datasetId, table, offset, limit, filter, null, null);
  }

  public DatasetDataModel retrieveDatasetData(
      TestConfiguration.User user,
      UUID datasetId,
      String table,
      int offset,
      int limit,
      String filter,
      String sort,
      SqlSortDirectionAscDefault direction)
      throws Exception {
    DataRepoResponse<DatasetDataModel> response =
        retrieveDatasetDataByIdRaw(user, datasetId, table, offset, limit, filter, sort, direction);
    return validateResponse(response, "dataset data", HttpStatus.OK, null);
  }

  private DataRepoResponse<DatasetDataModel> retrieveDatasetDataByIdRaw(
      TestConfiguration.User user,
      UUID datasetId,
      String table,
      Integer offset,
      Integer limit,
      String filter,
      String sort,
      SqlSortDirectionAscDefault direction)
      throws Exception {
    String url = "/api/repository/v1/datasets/%s/data/%s".formatted(datasetId, table);

    QueryDataRequestModel request = new QueryDataRequestModel();
    request.setOffset(Objects.requireNonNullElse(offset, 0));
    request.setLimit(Objects.requireNonNullElse(limit, 10));
    request.filter(Objects.requireNonNullElse(filter, ""));
    request.sort(Objects.requireNonNullElse(sort, PDAO_ROW_ID_COLUMN));
    request.setDirection(direction);
    return dataRepoClient.post(user, url, TestUtils.mapToJson(request), new TypeReference<>() {});
  }

  public void assertColumnTextValueCount(
      TestConfiguration.User user,
      UUID datasetId,
      String tableName,
      String columnName,
      String columnTextValue,
      int expectedValueCount)
      throws Exception {
    if (expectedValueCount == 0) {
      assertThat(
          "Column value is not present",
          retrieveColumnTextValues(user, datasetId, tableName, columnName),
          not(hasItem(columnTextValue)));
      return;
    }
    int count =
        retrieveColumnStats(user, datasetId, tableName, columnName, null).getValues().stream()
            .filter(val -> val.getValue() != null ? val.getValue().equals(columnTextValue) : false)
            .findFirst()
            .orElseThrow(
                () ->
                    new Exception(
                        "Value "
                            + columnTextValue
                            + " not found in table "
                            + tableName
                            + " column "
                            + columnName))
            .getCount();
    assertThat(
        "Expected count for column value matches actual count", count, equalTo(expectedValueCount));
  }

  public List<String> retrieveColumnTextValues(
      TestConfiguration.User user, UUID datasetId, String tableName, String columnName)
      throws Exception {
    ColumnStatisticsTextModel textModel =
        retrieveColumnStats(user, datasetId, tableName, columnName, null);
    List<String> values = textModel.getValues().stream().map(val -> val.getValue()).toList();
    return values;
  }

  public ColumnStatisticsIntModel retrieveColumnIntStats(
      TestConfiguration.User user, UUID datasetId, String table, String columnName, String filter)
      throws Exception {
    DataRepoResponse<ColumnStatisticsIntModel> response =
        retrieveColumnStatsIntRaw(user, datasetId, table, columnName, filter);
    return validateResponse(response, "dataset column stats", HttpStatus.OK, null);
  }

  public ColumnStatisticsTextModel retrieveColumnStats(
      TestConfiguration.User user, UUID datasetId, String table, String columnName, String filter)
      throws Exception {
    DataRepoResponse<ColumnStatisticsTextModel> response =
        retrieveColumnStatsTextRaw(user, datasetId, table, columnName, filter);
    return validateResponse(response, "dataset column stats", HttpStatus.OK, null);
  }

  private DataRepoResponse<ColumnStatisticsIntModel> retrieveColumnStatsIntRaw(
      TestConfiguration.User user, UUID datasetId, String table, String columnName, String filter)
      throws Exception {
    String url =
        "/api/repository/v1/datasets/%s/data/%s/statistics/%s"
            .formatted(datasetId, table, columnName);
    var requestModel = new QueryColumnStatisticsRequestModel();
    requestModel.filter(Objects.requireNonNullElse(filter, ""));
    return dataRepoClient.post(
        user, url, TestUtils.mapToJson(requestModel), new TypeReference<>() {});
  }

  private DataRepoResponse<ColumnStatisticsTextModel> retrieveColumnStatsTextRaw(
      TestConfiguration.User user, UUID datasetId, String table, String columnName, String filter)
      throws Exception {
    String url =
        "/api/repository/v1/datasets/%s/data/%s/statistics/%s"
            .formatted(datasetId, table, columnName);
    var requestModel = new QueryColumnStatisticsRequestModel();
    requestModel.filter(Objects.requireNonNullElse(filter, ""));
    return dataRepoClient.post(
        user, url, TestUtils.mapToJson(requestModel), new TypeReference<>() {});
  }

  public void assertFailToGetSnapshot(TestConfiguration.User user, UUID snapshotId)
      throws Exception {
    DataRepoResponse<SnapshotModel> response = getSnapshotRaw(user, snapshotId, null);
    assertThat(
        "snapshot is not successfully retrieved",
        response.getStatusCode(),
        oneOf(HttpStatus.FORBIDDEN, HttpStatus.NOT_FOUND));
  }

  public DataRepoResponse<EnumerateSnapshotModel> enumerateSnapshotsByDatasetIdsRaw(
      TestConfiguration.User user, List<UUID> datasetIds) throws Exception {
    String datasetIdsString;
    List<String> datasetIdsQuery =
        ListUtils.emptyIfNull(datasetIds).stream()
            .map(id -> "datasetIds=" + id)
            .collect(Collectors.toList());
    datasetIdsString = StringUtils.join(datasetIdsQuery, "&");
    return dataRepoClient.get(
        user,
        "/api/repository/v1/snapshots?" + datasetIdsString + "&sort=created_date&direction=desc",
        new TypeReference<>() {});
  }

  public EnumerateSnapshotModel enumerateSnapshotsByDatasetIds(
      TestConfiguration.User user, List<UUID> datasetIds) throws Exception {
    DataRepoResponse<EnumerateSnapshotModel> response =
        enumerateSnapshotsByDatasetIdsRaw(user, datasetIds);
    return validateResponse(response, "snapshot enumerate by dataset ids", HttpStatus.OK, null);
  }

  public DataRepoResponse<EnumerateSnapshotModel> enumerateSnapshotsRaw(TestConfiguration.User user)
      throws Exception {
    return dataRepoClient.get(
        user,
        "/api/repository/v1/snapshots?sort=created_date&direction=desc",
        new TypeReference<>() {});
  }

  public EnumerateSnapshotModel enumerateSnapshots(TestConfiguration.User user) throws Exception {
    DataRepoResponse<EnumerateSnapshotModel> response = enumerateSnapshotsRaw(user);
    return validateResponse(response, "snapshot enumerate", HttpStatus.OK, null);
  }

  public void deleteSnapshot(TestConfiguration.User user, UUID snapshotId) throws Exception {
    DataRepoResponse<DeleteResponseModel> deleteResponse = deleteSnapshotLog(user, snapshotId);
    assertGoodDeleteResponse(deleteResponse);
  }

  public DataRepoResponse<DeleteResponseModel> deleteSnapshotLog(
      TestConfiguration.User user, UUID snapshotId) throws Exception {

    DataRepoResponse<JobModel> jobResponse = deleteSnapshotLaunch(user, snapshotId);
    assertTrue("snapshot delete launch succeeded", jobResponse.getStatusCode().is2xxSuccessful());
    assertTrue(
        "snapshot delete launch response is present", jobResponse.getResponseObject().isPresent());

    return dataRepoClient.waitForResponseLog(user, jobResponse, new TypeReference<>() {});
  }

  public DataRepoResponse<JobModel> deleteSnapshotLaunch(
      TestConfiguration.User user, UUID snapshotId) throws Exception {
    return dataRepoClient.delete(
        user, "/api/repository/v1/snapshots/" + snapshotId, new TypeReference<>() {});
  }

  private void assertGoodDeleteResponse(DataRepoResponse<DeleteResponseModel> deleteResponse) {

    assertThat("delete is successful", deleteResponse.getStatusCode(), equalTo(HttpStatus.OK));
    assertTrue("delete response is present", deleteResponse.getResponseObject().isPresent());
    DeleteResponseModel deleteModel = deleteResponse.getResponseObject().get();
    assertTrue(
        "Valid delete response",
        (deleteModel.getObjectState() == DeleteResponseModel.ObjectStateEnum.DELETED
            || deleteModel.getObjectState() == DeleteResponseModel.ObjectStateEnum.NOT_FOUND));
  }

  public DataRepoResponse<SnapshotExportResponseModel> exportSnapshotLog(
      TestConfiguration.User user,
      UUID snapshotId,
      boolean resolveGsPaths,
      boolean validatePkUniqueness,
      boolean signUrls)
      throws Exception {
    DataRepoResponse<JobModel> jobResponse =
        exportSnapshot(user, snapshotId, resolveGsPaths, validatePkUniqueness, signUrls);
    assertTrue("snapshot export launch succeeded", jobResponse.getStatusCode().is2xxSuccessful());
    assertTrue(
        "snapshot export launch response is present", jobResponse.getResponseObject().isPresent());

    return dataRepoClient.waitForResponseLog(user, jobResponse, new TypeReference<>() {});
  }

  public DataRepoResponse<JobModel> exportSnapshot(
      TestConfiguration.User user,
      UUID snapshotId,
      boolean resolveGsPaths,
      boolean validatePkUniqueness,
      boolean signUrls)
      throws Exception {
    return dataRepoClient.get(
        user,
        String.format(
            "/api/repository/v1/snapshots/%s/export?exportGsPaths=%s&validatePrimaryKeyUniqueness=%s&signUrls=%s",
            snapshotId, resolveGsPaths, validatePkUniqueness, signUrls),
        new TypeReference<>() {});
  }

  public DataRepoResponse<JobModel> exportSnapshotResolveGsPaths(
      TestConfiguration.User user, UUID snapshotId) throws Exception {
    return dataRepoClient.get(
        user,
        String.format("/api/repository/v1/snapshots/%s/export?exportGsPaths=true", snapshotId),
        new TypeReference<>() {});
  }

  public DatasetModel updateSchema(
      TestConfiguration.User user, UUID datasetId, DatasetSchemaUpdateModel request)
      throws Exception {
    DataRepoResponse<JobModel> jobResponse = updateSchemaRaw(user, datasetId, request);
    assertTrue("update schema succeeded", jobResponse.getStatusCode().is2xxSuccessful());
    assertTrue("update schema response is present", jobResponse.getResponseObject().isPresent());
    DataRepoResponse<DatasetModel> updateResponse =
        dataRepoClient.waitForResponse(user, jobResponse, new TypeReference<>() {});
    return validateResponse(updateResponse, "update schema", HttpStatus.OK, jobResponse);
  }

  public DataRepoResponse<JobModel> updateSchemaRaw(
      TestConfiguration.User user, UUID datasetId, DatasetSchemaUpdateModel request)
      throws Exception {
    String ingestBody = TestUtils.mapToJson(request);
    return dataRepoClient.post(
        user,
        "/api/repository/v1/datasets/" + datasetId + "/updateSchema",
        ingestBody,
        new TypeReference<>() {});
  }

  public DataRepoResponse<JobModel> ingestJsonDataLaunch(
      TestConfiguration.User user, UUID datasetId, IngestRequestModel request) throws Exception {
    String ingestBody = TestUtils.mapToJson(request);
    return dataRepoClient.post(
        user,
        "/api/repository/v1/datasets/" + datasetId + "/ingest",
        ingestBody,
        new TypeReference<>() {});
  }

  public ErrorModel ingestJsonDataFailure(
      TestConfiguration.User user, UUID datasetId, IngestRequestModel request) throws Exception {
    DataRepoResponse<JobModel> jobResponse = ingestJsonDataLaunch(user, datasetId, request);
    assertTrue("ingest data launch succeeded", jobResponse.getStatusCode().is2xxSuccessful());
    assertTrue(
        "ingest data launch response is present", jobResponse.getResponseObject().isPresent());

    DataRepoResponse<ErrorModel> response =
        dataRepoClient.waitForResponse(user, jobResponse, new TypeReference<>() {});
    assertFalse("ingest data is failure", response.getStatusCode().is2xxSuccessful());

    assertTrue("ingest data error response is present", response.getErrorObject().isPresent());
    return response.getErrorObject().get();
  }

  public IngestResponseModel ingestJsonData(
      TestConfiguration.User user, UUID datasetId, IngestRequestModel request) throws Exception {
    DataRepoResponse<IngestResponseModel> response = ingestJsonDataRaw(user, datasetId, request);

    assertThat("ingestOne is successful", response.getStatusCode(), equalTo(HttpStatus.OK));
    assertTrue("ingestOne response is present", response.getResponseObject().isPresent());

    IngestResponseModel ingestResponse = response.getResponseObject().get();
    assertThat("no bad sample rows", ingestResponse.getBadRowCount(), equalTo(0L));
    return ingestResponse;
  }

  public DataRepoResponse<IngestResponseModel> ingestJsonDataRaw(
      TestConfiguration.User user, UUID datasetId, IngestRequestModel request) throws Exception {
    DataRepoResponse<JobModel> launchResp = ingestJsonDataLaunch(user, datasetId, request);
    assertTrue("ingest launch succeeded", launchResp.getStatusCode().is2xxSuccessful());
    assertTrue("ingest launch response is present", launchResp.getResponseObject().isPresent());
    return dataRepoClient.waitForResponse(user, launchResp, new TypeReference<>() {});
  }

  public DataRepoResponse<JobModel> ingestFileLaunch(
      TestConfiguration.User user,
      UUID datasetId,
      UUID profileId,
      String sourceGsPath,
      String targetPath)
      throws Exception {

    FileLoadModel fileLoadModel =
        new FileLoadModel()
            .sourcePath(sourceGsPath)
            .profileId(profileId)
            .description(null)
            .mimeType("application/octet-string")
            .targetPath(targetPath);

    String json = TestUtils.mapToJson(fileLoadModel);

    return dataRepoClient.post(
        user,
        "/api/repository/v1/datasets/" + datasetId + "/files",
        json,
        new TypeReference<>() {});
  }

  public FileModel ingestFile(
      TestConfiguration.User user,
      UUID datasetId,
      UUID profileId,
      String sourceGsPath,
      String targetPath)
      throws Exception {
    DataRepoResponse<JobModel> resp =
        ingestFileLaunch(user, datasetId, profileId, sourceGsPath, targetPath);
    assertTrue("ingest launch succeeded", resp.getStatusCode().is2xxSuccessful());
    assertTrue("ingest launch response is present", resp.getResponseObject().isPresent());

    DataRepoResponse<FileModel> response =
        dataRepoClient.waitForResponse(user, resp, new TypeReference<>() {});
    return assertSuccessful(response, "ingestFile failed");
  }

  public DataRepoResponse<JobModel> bulkLoadArrayRaw(
      TestConfiguration.User user, UUID datasetId, BulkLoadArrayRequestModel requestModel)
      throws Exception {

    String json = TestUtils.mapToJson(requestModel);

    DataRepoResponse<JobModel> launchResponse =
        dataRepoClient.post(
            user,
            "/api/repository/v1/datasets/" + datasetId + "/files/bulk/array",
            json,
            new TypeReference<>() {});
    assertTrue("bulkLoadArray launch succeeded", launchResponse.getStatusCode().is2xxSuccessful());
    assertTrue(
        "bulkloadArray launch response is present", launchResponse.getResponseObject().isPresent());
    return launchResponse;
  }

  public BulkLoadArrayResultModel bulkLoadArray(
      TestConfiguration.User user, UUID datasetId, BulkLoadArrayRequestModel requestModel)
      throws Exception {

    DataRepoResponse<JobModel> launchResponse = bulkLoadArrayRaw(user, datasetId, requestModel);

    DataRepoResponse<BulkLoadArrayResultModel> response =
        dataRepoClient.waitForResponse(user, launchResponse, new TypeReference<>() {});
    return assertSuccessful(response, "bulkLoadArray failed");
  }

  public ErrorModel bulkLoadArrayFailure(
      TestConfiguration.User user, UUID datasetId, BulkLoadArrayRequestModel requestModel)
      throws Exception {

    DataRepoResponse<JobModel> launchResponse = bulkLoadArrayRaw(user, datasetId, requestModel);

    DataRepoResponse<BulkLoadArrayResultModel> response =
        dataRepoClient.waitForResponse(user, launchResponse, new TypeReference<>() {});
    assertFalse("bulk load array failed", response.getStatusCode().is2xxSuccessful());
    assertTrue("bulk load array error response is present", response.getErrorObject().isPresent());
    return response.getErrorObject().get();
  }

  public DataRepoResponse<JobModel> bulkLoadRaw(
      TestConfiguration.User user, UUID datasetId, BulkLoadRequestModel requestModel)
      throws Exception {
    String json = TestUtils.mapToJson(requestModel);
    DataRepoResponse<JobModel> launchResponse =
        dataRepoClient.post(
            user,
            "/api/repository/v1/datasets/" + datasetId + "/files/bulk",
            json,
            new TypeReference<>() {});
    assertTrue("bulkLoad launch succeeded", launchResponse.getStatusCode().is2xxSuccessful());
    assertTrue(
        "bulkload launch response is present", launchResponse.getResponseObject().isPresent());
    return launchResponse;
  }

  public BulkLoadResultModel bulkLoad(
      TestConfiguration.User user, UUID datasetId, BulkLoadRequestModel requestModel)
      throws Exception {

    DataRepoResponse<JobModel> launchResponse = bulkLoadRaw(user, datasetId, requestModel);

    DataRepoResponse<BulkLoadResultModel> response =
        dataRepoClient.waitForResponse(user, launchResponse, new TypeReference<>() {});
    return assertSuccessful(response, "bulkLoad failed");
  }

  public ErrorModel bulkLoadFailure(
      TestConfiguration.User user, UUID datasetId, BulkLoadRequestModel requestModel)
      throws Exception {
    DataRepoResponse<JobModel> launchResponse = bulkLoadRaw(user, datasetId, requestModel);
    DataRepoResponse<ErrorModel> response =
        dataRepoClient.waitForResponse(user, launchResponse, new TypeReference<>() {});
    assertFalse("bulk load failed", response.getStatusCode().is2xxSuccessful());
    assertTrue("bulk load error response is present", response.getErrorObject().isPresent());
    return response.getErrorObject().get();
  }

  public BulkLoadHistoryModelList getLoadHistory(
      TestConfiguration.User user, UUID datasetId, String loadTag, int offset, int limit)
      throws Exception {
    DataRepoResponse<BulkLoadHistoryModelList> response =
        dataRepoClient.get(
            user,
            "/api/repository/v1/datasets/"
                + datasetId
                + "/files/bulk/"
                + loadTag
                + "?offset="
                + offset
                + "&limit="
                + limit,
            new TypeReference<>() {});
    return assertSuccessful(response, "getLoadHistory failed");
  }

  private <T> T assertSuccessful(DataRepoResponse<T> response, String errMsg) {
    if (response.getStatusCode().is2xxSuccessful()) {
      assertThat("getLoadHistory is successful", response.getStatusCode(), equalTo(HttpStatus.OK));
      assertTrue("getLoadHistory response is present", response.getResponseObject().isPresent());
      return response.getResponseObject().get();
    }
    ErrorModel errorModel = response.getErrorObject().orElse(null);
    throw new AssertionError(errMsg + "; Error: " + errorModel);
  }

  public DataRepoResponse<FileModel> getFileByIdRaw(
      TestConfiguration.User user, UUID datasetId, String fileId) throws Exception {
    return dataRepoClient.get(
        user,
        "/api/repository/v1/datasets/" + datasetId + "/files/" + fileId,
        new TypeReference<>() {});
  }

  public FileModel getFileById(TestConfiguration.User user, UUID datasetId, String fileId)
      throws Exception {
    DataRepoResponse<FileModel> response = getFileByIdRaw(user, datasetId, fileId);
    assertThat("file is successfully retrieved", response.getStatusCode(), equalTo(HttpStatus.OK));
    assertTrue("file get response is present", response.getResponseObject().isPresent());
    return response.getResponseObject().get();
  }

  public DataRepoResponse<FileModel> getFileByNameRaw(
      TestConfiguration.User user, UUID datasetId, String path) throws Exception {
    return dataRepoClient.get(
        user,
        "/api/repository/v1/datasets/" + datasetId + "/filesystem/objects?path=" + path,
        new TypeReference<>() {});
  }

  public FileModel getFileByName(TestConfiguration.User user, UUID datasetId, String path)
      throws Exception {
    DataRepoResponse<FileModel> response = getFileByNameRaw(user, datasetId, path);
    assertThat("file is successfully retrieved", response.getStatusCode(), equalTo(HttpStatus.OK));
    assertTrue("file get response is present", response.getResponseObject().isPresent());
    return response.getResponseObject().get();
  }

  public DataRepoResponse<FileModel> getSnapshotFileByIdRaw(
      TestConfiguration.User user, UUID snapshotId, String fileId) throws Exception {
    return dataRepoClient.get(
        user,
        "/api/repository/v1/snapshots/" + snapshotId + "/files/" + fileId,
        new TypeReference<>() {});
  }

  public FileModel getSnapshotFileById(TestConfiguration.User user, UUID snapshotId, String fileId)
      throws Exception {
    DataRepoResponse<FileModel> response = getSnapshotFileByIdRaw(user, snapshotId, fileId);
    assertThat("file is successfully retrieved", response.getStatusCode(), equalTo(HttpStatus.OK));
    assertTrue("file get response is present", response.getResponseObject().isPresent());
    return response.getResponseObject().get();
  }

  public DataRepoResponse<FileModel> getSnapshotFileByNameRaw(
      TestConfiguration.User user, UUID snapshotId, String path) throws Exception {
    return dataRepoClient.get(
        user,
        "/api/repository/v1/snapshots/" + snapshotId + "/filesystem/objects?path=" + path,
        new TypeReference<>() {});
  }

  public FileModel getSnapshotFileByName(TestConfiguration.User user, UUID snapshotId, String path)
      throws Exception {
    DataRepoResponse<FileModel> response = getSnapshotFileByNameRaw(user, snapshotId, path);
    return validateResponse(response, "retrieving snapshot file", HttpStatus.OK, null);
  }

  public DataRepoResponse<JobModel> deleteFileLaunch(
      TestConfiguration.User user, UUID datasetId, String fileId) throws Exception {
    return dataRepoClient.delete(
        user,
        "/api/repository/v1/datasets/" + datasetId + "/files/" + fileId,
        new TypeReference<>() {});
  }

  public void deleteFile(TestConfiguration.User user, UUID datasetId, String fileId)
      throws Exception {
    DataRepoResponse<JobModel> launchResp = deleteFileLaunch(user, datasetId, fileId);
    assertTrue("delete launch succeeded", launchResp.getStatusCode().is2xxSuccessful());
    assertTrue("delete launch response is present", launchResp.getResponseObject().isPresent());
    DataRepoResponse<DeleteResponseModel> deleteResponse =
        dataRepoClient.waitForResponse(user, launchResp, new TypeReference<>() {});
    assertGoodDeleteResponse(deleteResponse);
  }

  /*
   * WARNING: if making any changes to this method make sure to notify the #dsp-batch channel! Describe the change and
   * any consequences downstream to DRS clients.
   */
  public DrsResponse<DRSObject> drsGetObjectRaw(TestConfiguration.User user, String drsObjectId)
      throws Exception {
    return dataRepoClient.drsGet(
        user, "/ga4gh/drs/v1/objects/" + drsObjectId, new TypeReference<>() {});
  }

  public DrsResponse<bio.terra.model.DRSAccessURL> getObjectAccessUrl(
      TestConfiguration.User user, String drsObjectId, String accessId) throws Exception {
    return dataRepoClient.drsGet(
        user,
        "/ga4gh/drs/v1/objects/" + drsObjectId + "/access/" + accessId,
        new TypeReference<>() {});
  }

  /*
   * WARNING: if making any changes to this method make sure to notify the #dsp-batch channel! Describe the change and
   * any consequences downstream to DRS clients.
   */
  public DRSObject drsGetObject(TestConfiguration.User user, String drsObjectId) throws Exception {
    DrsResponse<DRSObject> response = drsGetObjectRaw(user, drsObjectId);
    assertThat(
        "object is successfully retrieved", response.getStatusCode(), equalTo(HttpStatus.OK));
    assertTrue("object get response is present", response.getResponseObject().isPresent());
    return validateResponse(response, "retrieving Drs object", HttpStatus.OK);
  }

  public Storage getStorage(String token) {
    GoogleCredentials googleCredentials = GoogleCredentials.create(new AccessToken(token, null));
    StorageOptions storageOptions =
        StorageOptions.newBuilder().setCredentials(googleCredentials).build();
    return storageOptions.getService();
  }

  public IngestRequestModel buildSimpleIngest(String table, String filename) throws Exception {
    String gsPath = "gs://" + testConfig.getIngestbucket() + "/" + filename;
    return new IngestRequestModel()
        .format(IngestRequestModel.FormatEnum.JSON)
        .ignoreUnknownValues(false)
        .maxBadRecords(0)
        .table(table)
        .path(gsPath);
  }

  public IngestRequestModel buildSimpleIngest(String table, List<Map<String, Object>> data)
      throws Exception {
    return new IngestRequestModel()
        .format(IngestRequestModel.FormatEnum.ARRAY)
        .ignoreUnknownValues(false)
        .maxBadRecords(0)
        .table(table)
        .records(Arrays.asList(data.toArray()));
  }

  // Transaction methods
  public TransactionModel openTransaction(
      TestConfiguration.User user, UUID datasetId, TransactionCreateModel requestModel)
      throws Exception {
    String json = TestUtils.mapToJson(requestModel);
    DataRepoResponse<JobModel> post =
        dataRepoClient.post(
            user,
            "/api/repository/v1/datasets/" + datasetId + "/transactions",
            json,
            new TypeReference<>() {});
    return waitForTransactionCreate(user, post);
  }

  private TransactionModel waitForTransactionCreate(
      TestConfiguration.User user, DataRepoResponse<JobModel> jobResponse) throws Exception {
    assertTrue(
        "transaction create launch succeeded", jobResponse.getStatusCode().is2xxSuccessful());
    assertTrue(
        "transaction create launch response is present",
        jobResponse.getResponseObject().isPresent());

    DataRepoResponse<TransactionModel> response =
        dataRepoClient.waitForResponseLog(user, jobResponse, new TypeReference<>() {});
    logger.info("Response was: {}", response);
    return validateResponse(response, "transaction create", HttpStatus.CREATED, jobResponse);
  }

  public TransactionModel closeTransaction(
      TestConfiguration.User user,
      UUID datasetId,
      UUID transactionId,
      TransactionCloseModel requestModel)
      throws Exception {
    String json = TestUtils.mapToJson(requestModel);
    DataRepoResponse<JobModel> post =
        dataRepoClient.post(
            user,
            "/api/repository/v1/datasets/" + datasetId + "/transactions/" + transactionId,
            json,
            new TypeReference<>() {});
    return waitForTransactionClose(user, post);
  }

  private TransactionModel waitForTransactionClose(
      TestConfiguration.User user, DataRepoResponse<JobModel> jobResponse) throws Exception {
    assertTrue("transaction close launch succeeded", jobResponse.getStatusCode().is2xxSuccessful());
    assertTrue(
        "transaction close launch response is present",
        jobResponse.getResponseObject().isPresent());

    DataRepoResponse<TransactionModel> response =
        dataRepoClient.waitForResponseLog(user, jobResponse, new TypeReference<>() {});
    logger.info("Response was: {}", response);
    return validateResponse(response, "transaction close", HttpStatus.OK, null);
  }

  // Configuration methods

  public DataRepoResponse<ConfigModel> getConfig(TestConfiguration.User user, String configName)
      throws Exception {
    return dataRepoClient.get(
        user, "/api/repository/v1/configs/" + configName, new TypeReference<>() {});
  }

  public DataRepoResponse<ConfigModel> setFault(
      TestConfiguration.User user, String configName, boolean enable) throws Exception {
    ConfigEnableModel configEnableModel = new ConfigEnableModel().enabled(enable);
    String json = TestUtils.mapToJson(configEnableModel);
    return dataRepoClient.put(
        user, "/api/repository/v1/configs/" + configName, json, new TypeReference<>() {});
  }

  public DataRepoResponse<Void> resetConfig(TestConfiguration.User user) throws Exception {
    return dataRepoClient.put(
        user, "/api/repository/v1/configs/reset", "{}", new TypeReference<Void>() {});
  }

  public DataRepoResponse<ConfigListModel> setConfigListRaw(
      TestConfiguration.User user, ConfigGroupModel configGroup) throws Exception {
    String json = TestUtils.mapToJson(configGroup);
    return dataRepoClient.put(user, "/api/repository/v1/configs", json, new TypeReference<>() {});
  }

  public ConfigListModel setConfigList(TestConfiguration.User user, ConfigGroupModel configGroup)
      throws Exception {
    DataRepoResponse<ConfigListModel> response = setConfigListRaw(user, configGroup);
    assertThat("setConfigList is successfully", response.getStatusCode(), equalTo(HttpStatus.OK));
    assertTrue("setConfigList response is present", response.getResponseObject().isPresent());
    return response.getResponseObject().get();
  }

  public DataRepoResponse<ConfigListModel> getConfigListRaw(TestConfiguration.User user)
      throws Exception {
    return dataRepoClient.get(user, "/api/repository/v1/configs", new TypeReference<>() {});
  }

  public ConfigListModel getConfigList(TestConfiguration.User user) throws Exception {
    DataRepoResponse<ConfigListModel> response = getConfigListRaw(user);
    assertThat("getConfigList is successfully", response.getStatusCode(), equalTo(HttpStatus.OK));
    assertTrue("getConfigList response is present", response.getResponseObject().isPresent());
    return response.getResponseObject().get();
  }

  public void assertCombinedIngestCorrect(
      IngestResponseModel ingestResponse, TestConfiguration.User user) {
    var loadResult = ingestResponse.getLoadResult();

    assertThat("file_load_results are in the response", loadResult, notNullValue());

    assertThat(
        "all 4 files got ingested", loadResult.getLoadSummary().getSucceededFiles(), equalTo(4));

    var fileModels =
        loadResult.getLoadFileResults().stream()
            .map(BulkLoadFileResultModel::getTargetPath)
            .map(
                path -> {
                  try {
                    return getFileByName(user, ingestResponse.getDatasetId(), path);
                  } catch (Exception e) {
                    throw new RuntimeException(
                        "Unable to find file by name. TargetPath: "
                            + path
                            + "; DatasetId: "
                            + ingestResponse.getDatasetId(),
                        e);
                  }
                })
            .flatMap(file -> Optional.ofNullable(file).stream())
            .collect(Collectors.toList());

    var fileIds =
        loadResult.getLoadFileResults().stream()
            .map(BulkLoadFileResultModel::getFileId)
            .filter(Objects::nonNull)
            .collect(Collectors.toList());

    var retrievedFileIds =
        fileModels.stream().map(FileModel::getFileId).collect(Collectors.toList());

    assertThat("The files were ingested correctly", fileIds, equalTo(retrievedFileIds));
  }

  private <T> T validateResponse(
      DataRepoResponse<T> response,
      String action,
      HttpStatus expectedCode,
      DataRepoResponse<JobModel> jobResponse) {
    try {
      assertThat(
          String.format("%s is successful", action),
          response.getStatusCode(),
          equalTo(expectedCode));
      assertTrue(
          String.format("%s response is present", action),
          response.getResponseObject().isPresent());
      return response.getResponseObject().get();
    } catch (AssertionError e) {
      String jobId =
          Optional.ofNullable(jobResponse)
              .flatMap(DataRepoResponse::getResponseObject)
              .map(JobModel::getId)
              .orElse(null);

      String addedLink =
          (testConfig.getIntegrationServerNumber() != null)
              ? String.format("%nFor more information, see: %s", getStackdriverUrl(jobId))
              : "no int server number";
      throw new AssertionError(
          String.format("Error validating %s.  Got response: %s%s", action, response, addedLink));
    }
  }

  private <T> T validateResponse(DrsResponse<T> response, String action, HttpStatus expectedCode) {
    try {
      assertThat(
          String.format("%s is successful", action),
          response.getStatusCode(),
          equalTo(expectedCode));
      assertTrue(
          String.format("%s response is present", action),
          response.getResponseObject().isPresent());
      return response.getResponseObject().get();
    } catch (AssertionError e) {
      throw new AssertionError(
          String.format("Error validating %s.  Got response: %s", action, response));
    }
  }

  private String getStackdriverUrl(final String jobId) {
    String query =
        URLEncoder.encode(
            new ST(QUERY_TEMPLATE)
                .add("intNumber", testConfig.getIntegrationServerNumber())
                .add("flightId", jobId)
                .add("hasFlightId", !StringUtils.isEmpty(jobId))
                .render(),
            StandardCharsets.UTF_8);
    return "https://console.cloud.google.com/logs/query;"
        + query
        + ";cursorTimestamp="
        + Instant.now().minus(Duration.ofSeconds(30)).toString()
        + "?project="
        + testConfig.getGoogleProjectId();
  }

  // Jobs

  public void getJobSuccess(String jobId, TestConfiguration.User user) throws Exception {
    DataRepoResponse<JobModel> jobIdResponse = getJobIdRaw(jobId, user);
    try {
      assertTrue("job launch succeeded", jobIdResponse.getStatusCode().is2xxSuccessful());
      assertTrue("job launch response is present", jobIdResponse.getResponseObject().isPresent());
    } catch (AssertionError e) {
      throw new AssertionError(String.format("Job launch failed. Got response: %s", jobIdResponse));
    }
  }

  public DataRepoResponse<JobModel> getJobIdRaw(String jobId, TestConfiguration.User user)
      throws Exception {
    return dataRepoClient.get(user, "/api/repository/v1/jobs/" + jobId, new TypeReference<>() {});
  }

  public List<JobModel> enumerateJobs(TestConfiguration.User user, Integer offset, Integer limit)
      throws Exception {
    DataRepoResponse<List<JobModel>> response = enumerateJobsRaw(user, offset, limit);
    assertThat("enumerate jobs is successful", response.getStatusCode(), equalTo(HttpStatus.OK));
    assertTrue("enumerate jobs response is present", response.getResponseObject().isPresent());
    return response.getResponseObject().get();
  }

  public DataRepoResponse<List<JobModel>> enumerateJobsRaw(
      TestConfiguration.User user, Integer offset, Integer limit) throws Exception {
    String queryParams =
        "?offset=%s&limit=%s"
            .formatted(
                Objects.requireNonNullElse(offset, 0), Objects.requireNonNullElse(limit, 10));
    return dataRepoClient.get(
        user, "/api/repository/v1/jobs" + queryParams, new TypeReference<>() {});
  }

  public DatasetModel updateSettings(
      TestConfiguration.User user, UUID datasetId, String settingsFileName) throws Exception {
    SnapshotBuilderSettings settings =
        jsonLoader.loadObject(settingsFileName, SnapshotBuilderSettings.class);
    DataRepoResponse<DatasetModel> response =
        dataRepoClient.post(
            user,
            "/api/repository/v1/datasets/" + datasetId + "/snapshotBuilder/settings",
            TestUtils.mapToJson(settings),
            new TypeReference<>() {});

    assertThat("post settings job is successful", response.getStatusCode(), equalTo(HttpStatus.OK));
    assertTrue("post settings response is present", response.getResponseObject().isPresent());
    return response.getResponseObject().get();
  }

  public SnapshotBuilderGetConceptsResponse getConcepts(
      TestConfiguration.User user, UUID datasetId, int conceptId) throws Exception {
    DataRepoResponse<SnapshotBuilderGetConceptsResponse> response =
        dataRepoClient.get(
            user,
            "/api/repository/v1/datasets/" + datasetId + "/snapshotBuilder/concepts/" + conceptId,
            new TypeReference<>() {});
    assertThat("get concept job is successful", response.getStatusCode(), equalTo(HttpStatus.OK));
    assertTrue("concept response is present", response.getResponseObject().isPresent());
    return response.getResponseObject().get();
  }

  public SnapshotBuilderGetConceptsResponse searchConcepts(
      TestConfiguration.User user, UUID datasetId, int domainId, String searchText)
      throws Exception {
    String queryParams = "?searchText=%s".formatted(searchText);

    DataRepoResponse<SnapshotBuilderGetConceptsResponse> response =
        dataRepoClient.get(
            user,
            "/api/repository/v1/datasets/"
                + datasetId
                + "/snapshotBuilder/concepts/"
                + domainId
                + "/search"
                + queryParams,
            new TypeReference<>() {});
    assertThat(
        "search concept job is successful", response.getStatusCode(), equalTo(HttpStatus.OK));
    assertTrue("concept response is present", response.getResponseObject().isPresent());
    return response.getResponseObject().get();
  }

<<<<<<< HEAD
  public SnapshotBuilderGetConceptHierarchyResponse getConceptHierarchy(
      TestConfiguration.User user, UUID datasetId, int conceptId) throws Exception {
    DataRepoResponse<SnapshotBuilderGetConceptHierarchyResponse> response =
        dataRepoClient.get(
            user,
            "/api/repository/v1/datasets/"
                + datasetId
                + "/snapshotBuilder/conceptHierarchy/"
                + conceptId,
            new TypeReference<>() {});
    assertThat(
        "get concept hierarchy call is successful",
        response.getStatusCode(),
        equalTo(HttpStatus.OK));
    assertTrue("concept response is present", response.getResponseObject().isPresent());
=======
  public SnapshotBuilderCountResponse getRollupCounts(
      TestConfiguration.User user, UUID datasetId, SnapshotBuilderCountRequest request)
      throws Exception {
    String json = TestUtils.mapToJson(request);
    DataRepoResponse<SnapshotBuilderCountResponse> response =
        dataRepoClient.post(
            user,
            "/api/repository/v1/datasets/" + datasetId + "/snapshotBuilder/count",
            json,
            new TypeReference<>() {});
    assertThat(
        "get rollup counts job is successful", response.getStatusCode(), equalTo(HttpStatus.OK));
    assertTrue("rollup counts response is present", response.getResponseObject().isPresent());
>>>>>>> 08e24b01
    return response.getResponseObject().get();
  }
}<|MERGE_RESOLUTION|>--- conflicted
+++ resolved
@@ -58,12 +58,9 @@
 import bio.terra.model.PolicyResponse;
 import bio.terra.model.QueryColumnStatisticsRequestModel;
 import bio.terra.model.QueryDataRequestModel;
-<<<<<<< HEAD
 import bio.terra.model.SnapshotBuilderGetConceptHierarchyResponse;
-=======
 import bio.terra.model.SnapshotBuilderCountRequest;
 import bio.terra.model.SnapshotBuilderCountResponse;
->>>>>>> 08e24b01
 import bio.terra.model.SnapshotBuilderGetConceptsResponse;
 import bio.terra.model.SnapshotBuilderSettings;
 import bio.terra.model.SnapshotExportResponseModel;
@@ -1911,7 +1908,6 @@
     return response.getResponseObject().get();
   }
 
-<<<<<<< HEAD
   public SnapshotBuilderGetConceptHierarchyResponse getConceptHierarchy(
       TestConfiguration.User user, UUID datasetId, int conceptId) throws Exception {
     DataRepoResponse<SnapshotBuilderGetConceptHierarchyResponse> response =
@@ -1927,7 +1923,9 @@
         response.getStatusCode(),
         equalTo(HttpStatus.OK));
     assertTrue("concept response is present", response.getResponseObject().isPresent());
-=======
+    return response.getResponseObject().get();
+  }
+
   public SnapshotBuilderCountResponse getRollupCounts(
       TestConfiguration.User user, UUID datasetId, SnapshotBuilderCountRequest request)
       throws Exception {
@@ -1941,7 +1939,6 @@
     assertThat(
         "get rollup counts job is successful", response.getStatusCode(), equalTo(HttpStatus.OK));
     assertTrue("rollup counts response is present", response.getResponseObject().isPresent());
->>>>>>> 08e24b01
     return response.getResponseObject().get();
   }
 }
--- conflicted
+++ resolved
@@ -34,11 +34,7 @@
         snapshotId,
         IngestUtils.getSourceDatasetDataSourceName(context.getFlightId()),
         IngestUtils.getTargetDataSourceName(context.getFlightId()),
-<<<<<<< HEAD
-        rowIdModel);
-=======
         rowIdModel,
         snapshotReq.isGlobalFileIds());
->>>>>>> fe653d84
   }
 }
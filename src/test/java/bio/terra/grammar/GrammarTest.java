package bio.terra.grammar;

import static org.hamcrest.CoreMatchers.hasItems;
import static org.hamcrest.Matchers.equalTo;
import static org.junit.Assert.assertThat;

import bio.terra.common.PdaoConstant;
import bio.terra.common.category.Unit;
import bio.terra.grammar.exception.InvalidQueryException;
import bio.terra.grammar.exception.MissingDatasetException;
import bio.terra.grammar.google.BigQueryVisitor;
import bio.terra.model.DatasetModel;
import java.util.HashMap;
import java.util.List;
import java.util.Map;
<<<<<<< HEAD
import org.junit.Before;
import org.junit.Test;
import org.junit.experimental.categories.Category;
=======

import static org.hamcrest.CoreMatchers.hasItems;
import static org.hamcrest.Matchers.equalTo;
import static org.hamcrest.MatcherAssert.assertThat;
>>>>>>> 2f6383ff

@Category(Unit.class)
public class GrammarTest {

  private Map<String, DatasetModel> datasetMap;

  @Before
  public void setup() {
    DatasetModel datasetModel = new DatasetModel().dataProject("a-data-project");
    datasetMap = new HashMap<>();
    datasetMap.put("dataset", datasetModel);
    datasetMap.put("foo", datasetModel);
    datasetMap.put("baz", datasetModel);
  }

  @Test
  public void testDatasetNames() {
    Query query = Query.parse("SELECT * FROM foo.bar, baz.quux WHERE foo.bar.x = baz.quux.y");
    List<String> datasetNames = query.getDatasetNames();
    assertThat("there are two datasets", datasetNames.size(), equalTo(2));
    assertThat("it found the right datasets", datasetNames, hasItems("foo", "baz"));
  }

  @Test
  public void testTableNames() {
    Query query =
        Query.parse(
            "SELECT foo.bar.datarepo_row_id FROM foo.bar, baz.quux WHERE foo.bar.x = baz.quux.y");
    List<String> tableNames = query.getTableNames();
    assertThat("there are two tables", tableNames.size(), equalTo(2));
    assertThat("it found the right tables", tableNames, hasItems("bar", "quux"));
  }

  @Test
  public void testColumnNames() {
    Query query =
        Query.parse(
            "SELECT foo.bar.datarepo_row_id FROM foo.bar, baz.quux WHERE foo.bar.x = baz.quux.y");
    List<String> columnNames = query.getColumnNames();
    assertThat("there are three columns", columnNames.size(), equalTo(3));
    assertThat("it found the right columns", columnNames, hasItems("datarepo_row_id", "x", "y"));
  }

  @Test
  public void testColumnNamesOrder() {
    Query query =
        Query.parse(
            "SELECT baz.quux.datarepo_row_id FROM foo.bar, baz.quux WHERE foo.bar.x = baz.quux.y");
    List<String> columnNames = query.getColumnNames();
    assertThat("there are three columns", columnNames.size(), equalTo(3));
    assertThat("it found the right columns", columnNames, hasItems("datarepo_row_id", "x", "y"));
  }

  @Test
  public void testJoin() {
    Query query =
        Query.parse(
            "SELECT baz.quux.datarepo_row_id FROM foo.bar JOIN baz.quux ON foo.bar.x = baz.quux.y");
    List<String> columnNames = query.getColumnNames();
    assertThat("there are three columns", columnNames.size(), equalTo(3));
    assertThat("it found the right columns", columnNames, hasItems("datarepo_row_id", "x", "y"));
  }

  @Test
  public void testJoinWhere() {
    Query query =
        Query.parse(
            "SELECT foo.quux.datarepo_row_id FROM foo.bar JOIN foo.quux ON foo.bar.x = foo.quux.x WHERE foo.quux.z IN ('box')");
    List<String> columnNames = query.getColumnNames();
    assertThat("there are three columns", columnNames.size(), equalTo(3));
    assertThat("it found the right columns", columnNames, hasItems("datarepo_row_id", "x", "z"));
  }

  @Test
  public void testWhere() {
    Query query =
        Query.parse(
            "SELECT baz.quux.datarepo_row_id FROM foo.bar, baz.quux WHERE baz.quux.x IN ('lux') AND baz.quux.y IN ('box') ");
    List<String> columnNames = query.getColumnNames();
    assertThat("there are three columns", columnNames.size(), equalTo(3));
    assertThat("it found the right columns", columnNames, hasItems("datarepo_row_id", "x", "y"));
  }

  @Test(expected = InvalidQueryException.class)
  public void testWhere1000Genomes() {
    Query.parse(
        "SELECT 1000GenomesDataset.sample_info.datarepo_row_id FROM 1000GenomesDataset"
            + ".sample_info JOIN a1000GenomesDataset.pedigree ON 1000GenomesDataset.pedigree.Family_ID = "
            + "1000GenomesDataset.sample_info.Family_ID WHERE 1000GenomesDataset.pedigree.Relationship IN (\"child\") "
            + "AND 1000GenomesDataset.sample_info.Gender  IN (\"male\")");
  }

  @Test(expected = InvalidQueryException.class)
  public void testColumnNotFullyQualifiedName() {
    // note that the col `datarepo_row_id` does not have a table or dataset attached
    Query.parse("SELECT datarepo_row_id FROM foo.bar, baz.quux WHERE foo.bar.x = baz.quux.y");
  }

  @Test
  public void testBqTranslate() {
    BigQueryVisitor bqVisitor = new BigQueryVisitor(datasetMap);
    String bqDatasetName = PdaoConstant.PDAO_PREFIX + "dataset";
    String tableName = "table";
    String explicitTableName =
        String.join(".", datasetMap.get("dataset").getDataProject(), bqDatasetName, tableName);
    Query query =
        Query.parse(
            "SELECT dataset.table.datarepo_row_id FROM dataset.table WHERE dataset.table.x = 'string'");
    String translated = query.translateSql(bqVisitor);
    String aliasedTableName = bqVisitor.generateAlias(bqDatasetName, tableName);
    assertThat(
        "query translates to valid bigquery syntax",
        translated,
        equalTo(
            "SELECT `"
                + aliasedTableName
                + "`.datarepo_row_id FROM `"
                + explicitTableName
                + "` "
                + "AS `"
                + aliasedTableName
                + "` WHERE `"
                + aliasedTableName
                + "`.x = 'string'"));
  }

  @Test
  public void testBqTranslateTwoTables() {
    BigQueryVisitor bqVisitor = new BigQueryVisitor(datasetMap);
    String bqDataset1Name = PdaoConstant.PDAO_PREFIX + "foo";
    String bqDataset2Name = PdaoConstant.PDAO_PREFIX + "baz";
    String table1Name = "bar";
    String table2Name = "quux";
    String explicitTable1Name =
        String.join(".", datasetMap.get("foo").getDataProject(), bqDataset1Name, table1Name);
    String explicitTable2Name =
        String.join(".", datasetMap.get("baz").getDataProject(), bqDataset2Name, table2Name);
    Query query =
        Query.parse(
            "SELECT foo.bar.datarepo_row_id FROM foo.bar, baz.quux WHERE foo.bar.x = baz.quux.y");
    String translated = query.translateSql(bqVisitor);
    String aliasedTable1Name = bqVisitor.generateAlias(bqDataset1Name, table1Name);
    String aliasedTable2Name = bqVisitor.generateAlias(bqDataset2Name, table2Name);
    assertThat(
        "query translates to valid bigquery syntax",
        translated,
        equalTo(
            "SELECT `"
                + aliasedTable1Name
                + "`.datarepo_row_id "
                + "FROM `"
                + explicitTable1Name
                + "` AS `"
                + aliasedTable1Name
                + "` ,"
                + " `"
                + explicitTable2Name
                + "` AS `"
                + aliasedTable2Name
                + "` "
                + "WHERE `"
                + aliasedTable1Name
                + "`.x = `"
                + aliasedTable2Name
                + "`.y"));
  }

  @Test
  public void testBqTranslateTwoTablesOrdered() {
    BigQueryVisitor bqVisitor = new BigQueryVisitor(datasetMap);
    String bqDataset1Name = PdaoConstant.PDAO_PREFIX + "foo";
    String bqDataset2Name = PdaoConstant.PDAO_PREFIX + "baz";
    String table1Name = "bar";
    String table2Name = "quux";
    String explicitTable1Name =
        String.join(".", datasetMap.get("foo").getDataProject(), bqDataset1Name, table1Name);
    String explicitTable2Name =
        String.join(".", datasetMap.get("baz").getDataProject(), bqDataset2Name, table2Name);
    Query query =
        Query.parse(
            "SELECT baz.quux.datarepo_row_id FROM foo.bar, baz.quux WHERE foo.bar.x = baz.quux.y");
    String translated = query.translateSql(bqVisitor);
    String aliasedTable1Name = bqVisitor.generateAlias(bqDataset1Name, table1Name);
    String aliasedTable2Name = bqVisitor.generateAlias(bqDataset2Name, table2Name);
    assertThat(
        "query translates to valid bigquery syntax",
        translated,
        equalTo(
            "SELECT `"
                + aliasedTable2Name
                + "`.datarepo_row_id "
                + "FROM `"
                + explicitTable1Name
                + "` AS `"
                + aliasedTable1Name
                + "` ,"
                + " `"
                + explicitTable2Name
                + "` AS `"
                + aliasedTable2Name
                + "` "
                + "WHERE `"
                + aliasedTable1Name
                + "`.x = `"
                + aliasedTable2Name
                + "`.y"));
  }

  @Test(expected = InvalidQueryException.class)
  public void testInvalidQuery() {
    Query query = Query.parse("this is not a valid query");
    query.getDatasetNames();
  }

  @Test(expected = MissingDatasetException.class)
  public void testInvalidDataset() {
    BigQueryVisitor bqVisitor = new BigQueryVisitor(datasetMap);
    Query query = Query.parse("SELECT * FROM noDataset.table WHERE noDataset.table.x = 'string'");
    query.translateSql(bqVisitor);
  }
}<|MERGE_RESOLUTION|>--- conflicted
+++ resolved
@@ -1,8 +1,5 @@
 package bio.terra.grammar;
 
-import static org.hamcrest.CoreMatchers.hasItems;
-import static org.hamcrest.Matchers.equalTo;
-import static org.junit.Assert.assertThat;
 
 import bio.terra.common.PdaoConstant;
 import bio.terra.common.category.Unit;
@@ -10,237 +7,178 @@
 import bio.terra.grammar.exception.MissingDatasetException;
 import bio.terra.grammar.google.BigQueryVisitor;
 import bio.terra.model.DatasetModel;
+import org.junit.Before;
+import org.junit.Test;
+import org.junit.experimental.categories.Category;
+
 import java.util.HashMap;
 import java.util.List;
 import java.util.Map;
-<<<<<<< HEAD
-import org.junit.Before;
-import org.junit.Test;
-import org.junit.experimental.categories.Category;
-=======
 
 import static org.hamcrest.CoreMatchers.hasItems;
 import static org.hamcrest.Matchers.equalTo;
 import static org.hamcrest.MatcherAssert.assertThat;
->>>>>>> 2f6383ff
 
 @Category(Unit.class)
 public class GrammarTest {
 
-  private Map<String, DatasetModel> datasetMap;
+    private Map<String, DatasetModel> datasetMap;
 
-  @Before
-  public void setup() {
-    DatasetModel datasetModel = new DatasetModel().dataProject("a-data-project");
-    datasetMap = new HashMap<>();
-    datasetMap.put("dataset", datasetModel);
-    datasetMap.put("foo", datasetModel);
-    datasetMap.put("baz", datasetModel);
-  }
+    @Before
+    public void setup() {
+        DatasetModel datasetModel = new DatasetModel().dataProject("a-data-project");
+        datasetMap = new HashMap<>();
+        datasetMap.put("dataset", datasetModel);
+        datasetMap.put("foo", datasetModel);
+        datasetMap.put("baz", datasetModel);
+    }
 
-  @Test
-  public void testDatasetNames() {
-    Query query = Query.parse("SELECT * FROM foo.bar, baz.quux WHERE foo.bar.x = baz.quux.y");
-    List<String> datasetNames = query.getDatasetNames();
-    assertThat("there are two datasets", datasetNames.size(), equalTo(2));
-    assertThat("it found the right datasets", datasetNames, hasItems("foo", "baz"));
-  }
 
-  @Test
-  public void testTableNames() {
-    Query query =
-        Query.parse(
-            "SELECT foo.bar.datarepo_row_id FROM foo.bar, baz.quux WHERE foo.bar.x = baz.quux.y");
-    List<String> tableNames = query.getTableNames();
-    assertThat("there are two tables", tableNames.size(), equalTo(2));
-    assertThat("it found the right tables", tableNames, hasItems("bar", "quux"));
-  }
+    @Test
+    public void testDatasetNames() {
+        Query query = Query.parse("SELECT * FROM foo.bar, baz.quux WHERE foo.bar.x = baz.quux.y");
+        List<String> datasetNames = query.getDatasetNames();
+        assertThat("there are two datasets", datasetNames.size(), equalTo(2));
+        assertThat("it found the right datasets", datasetNames, hasItems("foo", "baz"));
+    }
 
-  @Test
-  public void testColumnNames() {
-    Query query =
-        Query.parse(
-            "SELECT foo.bar.datarepo_row_id FROM foo.bar, baz.quux WHERE foo.bar.x = baz.quux.y");
-    List<String> columnNames = query.getColumnNames();
-    assertThat("there are three columns", columnNames.size(), equalTo(3));
-    assertThat("it found the right columns", columnNames, hasItems("datarepo_row_id", "x", "y"));
-  }
 
-  @Test
-  public void testColumnNamesOrder() {
-    Query query =
-        Query.parse(
-            "SELECT baz.quux.datarepo_row_id FROM foo.bar, baz.quux WHERE foo.bar.x = baz.quux.y");
-    List<String> columnNames = query.getColumnNames();
-    assertThat("there are three columns", columnNames.size(), equalTo(3));
-    assertThat("it found the right columns", columnNames, hasItems("datarepo_row_id", "x", "y"));
-  }
+    @Test
+    public void testTableNames() {
+        Query query = Query.parse("SELECT foo.bar.datarepo_row_id FROM foo.bar, baz.quux WHERE foo.bar.x = baz.quux.y");
+        List<String> tableNames = query.getTableNames();
+        assertThat("there are two tables", tableNames.size(), equalTo(2));
+        assertThat("it found the right tables", tableNames, hasItems("bar", "quux"));
+    }
 
-  @Test
-  public void testJoin() {
-    Query query =
-        Query.parse(
-            "SELECT baz.quux.datarepo_row_id FROM foo.bar JOIN baz.quux ON foo.bar.x = baz.quux.y");
-    List<String> columnNames = query.getColumnNames();
-    assertThat("there are three columns", columnNames.size(), equalTo(3));
-    assertThat("it found the right columns", columnNames, hasItems("datarepo_row_id", "x", "y"));
-  }
+    @Test
+    public void testColumnNames() {
+        Query query = Query.parse("SELECT foo.bar.datarepo_row_id FROM foo.bar, baz.quux WHERE foo.bar.x = baz.quux.y");
+        List<String> columnNames = query.getColumnNames();
+        assertThat("there are three columns", columnNames.size(), equalTo(3));
+        assertThat("it found the right columns", columnNames, hasItems("datarepo_row_id", "x", "y"));
+    }
 
-  @Test
-  public void testJoinWhere() {
-    Query query =
-        Query.parse(
-            "SELECT foo.quux.datarepo_row_id FROM foo.bar JOIN foo.quux ON foo.bar.x = foo.quux.x WHERE foo.quux.z IN ('box')");
-    List<String> columnNames = query.getColumnNames();
-    assertThat("there are three columns", columnNames.size(), equalTo(3));
-    assertThat("it found the right columns", columnNames, hasItems("datarepo_row_id", "x", "z"));
-  }
+    @Test
+    public void testColumnNamesOrder() {
+        Query query = Query.parse("SELECT baz.quux.datarepo_row_id FROM foo.bar, baz.quux WHERE foo.bar.x = baz.quux.y");
+        List<String> columnNames = query.getColumnNames();
+        assertThat("there are three columns", columnNames.size(), equalTo(3));
+        assertThat("it found the right columns", columnNames, hasItems("datarepo_row_id", "x", "y"));
+    }
 
-  @Test
-  public void testWhere() {
-    Query query =
-        Query.parse(
-            "SELECT baz.quux.datarepo_row_id FROM foo.bar, baz.quux WHERE baz.quux.x IN ('lux') AND baz.quux.y IN ('box') ");
-    List<String> columnNames = query.getColumnNames();
-    assertThat("there are three columns", columnNames.size(), equalTo(3));
-    assertThat("it found the right columns", columnNames, hasItems("datarepo_row_id", "x", "y"));
-  }
 
-  @Test(expected = InvalidQueryException.class)
-  public void testWhere1000Genomes() {
-    Query.parse(
-        "SELECT 1000GenomesDataset.sample_info.datarepo_row_id FROM 1000GenomesDataset"
-            + ".sample_info JOIN a1000GenomesDataset.pedigree ON 1000GenomesDataset.pedigree.Family_ID = "
-            + "1000GenomesDataset.sample_info.Family_ID WHERE 1000GenomesDataset.pedigree.Relationship IN (\"child\") "
-            + "AND 1000GenomesDataset.sample_info.Gender  IN (\"male\")");
-  }
+    @Test
+    public void testJoin() {
+        Query query = Query.parse("SELECT baz.quux.datarepo_row_id FROM foo.bar JOIN baz.quux ON foo.bar.x = baz.quux.y");
+        List<String> columnNames = query.getColumnNames();
+        assertThat("there are three columns", columnNames.size(), equalTo(3));
+        assertThat("it found the right columns", columnNames, hasItems("datarepo_row_id", "x", "y"));
+    }
 
-  @Test(expected = InvalidQueryException.class)
-  public void testColumnNotFullyQualifiedName() {
-    // note that the col `datarepo_row_id` does not have a table or dataset attached
-    Query.parse("SELECT datarepo_row_id FROM foo.bar, baz.quux WHERE foo.bar.x = baz.quux.y");
-  }
+    @Test
+    public void testJoinWhere() {
+        Query query = Query.parse("SELECT foo.quux.datarepo_row_id FROM foo.bar JOIN foo.quux ON foo.bar.x = foo.quux.x WHERE foo.quux.z IN ('box')");
+        List<String> columnNames = query.getColumnNames();
+        assertThat("there are three columns", columnNames.size(), equalTo(3));
+        assertThat("it found the right columns", columnNames, hasItems("datarepo_row_id", "x", "z"));
+    }
 
-  @Test
-  public void testBqTranslate() {
-    BigQueryVisitor bqVisitor = new BigQueryVisitor(datasetMap);
-    String bqDatasetName = PdaoConstant.PDAO_PREFIX + "dataset";
-    String tableName = "table";
-    String explicitTableName =
-        String.join(".", datasetMap.get("dataset").getDataProject(), bqDatasetName, tableName);
-    Query query =
-        Query.parse(
-            "SELECT dataset.table.datarepo_row_id FROM dataset.table WHERE dataset.table.x = 'string'");
-    String translated = query.translateSql(bqVisitor);
-    String aliasedTableName = bqVisitor.generateAlias(bqDatasetName, tableName);
-    assertThat(
-        "query translates to valid bigquery syntax",
-        translated,
-        equalTo(
-            "SELECT `"
-                + aliasedTableName
-                + "`.datarepo_row_id FROM `"
-                + explicitTableName
-                + "` "
-                + "AS `"
-                + aliasedTableName
-                + "` WHERE `"
-                + aliasedTableName
-                + "`.x = 'string'"));
-  }
+    @Test
+    public void testWhere() {
+        Query query = Query.parse("SELECT baz.quux.datarepo_row_id FROM foo.bar, baz.quux WHERE baz.quux.x IN ('lux') AND baz.quux.y IN ('box') ");
+        List<String> columnNames = query.getColumnNames();
+        assertThat("there are three columns", columnNames.size(), equalTo(3));
+        assertThat("it found the right columns", columnNames, hasItems("datarepo_row_id", "x", "y"));
+    }
 
-  @Test
-  public void testBqTranslateTwoTables() {
-    BigQueryVisitor bqVisitor = new BigQueryVisitor(datasetMap);
-    String bqDataset1Name = PdaoConstant.PDAO_PREFIX + "foo";
-    String bqDataset2Name = PdaoConstant.PDAO_PREFIX + "baz";
-    String table1Name = "bar";
-    String table2Name = "quux";
-    String explicitTable1Name =
-        String.join(".", datasetMap.get("foo").getDataProject(), bqDataset1Name, table1Name);
-    String explicitTable2Name =
-        String.join(".", datasetMap.get("baz").getDataProject(), bqDataset2Name, table2Name);
-    Query query =
-        Query.parse(
-            "SELECT foo.bar.datarepo_row_id FROM foo.bar, baz.quux WHERE foo.bar.x = baz.quux.y");
-    String translated = query.translateSql(bqVisitor);
-    String aliasedTable1Name = bqVisitor.generateAlias(bqDataset1Name, table1Name);
-    String aliasedTable2Name = bqVisitor.generateAlias(bqDataset2Name, table2Name);
-    assertThat(
-        "query translates to valid bigquery syntax",
-        translated,
-        equalTo(
-            "SELECT `"
-                + aliasedTable1Name
-                + "`.datarepo_row_id "
-                + "FROM `"
-                + explicitTable1Name
-                + "` AS `"
-                + aliasedTable1Name
-                + "` ,"
-                + " `"
-                + explicitTable2Name
-                + "` AS `"
-                + aliasedTable2Name
-                + "` "
-                + "WHERE `"
-                + aliasedTable1Name
-                + "`.x = `"
-                + aliasedTable2Name
-                + "`.y"));
-  }
+    @Test(expected = InvalidQueryException.class)
+    public void testWhere1000Genomes() {
+        Query.parse("SELECT 1000GenomesDataset.sample_info.datarepo_row_id FROM 1000GenomesDataset" +
+            ".sample_info JOIN a1000GenomesDataset.pedigree ON 1000GenomesDataset.pedigree.Family_ID = " +
+            "1000GenomesDataset.sample_info.Family_ID WHERE 1000GenomesDataset.pedigree.Relationship IN (\"child\") " +
+            "AND 1000GenomesDataset.sample_info.Gender  IN (\"male\")");
+    }
 
-  @Test
-  public void testBqTranslateTwoTablesOrdered() {
-    BigQueryVisitor bqVisitor = new BigQueryVisitor(datasetMap);
-    String bqDataset1Name = PdaoConstant.PDAO_PREFIX + "foo";
-    String bqDataset2Name = PdaoConstant.PDAO_PREFIX + "baz";
-    String table1Name = "bar";
-    String table2Name = "quux";
-    String explicitTable1Name =
-        String.join(".", datasetMap.get("foo").getDataProject(), bqDataset1Name, table1Name);
-    String explicitTable2Name =
-        String.join(".", datasetMap.get("baz").getDataProject(), bqDataset2Name, table2Name);
-    Query query =
-        Query.parse(
-            "SELECT baz.quux.datarepo_row_id FROM foo.bar, baz.quux WHERE foo.bar.x = baz.quux.y");
-    String translated = query.translateSql(bqVisitor);
-    String aliasedTable1Name = bqVisitor.generateAlias(bqDataset1Name, table1Name);
-    String aliasedTable2Name = bqVisitor.generateAlias(bqDataset2Name, table2Name);
-    assertThat(
-        "query translates to valid bigquery syntax",
-        translated,
-        equalTo(
-            "SELECT `"
-                + aliasedTable2Name
-                + "`.datarepo_row_id "
-                + "FROM `"
-                + explicitTable1Name
-                + "` AS `"
-                + aliasedTable1Name
-                + "` ,"
-                + " `"
-                + explicitTable2Name
-                + "` AS `"
-                + aliasedTable2Name
-                + "` "
-                + "WHERE `"
-                + aliasedTable1Name
-                + "`.x = `"
-                + aliasedTable2Name
-                + "`.y"));
-  }
+    @Test(expected = InvalidQueryException.class)
+    public void testColumnNotFullyQualifiedName() {
+        // note that the col `datarepo_row_id` does not have a table or dataset attached
+        Query.parse("SELECT datarepo_row_id FROM foo.bar, baz.quux WHERE foo.bar.x = baz.quux.y");
+    }
 
-  @Test(expected = InvalidQueryException.class)
-  public void testInvalidQuery() {
-    Query query = Query.parse("this is not a valid query");
-    query.getDatasetNames();
-  }
+    @Test
+    public void testBqTranslate() {
+        BigQueryVisitor bqVisitor = new BigQueryVisitor(datasetMap);
+        String bqDatasetName = PdaoConstant.PDAO_PREFIX + "dataset";
+        String tableName = "table";
+        String explicitTableName = String
+            .join(".", datasetMap.get("dataset").getDataProject() ,bqDatasetName, tableName);
+        Query query = Query
+            .parse("SELECT dataset.table.datarepo_row_id FROM dataset.table WHERE dataset.table.x = 'string'");
+        String translated = query.translateSql(bqVisitor);
+        String aliasedTableName = bqVisitor.generateAlias(bqDatasetName, tableName);
+        assertThat("query translates to valid bigquery syntax", translated,
+            equalTo("SELECT `" + aliasedTableName + "`.datarepo_row_id FROM `" + explicitTableName + "` " +
+                "AS `" + aliasedTableName + "` WHERE `" + aliasedTableName + "`.x = 'string'"));
+    }
 
-  @Test(expected = MissingDatasetException.class)
-  public void testInvalidDataset() {
-    BigQueryVisitor bqVisitor = new BigQueryVisitor(datasetMap);
-    Query query = Query.parse("SELECT * FROM noDataset.table WHERE noDataset.table.x = 'string'");
-    query.translateSql(bqVisitor);
-  }
+    @Test
+    public void testBqTranslateTwoTables() {
+        BigQueryVisitor bqVisitor = new BigQueryVisitor(datasetMap);
+        String bqDataset1Name = PdaoConstant.PDAO_PREFIX + "foo";
+        String bqDataset2Name = PdaoConstant.PDAO_PREFIX + "baz";
+        String table1Name = "bar";
+        String table2Name = "quux";
+        String explicitTable1Name = String
+            .join(".", datasetMap.get("foo").getDataProject(), bqDataset1Name, table1Name);
+        String explicitTable2Name = String
+            .join(".", datasetMap.get("baz").getDataProject(), bqDataset2Name, table2Name);
+        Query query = Query
+            .parse("SELECT foo.bar.datarepo_row_id FROM foo.bar, baz.quux WHERE foo.bar.x = baz.quux.y");
+        String translated = query.translateSql(bqVisitor);
+        String aliasedTable1Name = bqVisitor.generateAlias(bqDataset1Name, table1Name);
+        String aliasedTable2Name = bqVisitor.generateAlias(bqDataset2Name, table2Name);
+        assertThat("query translates to valid bigquery syntax", translated,
+            equalTo("SELECT `" + aliasedTable1Name + "`.datarepo_row_id " +
+                "FROM `" + explicitTable1Name + "` AS `" + aliasedTable1Name + "` ," +
+                " `" + explicitTable2Name + "` AS `" + aliasedTable2Name + "` " +
+                "WHERE `" + aliasedTable1Name + "`.x = `" + aliasedTable2Name + "`.y"));
+    }
+
+    @Test
+    public void testBqTranslateTwoTablesOrdered() {
+        BigQueryVisitor bqVisitor = new BigQueryVisitor(datasetMap);
+        String bqDataset1Name = PdaoConstant.PDAO_PREFIX + "foo";
+        String bqDataset2Name = PdaoConstant.PDAO_PREFIX + "baz";
+        String table1Name = "bar";
+        String table2Name = "quux";
+        String explicitTable1Name = String
+            .join(".", datasetMap.get("foo").getDataProject(), bqDataset1Name, table1Name);
+        String explicitTable2Name = String
+            .join(".", datasetMap.get("baz").getDataProject(), bqDataset2Name, table2Name);
+        Query query = Query
+            .parse("SELECT baz.quux.datarepo_row_id FROM foo.bar, baz.quux WHERE foo.bar.x = baz.quux.y");
+        String translated = query.translateSql(bqVisitor);
+        String aliasedTable1Name = bqVisitor.generateAlias(bqDataset1Name, table1Name);
+        String aliasedTable2Name = bqVisitor.generateAlias(bqDataset2Name, table2Name);
+        assertThat("query translates to valid bigquery syntax", translated,
+            equalTo("SELECT `" + aliasedTable2Name + "`.datarepo_row_id " +
+                "FROM `" + explicitTable1Name + "` AS `" + aliasedTable1Name + "` ," +
+                " `" + explicitTable2Name + "` AS `" + aliasedTable2Name + "` " +
+                "WHERE `" + aliasedTable1Name + "`.x = `" + aliasedTable2Name + "`.y"));
+    }
+
+    @Test(expected = InvalidQueryException.class)
+    public void testInvalidQuery() {
+        Query query = Query.parse("this is not a valid query");
+        query.getDatasetNames();
+    }
+
+    @Test(expected = MissingDatasetException.class)
+    public void testInvalidDataset() {
+        BigQueryVisitor bqVisitor = new BigQueryVisitor(datasetMap);
+        Query query = Query.parse("SELECT * FROM noDataset.table WHERE noDataset.table.x = 'string'");
+        query.translateSql(bqVisitor);
+    }
+
 }
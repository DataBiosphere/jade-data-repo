package runner;

import bio.terra.datarepo.client.ApiClient;
import com.fasterxml.jackson.core.JsonProcessingException;
import com.fasterxml.jackson.databind.ObjectMapper;
import com.google.auth.oauth2.AccessToken;
import com.google.auth.oauth2.GoogleCredentials;
import java.util.ArrayList;
import java.util.HashMap;
import java.util.List;
import java.util.Map;
import java.util.concurrent.Callable;
import java.util.concurrent.ExecutionException;
import java.util.concurrent.Executors;
import java.util.concurrent.Future;
import java.util.concurrent.ThreadPoolExecutor;
import java.util.concurrent.TimeUnit;
import org.slf4j.Logger;
import org.slf4j.LoggerFactory;
import runner.config.TestConfiguration;
import runner.config.TestScriptSpecification;
import runner.config.TestSuite;
import runner.config.TestUserSpecification;
import utils.AuthenticationUtils;
import utils.FileUtils;
import utils.KubernetesClientUtils;

class TestRunner {

  private static final Logger LOG = LoggerFactory.getLogger(TestRunner.class);

  TestConfiguration config;
  List<TestScript> scripts;
  DeploymentScript deploymentScript;
  List<ThreadPoolExecutor> threadPools;
  List<List<Future<UserJourneyResult>>> userJourneyFutureLists;
  List<UserJourneyResult> userJourneyResults;
  Map<String, ApiClient> apiClientsForUsers; // testUser -> apiClient
  // TODO: have ApiClients share an HTTP client, or one per each is ok?

  static long secondsToWaitForPoolShutdown = 60;

  TestRunner(TestConfiguration config) {
    this.config = config;
    this.scripts = new ArrayList<>();
    this.threadPools = new ArrayList<>();
    this.userJourneyFutureLists = new ArrayList<>();
    this.userJourneyResults = new ArrayList<>();
    this.apiClientsForUsers = new HashMap<>();
  }

  void executeTestConfiguration() throws Exception {
    try {
      executeTestConfigurationNoGuaranteedCleanup();
    } catch (Exception originalEx) {
      // cleanup deployment (i.e. run teardown method)
      LOG.info(
          "Deployment: Calling {}.teardown() after failure", deploymentScript.getClass().getName());
      try {
        if (!config.server.skipDeployment) {
          deploymentScript.teardown();
        }
      } catch (Exception deploymentTeardownEx) {
        LOG.error("Deployment: Exception during forced deployment teardown", deploymentTeardownEx);
      }

      // cleanup test scripts (i.e. run cleanup methods)
      LOG.info("Test Scripts: Calling the cleanup methods after failure");
      try {
        callTestScriptCleanups();
      } catch (Exception testScriptCleanupEx) {
        LOG.error(
            "Test Scripts: Exception during forced test script cleanups", testScriptCleanupEx);
      }

      // cleanup data project (i.e. run cloud cleanup scripts)
      LOG.info("Data Project: Cleaning up the data project after failure");
      try {
        cleanupDataProject();
      } catch (Exception leftoverTestDataEx) {
        LOG.error("Data Project: Exception during forced data project cleanup", leftoverTestDataEx);
      }

      throw originalEx;
    }
  }

  void executeTestConfigurationNoGuaranteedCleanup() throws Exception {
    // specify any value overrides in the Helm chart, then deploy
    if (!config.server.skipDeployment) {
      // get an instance of the deployment script class
      try {
        deploymentScript = config.server.deploymentScript.scriptClass.newInstance();
      } catch (IllegalAccessException | InstantiationException niEx) {
        LOG.error(
            "Deployment: Error calling constructor of DeploymentScript class: {}",
            config.server.deploymentScript.name,
            niEx);
        throw new IllegalArgumentException(
            "Error calling constructor of DeploymentScript class: "
                + config.server.deploymentScript.name,
            niEx);
      }

      // set any parameters specified by the configuration
      deploymentScript.setParameters(config.server.deploymentScript.parameters);

      // call the deploy and waitForDeployToFinish methods to do the deployment
      LOG.info("Deployment: Calling {}.deploy()", deploymentScript.getClass().getName());
      deploymentScript.deploy(config.server, config.application);

      LOG.info(
          "Deployment: Calling {}.waitForDeployToFinish()", deploymentScript.getClass().getName());
      deploymentScript.waitForDeployToFinish();
    } else {
      LOG.info("Deployment: Skipping deployment");
    }

    // update any Kubernetes properties specified by the test configuration
    if (!config.server.skipKubernetes) {
      KubernetesClientUtils.buildKubernetesClientObject(config.server);
      modifyKubernetesPostDeployment();
    } else {
      LOG.info("Kubernetes: Skipping Kubernetes configuration post-deployment");
    }

    // get an instance of the API client per test user
    LOG.info("Test Users: Fetching credentials and building ApiClient objects");
    for (TestUserSpecification testUser : config.testUsers) {
      ApiClient apiClient = new ApiClient();
      apiClient.setBasePath(config.server.uri);
      GoogleCredentials userCredential = AuthenticationUtils.getDelegatedUserCredential(testUser);
      AccessToken userAccessToken = AuthenticationUtils.getAccessToken(userCredential);
      apiClient.setAccessToken(userAccessToken.getTokenValue());

      apiClientsForUsers.put(testUser.name, apiClient);
    }

    // get an instance of each test script class
    LOG.info(
        "Test Scripts: Fetching instance of each class, setting billing account and parameters");
    for (TestScriptSpecification testScriptSpecification : config.testScripts) {
      try {
        TestScript testScriptInstance = testScriptSpecification.scriptClass.newInstance();

        // set the billing account for the test script to use
        testScriptInstance.setBillingAccount(config.billingAccount);

        // set any parameters specified by the configuration
        testScriptInstance.setParameters(testScriptSpecification.parameters);

        scripts.add(testScriptInstance);
      } catch (IllegalAccessException | InstantiationException niEx) {
        LOG.error(
            "Test Scripts: Error calling constructor of TestScript class: {}",
            testScriptSpecification.name,
            niEx);
        throw new IllegalArgumentException(
            "Error calling constructor of TestScript class: " + testScriptSpecification.name, niEx);
      }
    }

    // call the setup method of each test script
    LOG.info("Test Scripts: Calling the setup methods");
    Exception setupExceptionThrown = callTestScriptSetups();
    if (setupExceptionThrown != null) {
      LOG.error("Test Scripts: Error calling test script setup methods", setupExceptionThrown);
      throw new RuntimeException("Error calling test script setup methods.", setupExceptionThrown);
    }

    // for each test script
    LOG.info(
        "Test Scripts: Creating a thread pool for each TestScript and kicking off the user journeys");
    List<ApiClient> apiClientList = new ArrayList<>(apiClientsForUsers.values());
    for (int tsCtr = 0; tsCtr < scripts.size(); tsCtr++) {
      TestScript testScript = scripts.get(tsCtr);
      TestScriptSpecification testScriptSpecification = config.testScripts.get(tsCtr);

      // add a description to the user journey threads/results that includes any parameters
      String userJourneyDescription = testScriptSpecification.name;
      if (testScriptSpecification.parameters != null) {
        userJourneyDescription += ": " + String.join(",", testScriptSpecification.parameters);
      }

      // create a thread pool for running its user journeys
      ThreadPoolExecutor threadPool =
          (ThreadPoolExecutor)
              Executors.newFixedThreadPool(testScriptSpecification.numberToRunInParallel);
      threadPools.add(threadPool);

      // kick off the user journey(s), one per thread
      List<UserJourneyThread> userJourneyThreads = new ArrayList<>();
      for (int ujCtr = 0; ujCtr < testScriptSpecification.totalNumberToRun; ujCtr++) {
        ApiClient apiClient = apiClientList.get(ujCtr % apiClientList.size());
        userJourneyThreads.add(
            new UserJourneyThread(testScript, userJourneyDescription, apiClient));
      }

      // TODO: support different patterns of kicking off user journeys. here they're all queued at
      // once
      List<Future<UserJourneyResult>> userJourneyFutures = threadPool.invokeAll(userJourneyThreads);
      userJourneyFutureLists.add(userJourneyFutures);
    }

    // wait until all threads either finish or time out
    LOG.info("Test Scripts: Waiting until all threads either finish or time out");
    for (int ctr = 0; ctr < scripts.size(); ctr++) {
      TestScriptSpecification testScriptSpecification = config.testScripts.get(ctr);
      ThreadPoolExecutor threadPool = threadPools.get(ctr);

      threadPool.shutdown();
      long totalTerminationTime =
          testScriptSpecification.expectedTimeForEach * testScriptSpecification.totalNumberToRun;
      boolean terminatedByItself =
          threadPool.awaitTermination(
              totalTerminationTime, testScriptSpecification.expectedTimeForEachUnitObj);

      // if the threads didn't finish in the expected time, then send them interrupts
      if (!terminatedByItself) {
        threadPool.shutdownNow();
      }
      if (!threadPool.awaitTermination(secondsToWaitForPoolShutdown, TimeUnit.SECONDS)) {
        LOG.error(
            "Test Scripts: Thread pool for test script {} with parameters {} failed to terminate",
            testScriptSpecification.name,
            testScriptSpecification.parameters == null
                ? ""
                : String.join(",", testScriptSpecification.parameters));
      }
    }

    // compile the results from all thread pools
    LOG.info("Test Scripts: Compiling the results from all thread pools");
    for (int ctr = 0; ctr < scripts.size(); ctr++) {
      List<Future<UserJourneyResult>> userJourneyFutureList = userJourneyFutureLists.get(ctr);
      TestScriptSpecification testScriptSpecification = config.testScripts.get(ctr);

      for (Future<UserJourneyResult> userJourneyFuture : userJourneyFutureList) {
        UserJourneyResult result = null;
        if (userJourneyFuture.isDone())
          try {
            // user journey thread completed and populated its own return object, which may include
            // an exception
            result = userJourneyFuture.get();
            result.completed = true;
          } catch (ExecutionException execEx) {
            // user journey thread threw an exception and didn't populate its own return object
            result = new UserJourneyResult(testScriptSpecification.name, "");
            result.completed = false;
            result.exceptionThrown = execEx;
          }
        else {
          // user journey either was never started or got cancelled before it finished
          result = new UserJourneyResult(testScriptSpecification.name, "");
          result.completed = false;
        }
        userJourneyResults.add(result);
      }
    }

    // call the cleanup method of each test script
    LOG.info("Test Scripts: Calling the cleanup methods");
    Exception cleanupExceptionThrown = callTestScriptCleanups();
    if (cleanupExceptionThrown != null) {
      LOG.error("Test Scripts: Error calling test script cleanup methods", cleanupExceptionThrown);
      throw new RuntimeException(
          "Error calling test script cleanup methods.", cleanupExceptionThrown);
    }

    // TODO: also restore any Kubernetes settings? they are always set again at the beginning of a
    // test run, which is more important from a reproducibility standpoint. might be useful to leave
    // the deployment as is, for debugging after a test run
    if (!config.server.skipDeployment) {
      deploymentScript.teardown();
    } else {
      LOG.info("Deployment: Skipping deployment teardown");
    }

    // cleanup data project
    LOG.info("Data Project: Cleaning up data project");
    cleanupDataProject();
  }

  /**
   * Call the setup() method of each TestScript class. If one of the classes throws an exception,
   * stop looping through the remaining setup methods and return the exception.
   *
   * @return the exception thrown, null if none
   */
  Exception callTestScriptSetups() {
    for (TestScript testScript : scripts) {
      try {
        testScript.setup(apiClientsForUsers);
      } catch (Exception setupEx) {
        // return the first exception thrown and stop looping through the setup methods
        return setupEx;
      }
    }
    return null;
  }

  /**
   * Call the cleanup() method of each TestScript class. If any of the classes throws an exception,
   * keep looping through the remaining cleanup methods before returning. Save the first exception
   * thrown and return it.
   *
   * @return the first exception thrown, null if none
   */
  Exception callTestScriptCleanups() {
    Exception exceptionThrown = null;
    for (TestScript testScript : scripts) {
      try {
        testScript.cleanup(apiClientsForUsers);
      } catch (Exception cleanupEx) {
        // save the first exception thrown, keep looping through the remaining cleanup methods
        // before returning
        if (exceptionThrown == null) {
          exceptionThrown = cleanupEx;
        }
      }
    }
    return exceptionThrown;
  }

  static class UserJourneyThread implements Callable<UserJourneyResult> {
    TestScript testScript;
    String userJourneyDescription;
    ApiClient apiClient;

    public UserJourneyThread(
        TestScript testScript, String userJourneyDescription, ApiClient apiClient) {
      this.testScript = testScript;
      this.userJourneyDescription = userJourneyDescription;
      this.apiClient = apiClient;
    }

    public UserJourneyResult call() {
      UserJourneyResult result =
          new UserJourneyResult(userJourneyDescription, Thread.currentThread().getName());

      long startTime = System.nanoTime();
      try {
        testScript.userJourney(apiClient);
      } catch (Exception ex) {
        result.exceptionThrown = ex;
      }
      result.elapsedTime = System.nanoTime() - startTime;

      return result;
    }
  }

  void modifyKubernetesPostDeployment() throws Exception {
<<<<<<< HEAD
    // set the initial number of pods in the API deployment replica set
    V1Deployment apiDeployment = KubernetesClientUtils.getApiDeployment(config.server.namespace);
    if (apiDeployment == null) {
      LOG.error("Kubernetes: API deployment not found");
      throw new RuntimeException("API deployment not found.");
    }
    LOG.info(
        "Kubernetes: Pod count before set initial replica set size: {}",
        KubernetesClientUtils.listPods(config.server.namespace).size());
    apiDeployment =
        KubernetesClientUtils.changeReplicaSetSize(
            apiDeployment, config.kubernetes.numberOfInitialPods);
    KubernetesClientUtils.waitForReplicaSetSizeChange(
        apiDeployment, config.kubernetes.numberOfInitialPods);

    // print out the current pods
    List<V1Pod> pods = KubernetesClientUtils.listPods(config.server.namespace);
    LOG.info("Kubernetes: Initial number of pods: {}", pods.size());
    for (V1Pod pod : pods) {
      LOG.debug("  pod: {}", pod.getMetadata().getName());
    }
=======
    System.out.println(
        "Set the initial number of pods ("
            + config.kubernetes.numberOfInitialPods
            + ") in the API deployment replica set");
    KubernetesClientUtils.changeReplicaSetSizeAndWait(config.kubernetes.numberOfInitialPods);
>>>>>>> a85f037e
  }

  void cleanupDataProject() {
    // TODO: cleanup any cloud resources/permissions generated by the test
    // no need to cleanup any DR Manager metadata because each test run re-deploys with a clean
    // database, but reporting that it was left hanging around would be helpful
  }

  void calculateResultStatistics() {
    // TODO: calculate mean/median response time for all completed user journey threads, group by
    // userjourney description
  }

  void displayResults() {
    try {
      // use Jackson to map the UserJourneyResults to a JSON-formatted text block
      ObjectMapper objectMapper = new ObjectMapper();
      LOG.info(
          objectMapper.writerWithDefaultPrettyPrinter().writeValueAsString(userJourneyResults));
    } catch (JsonProcessingException jpEx) {
      throw new RuntimeException("Error converting UserJourneyResults to a JSON-formatted string");
    }
  }

  static void printHelp() {
    LOG.info("Specify test configuration file as first argument.");
    LOG.info("  e.g. ./gradlew :run --args=\"configs/BasicUnauthenticated.json\"");
    LOG.info("  e.g. ./gradlew :run --args=\"suites/BasicSmoke.json\"");

    // print out the available test configurations found in the resources directory
    LOG.info("The following test configuration files were found:");
    List<String> availableTestConfigs =
        FileUtils.getResourcesInDirectory(TestConfiguration.resourceDirectory + "/");
    for (String testConfigFileName : availableTestConfigs) {
      LOG.info("  {}/{}", TestConfiguration.resourceDirectory, testConfigFileName);
    }

    // print out the available test suites found in the resources directory
    LOG.info("The following test suite files were found:");
    List<String> availableTestSuites =
        FileUtils.getResourcesInDirectory(TestSuite.resourceDirectory + "/");
    for (String testSuiteFileName : availableTestSuites) {
      LOG.info(" {}/{}", TestSuite.resourceDirectory, testSuiteFileName);
    }
  }

  public static void main(String[] args) throws Exception {
    // if no args specified, print help
    if (args.length < 1) {
      printHelp();
      return;
    }

    LOG.info("TEST SUITE =========================================================");
    // read in test suite and validate it
    TestSuite testSuite;
    boolean isSuite = args[0].startsWith(TestSuite.resourceDirectory + "/");
    if (isSuite) {
      LOG.info("Found a test suite");
      testSuite = TestSuite.fromJSONFile(args[0].split(TestSuite.resourceDirectory + "/")[1]);
    } else {
      LOG.info("Found a single test configuration, not a test suite");
      TestConfiguration testConfiguration =
          TestConfiguration.fromJSONFile(
              args[0].split(TestConfiguration.resourceDirectory + "/")[1]);
      testSuite = TestSuite.fromSingleTestConfiguration(testConfiguration);
    }
    testSuite.validate();

    for (TestConfiguration testConfiguration : testSuite.testConfigurations) {
      LOG.info("TEST RUN EXECUTION =========================================================");
      testConfiguration.display();

      // get an instance of a runner and tell it to execute the configuration
      TestRunner runner = new TestRunner(testConfiguration);
      Exception runnerEx = null;
      try {
        runner.executeTestConfiguration();
      } catch (Exception ex) {
        runnerEx = ex; // save exception to display after printing the results
      }

      LOG.info("TEST RUN RESULTS =========================================================");
      // calculate any relevant statistics about the user journeys and print them out
      runner.calculateResultStatistics();
      runner.displayResults();

      if (runnerEx != null) {
        LOG.error("Test Runner threw an exception", runnerEx);
      }
    }
  }
}<|MERGE_RESOLUTION|>--- conflicted
+++ resolved
@@ -351,35 +351,10 @@
   }
 
   void modifyKubernetesPostDeployment() throws Exception {
-<<<<<<< HEAD
-    // set the initial number of pods in the API deployment replica set
-    V1Deployment apiDeployment = KubernetesClientUtils.getApiDeployment(config.server.namespace);
-    if (apiDeployment == null) {
-      LOG.error("Kubernetes: API deployment not found");
-      throw new RuntimeException("API deployment not found.");
-    }
     LOG.info(
-        "Kubernetes: Pod count before set initial replica set size: {}",
-        KubernetesClientUtils.listPods(config.server.namespace).size());
-    apiDeployment =
-        KubernetesClientUtils.changeReplicaSetSize(
-            apiDeployment, config.kubernetes.numberOfInitialPods);
-    KubernetesClientUtils.waitForReplicaSetSizeChange(
-        apiDeployment, config.kubernetes.numberOfInitialPods);
-
-    // print out the current pods
-    List<V1Pod> pods = KubernetesClientUtils.listPods(config.server.namespace);
-    LOG.info("Kubernetes: Initial number of pods: {}", pods.size());
-    for (V1Pod pod : pods) {
-      LOG.debug("  pod: {}", pod.getMetadata().getName());
-    }
-=======
-    System.out.println(
-        "Set the initial number of pods ("
-            + config.kubernetes.numberOfInitialPods
-            + ") in the API deployment replica set");
+        "Kubernetes: Setting the initial number of pods in the API deployment replica set to {}",
+        config.kubernetes.numberOfInitialPods);
     KubernetesClientUtils.changeReplicaSetSizeAndWait(config.kubernetes.numberOfInitialPods);
->>>>>>> a85f037e
   }
 
   void cleanupDataProject() {

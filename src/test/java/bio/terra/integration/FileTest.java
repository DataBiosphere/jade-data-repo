package bio.terra.integration;

import static org.assertj.core.api.Assertions.assertThatThrownBy;
import static org.hamcrest.Matchers.equalTo;
import static org.junit.Assert.assertThat;

import bio.terra.common.TestUtils;
import bio.terra.common.auth.AuthService;
import bio.terra.common.category.Integration;
import bio.terra.common.configuration.TestConfiguration;
import bio.terra.common.fixtures.Names;
import bio.terra.model.BulkLoadArrayRequestModel;
import bio.terra.model.BulkLoadArrayResultModel;
import bio.terra.model.BulkLoadFileModel;
import bio.terra.model.BulkLoadResultModel;
import bio.terra.model.DRSObject;
import bio.terra.model.DatasetSummaryModel;
import bio.terra.model.ErrorModel;
import bio.terra.model.FileModel;
import bio.terra.model.IngestRequestModel;
import bio.terra.model.IngestResponseModel;
import bio.terra.model.JobModel;
import bio.terra.model.SnapshotSummaryModel;
import bio.terra.service.iam.IamResourceType;
import bio.terra.service.iam.IamRole;
import com.google.cloud.WriteChannel;
import com.google.cloud.storage.BlobId;
import com.google.cloud.storage.BlobInfo;
import com.google.cloud.storage.Storage;
import com.google.cloud.storage.StorageOptions;
import edu.umd.cs.findbugs.annotations.SuppressFBWarnings;
import java.nio.ByteBuffer;
import java.nio.charset.StandardCharsets;
import java.util.ArrayList;
import java.util.List;
import java.util.UUID;
import java.util.stream.Collectors;
import java.util.stream.IntStream;
import org.junit.After;
import org.junit.Before;
import org.junit.Ignore;
import org.junit.Test;
import org.junit.experimental.categories.Category;
import org.junit.runner.RunWith;
import org.slf4j.Logger;
import org.slf4j.LoggerFactory;
import org.springframework.beans.factory.annotation.Autowired;
import org.springframework.boot.test.autoconfigure.web.servlet.AutoConfigureMockMvc;
import org.springframework.boot.test.context.SpringBootTest;
import org.springframework.http.HttpStatus;
import org.springframework.test.context.ActiveProfiles;
import org.springframework.test.context.junit4.SpringRunner;

<<<<<<< HEAD
=======
import java.nio.ByteBuffer;
import java.nio.charset.StandardCharsets;
import java.util.ArrayList;
import java.util.List;
import java.util.UUID;
import java.util.stream.Collectors;
import java.util.stream.IntStream;

import static org.assertj.core.api.Assertions.assertThatThrownBy;
import static org.hamcrest.Matchers.equalTo;
import static org.hamcrest.MatcherAssert.assertThat;

>>>>>>> 2f6383ff
@RunWith(SpringRunner.class)
@SpringBootTest
@ActiveProfiles({"google", "integrationtest"})
@AutoConfigureMockMvc
@Category(Integration.class)
public class FileTest extends UsersBase {

  private static Logger logger = LoggerFactory.getLogger(FileTest.class);

  @Autowired private AuthService authService;

  @Autowired private DataRepoFixtures dataRepoFixtures;

  @Autowired private DataRepoClient dataRepoClient;

  @Autowired private TestConfiguration testConfiguration;

  private DatasetSummaryModel datasetSummaryModel;
  private UUID datasetId;
  private UUID snapshotId;
  private List<String> fileIds;
  private UUID profileId;

  @Before
  public void setup() throws Exception {
    super.setup();
    profileId = dataRepoFixtures.createBillingProfile(steward()).getId();
    dataRepoFixtures.addPolicyMember(
        steward(), profileId, IamRole.USER, custodian().getEmail(), IamResourceType.SPEND_PROFILE);

    datasetSummaryModel =
        dataRepoFixtures.createDataset(steward(), profileId, "file-acl-test-dataset.json");
    datasetId = datasetSummaryModel.getId();
    snapshotId = null;
    fileIds = new ArrayList<>();
    logger.info("created dataset " + datasetId);
    dataRepoFixtures.addDatasetPolicyMember(
        steward(), datasetId, IamRole.CUSTODIAN, custodian().getEmail());
  }

  @After
  public void tearDown() throws Exception {
    if (snapshotId != null) {
      dataRepoFixtures.deleteSnapshot(custodian(), snapshotId);
    }
    if (datasetId != null) {
      fileIds.forEach(
          f -> {
            try {
              dataRepoFixtures.deleteFile(steward(), datasetId, f);
            } catch (Exception e) {
              e.printStackTrace();
            }
          });
      dataRepoFixtures.deleteDataset(steward(), datasetId);
    }
    if (profileId != null) {
      dataRepoFixtures.deleteProfile(steward(), profileId);
    }
  }

  // The purpose of this test is to have a long-running workload that completes successfully
  // while we delete pods and have them recover.
  // Marked ignore for normal testing.
  @Ignore
  @Test
  public void longFileLoadTest() throws Exception {
    // TODO: want this to run about 5 minutes on 2 DRmanager instances. The speed of loads is when
    // they are
    //  not local is about 2.5GB/minutes. With a fixed size of 1GB, each instance should do 2.5
    // files per minute,
    //  so two instances should do 5 files per minute. To run 5 minutes we should run 25 files.
    //  (There are 25 files in the directory, so if we need more we should do a reuse scheme like
    // the fileLoadTest)
    final int filesToLoad = 25;

    String loadTag = Names.randomizeName("longtest");

    BulkLoadArrayRequestModel arrayLoad =
        new BulkLoadArrayRequestModel()
            .profileId(profileId)
            .loadTag(loadTag)
            .maxFailedFileLoads(filesToLoad); // do not stop if there is a failure.

    logger.info("longFileLoadTest loading " + filesToLoad + " files into dataset id " + datasetId);

    for (int i = 0; i < filesToLoad; i++) {
      String tailPath = String.format("/fileloadscaletest/file1GB-%02d.txt", i);
      String sourcePath = "gs://jade-testdata-uswestregion" + tailPath;
      String targetPath = "/" + loadTag + tailPath;

      BulkLoadFileModel model = new BulkLoadFileModel().mimeType("application/binary");
      model.description("bulk load file " + i).sourcePath(sourcePath).targetPath(targetPath);
      arrayLoad.addLoadArrayItem(model);
    }

    BulkLoadArrayResultModel result =
        dataRepoFixtures.bulkLoadArray(steward(), datasetId, arrayLoad);
    BulkLoadResultModel loadSummary = result.getLoadSummary();
    logger.info("Total files    : " + loadSummary.getTotalFiles());
    logger.info("Succeeded files: " + loadSummary.getSucceededFiles());
    logger.info("Failed files   : " + loadSummary.getFailedFiles());
    logger.info("Not Tried files: " + loadSummary.getNotTriedFiles());
  }

  // DR-612 filesystem corruption test; use a non-existent file to make sure everything errors
  // Do file ingests in parallel using a filename that will cause failure
  @Test
  public void fileParallelFailedLoadTest() throws Exception {
    List<DataRepoResponse<JobModel>> responseList = new ArrayList<>();
    String gsPath = "gs://" + testConfiguration.getIngestbucket() + "/nonexistentfile";
    String filePath = "/foo" + UUID.randomUUID().toString() + "/bar";

    for (int i = 0; i < 20; i++) {
      DataRepoResponse<JobModel> launchResp =
          dataRepoFixtures.ingestFileLaunch(steward(), datasetId, profileId, gsPath, filePath + i);
      responseList.add(launchResp);
    }

    int failureCount = 0;
    for (DataRepoResponse<JobModel> resp : responseList) {
      DataRepoResponse<FileModel> response =
          dataRepoClient.waitForResponse(steward(), resp, FileModel.class);
      if (response.getStatusCode() == HttpStatus.NOT_FOUND) {
        System.out.println("Got expected not found");
      } else {
        System.out.println("Unexpected: " + response.getStatusCode().toString());
        if (response.getErrorObject().isPresent()) {
          ErrorModel errorModel = response.getErrorObject().get();
          System.out.println("Error: " + errorModel.getMessage());
        }
        failureCount++;
      }
    }

    assertThat("No unexpected failures", failureCount, equalTo(0));
  }

  @Test
  @SuppressFBWarnings(
      value = "RCN_REDUNDANT_NULLCHECK_WOULD_HAVE_BEEN_A_NPE",
      justification = "Spurious RCN check; related to Java 11")
  public void fileUnauthorizedPermissionsTest() throws Exception {

    String gsPath = "gs://" + testConfiguration.getIngestbucket();
    String filePath = "/foo/bar";

    FileModel fileModel =
        dataRepoFixtures.ingestFile(
            steward(), datasetId, profileId, gsPath + "/files/File Design Notes.pdf", filePath);
    String fileId = fileModel.getFileId();

    String json = String.format("{\"file_id\":\"foo\",\"file_ref\":\"%s\"}", fileId);

    String targetPath = "scratch/file" + UUID.randomUUID().toString() + ".json";
    BlobInfo targetBlobInfo =
        BlobInfo.newBuilder(BlobId.of(testConfiguration.getIngestbucket(), targetPath)).build();

    Storage storage = StorageOptions.getDefaultInstance().getService();
    try (WriteChannel writer = storage.writer(targetBlobInfo)) {
      writer.write(ByteBuffer.wrap(json.getBytes(StandardCharsets.UTF_8)));
    }

    IngestRequestModel request = dataRepoFixtures.buildSimpleIngest("file", targetPath);
    IngestResponseModel ingestResponseModel =
        dataRepoFixtures.ingestJsonData(steward(), datasetId, request);

    assertThat("1 Row was ingested", ingestResponseModel.getRowCount(), equalTo(1L));

    // validates success
    dataRepoFixtures.getFileById(steward(), datasetId, fileId);
    dataRepoFixtures.getFileById(custodian(), datasetId, fileId);

    DataRepoResponse<FileModel> readerResp =
        dataRepoFixtures.getFileByIdRaw(reader(), datasetId, fileId);
    assertThat(
        "Reader is not authorized to get a file from a dataset",
        readerResp.getStatusCode(),
        equalTo(HttpStatus.UNAUTHORIZED));

    // get file by id
    DataRepoResponse<FileModel> discovererResp =
        dataRepoFixtures.getFileByIdRaw(discoverer(), datasetId, fileId);
    assertThat(
        "Discoverer is not authorized to get a file from a dataset",
        discovererResp.getStatusCode(),
        equalTo(HttpStatus.UNAUTHORIZED));

    // get file by name validates success
    dataRepoFixtures.getFileByName(steward(), datasetId, filePath);
    dataRepoFixtures.getFileByName(custodian(), datasetId, filePath);

    readerResp = dataRepoFixtures.getFileByNameRaw(reader(), datasetId, filePath);
    assertThat(
        "Reader is not authorized to get a file from a dataset",
        readerResp.getStatusCode(),
        equalTo(HttpStatus.UNAUTHORIZED));

    discovererResp = dataRepoFixtures.getFileByNameRaw(discoverer(), datasetId, filePath);
    assertThat(
        "Discoverer is not authorized to get file",
        discovererResp.getStatusCode(),
        equalTo(HttpStatus.UNAUTHORIZED));

    // delete
    DataRepoResponse<JobModel> job = dataRepoFixtures.deleteFileLaunch(reader(), datasetId, fileId);
    assertThat(
        "Reader is not authorized to delete file",
        job.getStatusCode(),
        equalTo(HttpStatus.UNAUTHORIZED));

    // validates success
    dataRepoFixtures.deleteFile(custodian(), datasetId, fileId);
  }

  @Test
  public void fileUncommonNameTest() throws Exception {
    String gsPath = "gs://" + testConfiguration.getIngestbucket();
    String filePath = "/foo/bar";

    FileModel fileModel =
        dataRepoFixtures.ingestFile(
            steward(),
            datasetId,
            profileId,
            gsPath + "/files/file with space and #hash%percent+plus.txt",
            filePath);
    String fileId = fileModel.getFileId();

    int numRows = 1000;
    String json =
        IntStream.range(0, numRows)
            .mapToObj(i -> String.format("{\"file_id\":\"foo\",\"file_ref\":\"%s\"}", fileId))
            .collect(Collectors.joining("\n"));

    String targetPath = "scratch/file" + UUID.randomUUID().toString() + ".json";
    BlobInfo targetBlobInfo =
        BlobInfo.newBuilder(BlobId.of(testConfiguration.getIngestbucket(), targetPath)).build();

    Storage storage = StorageOptions.getDefaultInstance().getService();
    try (WriteChannel writer = storage.writer(targetBlobInfo)) {
      writer.write(ByteBuffer.wrap(json.getBytes(StandardCharsets.UTF_8)));
    }

    IngestRequestModel request = dataRepoFixtures.buildSimpleIngest("file", targetPath);
    IngestResponseModel ingestResponseModel =
        dataRepoFixtures.ingestJsonData(steward(), datasetId, request);

    assertThat(
        "right number of rows were  ingested",
        ingestResponseModel.getRowCount(),
        equalTo((long) numRows));

    // Create a snapshot exposing the one row and grant read access to our reader.
    SnapshotSummaryModel snapshotSummaryModel =
        dataRepoFixtures.createSnapshot(
            custodian(), datasetSummaryModel.getName(), profileId, "file-acl-test-snapshot.json");
    snapshotId = snapshotSummaryModel.getId();

    /*
     * WARNING: if making any changes to this test make sure to notify the #dsp-batch channel! Describe the change
     * and any consequences downstream to DRS clients.
     */
    // Use DRS API to lookup the file by DRS ID
    String drsObjectId = String.format("v1_%s_%s", snapshotId, fileId);
    // Should fail due to insufficient permissions
    assertThatThrownBy(() -> dataRepoFixtures.drsGetObject(steward(), drsObjectId));
    DRSObject drsObject = dataRepoFixtures.drsGetObject(custodian(), drsObjectId);

    logger.info("Drs Object: {}", drsObject);

    TestUtils.validateDrsAccessMethods(
        drsObject.getAccessMethods(), authService.getDirectAccessAuthToken(custodian().getEmail()));
  }
}<|MERGE_RESOLUTION|>--- conflicted
+++ resolved
@@ -1,8 +1,4 @@
 package bio.terra.integration;
-
-import static org.assertj.core.api.Assertions.assertThatThrownBy;
-import static org.hamcrest.Matchers.equalTo;
-import static org.junit.Assert.assertThat;
 
 import bio.terra.common.TestUtils;
 import bio.terra.common.auth.AuthService;
@@ -29,13 +25,6 @@
 import com.google.cloud.storage.Storage;
 import com.google.cloud.storage.StorageOptions;
 import edu.umd.cs.findbugs.annotations.SuppressFBWarnings;
-import java.nio.ByteBuffer;
-import java.nio.charset.StandardCharsets;
-import java.util.ArrayList;
-import java.util.List;
-import java.util.UUID;
-import java.util.stream.Collectors;
-import java.util.stream.IntStream;
 import org.junit.After;
 import org.junit.Before;
 import org.junit.Ignore;
@@ -51,8 +40,6 @@
 import org.springframework.test.context.ActiveProfiles;
 import org.springframework.test.context.junit4.SpringRunner;
 
-<<<<<<< HEAD
-=======
 import java.nio.ByteBuffer;
 import java.nio.charset.StandardCharsets;
 import java.util.ArrayList;
@@ -65,7 +52,6 @@
 import static org.hamcrest.Matchers.equalTo;
 import static org.hamcrest.MatcherAssert.assertThat;
 
->>>>>>> 2f6383ff
 @RunWith(SpringRunner.class)
 @SpringBootTest
 @ActiveProfiles({"google", "integrationtest"})
@@ -73,271 +59,263 @@
 @Category(Integration.class)
 public class FileTest extends UsersBase {
 
-  private static Logger logger = LoggerFactory.getLogger(FileTest.class);
-
-  @Autowired private AuthService authService;
-
-  @Autowired private DataRepoFixtures dataRepoFixtures;
-
-  @Autowired private DataRepoClient dataRepoClient;
-
-  @Autowired private TestConfiguration testConfiguration;
-
-  private DatasetSummaryModel datasetSummaryModel;
-  private UUID datasetId;
-  private UUID snapshotId;
-  private List<String> fileIds;
-  private UUID profileId;
-
-  @Before
-  public void setup() throws Exception {
-    super.setup();
-    profileId = dataRepoFixtures.createBillingProfile(steward()).getId();
-    dataRepoFixtures.addPolicyMember(
-        steward(), profileId, IamRole.USER, custodian().getEmail(), IamResourceType.SPEND_PROFILE);
-
-    datasetSummaryModel =
-        dataRepoFixtures.createDataset(steward(), profileId, "file-acl-test-dataset.json");
-    datasetId = datasetSummaryModel.getId();
-    snapshotId = null;
-    fileIds = new ArrayList<>();
-    logger.info("created dataset " + datasetId);
-    dataRepoFixtures.addDatasetPolicyMember(
-        steward(), datasetId, IamRole.CUSTODIAN, custodian().getEmail());
-  }
-
-  @After
-  public void tearDown() throws Exception {
-    if (snapshotId != null) {
-      dataRepoFixtures.deleteSnapshot(custodian(), snapshotId);
-    }
-    if (datasetId != null) {
-      fileIds.forEach(
-          f -> {
-            try {
-              dataRepoFixtures.deleteFile(steward(), datasetId, f);
-            } catch (Exception e) {
-              e.printStackTrace();
-            }
-          });
-      dataRepoFixtures.deleteDataset(steward(), datasetId);
-    }
-    if (profileId != null) {
-      dataRepoFixtures.deleteProfile(steward(), profileId);
-    }
-  }
-
-  // The purpose of this test is to have a long-running workload that completes successfully
-  // while we delete pods and have them recover.
-  // Marked ignore for normal testing.
-  @Ignore
-  @Test
-  public void longFileLoadTest() throws Exception {
-    // TODO: want this to run about 5 minutes on 2 DRmanager instances. The speed of loads is when
-    // they are
-    //  not local is about 2.5GB/minutes. With a fixed size of 1GB, each instance should do 2.5
-    // files per minute,
-    //  so two instances should do 5 files per minute. To run 5 minutes we should run 25 files.
-    //  (There are 25 files in the directory, so if we need more we should do a reuse scheme like
-    // the fileLoadTest)
-    final int filesToLoad = 25;
-
-    String loadTag = Names.randomizeName("longtest");
-
-    BulkLoadArrayRequestModel arrayLoad =
-        new BulkLoadArrayRequestModel()
+    private static Logger logger = LoggerFactory.getLogger(FileTest.class);
+
+    @Autowired
+    private AuthService authService;
+
+    @Autowired
+    private DataRepoFixtures dataRepoFixtures;
+
+    @Autowired
+    private DataRepoClient dataRepoClient;
+
+    @Autowired
+    private TestConfiguration testConfiguration;
+
+    private DatasetSummaryModel datasetSummaryModel;
+    private UUID datasetId;
+    private UUID snapshotId;
+    private List<String> fileIds;
+    private UUID profileId;
+
+    @Before
+    public void setup() throws Exception {
+        super.setup();
+        profileId = dataRepoFixtures.createBillingProfile(steward()).getId();
+        dataRepoFixtures.addPolicyMember(
+            steward(),
+            profileId,
+            IamRole.USER,
+            custodian().getEmail(),
+            IamResourceType.SPEND_PROFILE);
+
+        datasetSummaryModel = dataRepoFixtures.createDataset(steward(), profileId, "file-acl-test-dataset.json");
+        datasetId = datasetSummaryModel.getId();
+        snapshotId = null;
+        fileIds = new ArrayList<>();
+        logger.info("created dataset " + datasetId);
+        dataRepoFixtures.addDatasetPolicyMember(
+            steward(), datasetId, IamRole.CUSTODIAN, custodian().getEmail());
+    }
+
+    @After
+    public void tearDown() throws Exception {
+        if (snapshotId != null) {
+            dataRepoFixtures.deleteSnapshot(custodian(), snapshotId);
+        }
+        if (datasetId != null) {
+            fileIds.forEach(f -> {
+                try {
+                    dataRepoFixtures.deleteFile(steward(), datasetId, f);
+                } catch (Exception e) {
+                    e.printStackTrace();
+                }
+            });
+            dataRepoFixtures.deleteDataset(steward(), datasetId);
+        }
+        if (profileId != null) {
+            dataRepoFixtures.deleteProfile(steward(), profileId);
+        }
+    }
+
+    // The purpose of this test is to have a long-running workload that completes successfully
+    // while we delete pods and have them recover.
+    // Marked ignore for normal testing.
+    @Ignore
+    @Test
+    public void longFileLoadTest() throws Exception {
+        // TODO: want this to run about 5 minutes on 2 DRmanager instances. The speed of loads is when they are
+        //  not local is about 2.5GB/minutes. With a fixed size of 1GB, each instance should do 2.5 files per minute,
+        //  so two instances should do 5 files per minute. To run 5 minutes we should run 25 files.
+        //  (There are 25 files in the directory, so if we need more we should do a reuse scheme like the fileLoadTest)
+        final int filesToLoad = 25;
+
+        String loadTag = Names.randomizeName("longtest");
+
+        BulkLoadArrayRequestModel
+            arrayLoad = new BulkLoadArrayRequestModel()
             .profileId(profileId)
             .loadTag(loadTag)
             .maxFailedFileLoads(filesToLoad); // do not stop if there is a failure.
 
-    logger.info("longFileLoadTest loading " + filesToLoad + " files into dataset id " + datasetId);
-
-    for (int i = 0; i < filesToLoad; i++) {
-      String tailPath = String.format("/fileloadscaletest/file1GB-%02d.txt", i);
-      String sourcePath = "gs://jade-testdata-uswestregion" + tailPath;
-      String targetPath = "/" + loadTag + tailPath;
-
-      BulkLoadFileModel model = new BulkLoadFileModel().mimeType("application/binary");
-      model.description("bulk load file " + i).sourcePath(sourcePath).targetPath(targetPath);
-      arrayLoad.addLoadArrayItem(model);
-    }
-
-    BulkLoadArrayResultModel result =
-        dataRepoFixtures.bulkLoadArray(steward(), datasetId, arrayLoad);
-    BulkLoadResultModel loadSummary = result.getLoadSummary();
-    logger.info("Total files    : " + loadSummary.getTotalFiles());
-    logger.info("Succeeded files: " + loadSummary.getSucceededFiles());
-    logger.info("Failed files   : " + loadSummary.getFailedFiles());
-    logger.info("Not Tried files: " + loadSummary.getNotTriedFiles());
-  }
-
-  // DR-612 filesystem corruption test; use a non-existent file to make sure everything errors
-  // Do file ingests in parallel using a filename that will cause failure
-  @Test
-  public void fileParallelFailedLoadTest() throws Exception {
-    List<DataRepoResponse<JobModel>> responseList = new ArrayList<>();
-    String gsPath = "gs://" + testConfiguration.getIngestbucket() + "/nonexistentfile";
-    String filePath = "/foo" + UUID.randomUUID().toString() + "/bar";
-
-    for (int i = 0; i < 20; i++) {
-      DataRepoResponse<JobModel> launchResp =
-          dataRepoFixtures.ingestFileLaunch(steward(), datasetId, profileId, gsPath, filePath + i);
-      responseList.add(launchResp);
-    }
-
-    int failureCount = 0;
-    for (DataRepoResponse<JobModel> resp : responseList) {
-      DataRepoResponse<FileModel> response =
-          dataRepoClient.waitForResponse(steward(), resp, FileModel.class);
-      if (response.getStatusCode() == HttpStatus.NOT_FOUND) {
-        System.out.println("Got expected not found");
-      } else {
-        System.out.println("Unexpected: " + response.getStatusCode().toString());
-        if (response.getErrorObject().isPresent()) {
-          ErrorModel errorModel = response.getErrorObject().get();
-          System.out.println("Error: " + errorModel.getMessage());
-        }
-        failureCount++;
-      }
-    }
-
-    assertThat("No unexpected failures", failureCount, equalTo(0));
-  }
-
-  @Test
-  @SuppressFBWarnings(
-      value = "RCN_REDUNDANT_NULLCHECK_WOULD_HAVE_BEEN_A_NPE",
-      justification = "Spurious RCN check; related to Java 11")
-  public void fileUnauthorizedPermissionsTest() throws Exception {
-
-    String gsPath = "gs://" + testConfiguration.getIngestbucket();
-    String filePath = "/foo/bar";
-
-    FileModel fileModel =
-        dataRepoFixtures.ingestFile(
+        logger.info("longFileLoadTest loading " + filesToLoad + " files into dataset id " + datasetId);
+
+        for (int i = 0; i < filesToLoad; i++) {
+            String tailPath = String.format("/fileloadscaletest/file1GB-%02d.txt", i);
+            String sourcePath = "gs://jade-testdata-uswestregion" + tailPath;
+            String targetPath = "/" + loadTag + tailPath;
+
+            BulkLoadFileModel model = new BulkLoadFileModel().mimeType("application/binary");
+            model.description("bulk load file " + i)
+                .sourcePath(sourcePath)
+                .targetPath(targetPath);
+            arrayLoad.addLoadArrayItem(model);
+        }
+
+        BulkLoadArrayResultModel result = dataRepoFixtures.bulkLoadArray(steward(), datasetId, arrayLoad);
+        BulkLoadResultModel loadSummary = result.getLoadSummary();
+        logger.info("Total files    : " + loadSummary.getTotalFiles());
+        logger.info("Succeeded files: " + loadSummary.getSucceededFiles());
+        logger.info("Failed files   : " + loadSummary.getFailedFiles());
+        logger.info("Not Tried files: " + loadSummary.getNotTriedFiles());
+    }
+
+    // DR-612 filesystem corruption test; use a non-existent file to make sure everything errors
+    // Do file ingests in parallel using a filename that will cause failure
+    @Test
+    public void fileParallelFailedLoadTest() throws Exception {
+        List<DataRepoResponse<JobModel>> responseList = new ArrayList<>();
+        String gsPath = "gs://" + testConfiguration.getIngestbucket() + "/nonexistentfile";
+        String filePath = "/foo" + UUID.randomUUID().toString() + "/bar";
+
+        for (int i = 0; i < 20; i++) {
+            DataRepoResponse<JobModel> launchResp = dataRepoFixtures.ingestFileLaunch(
+                steward(), datasetId, profileId, gsPath, filePath + i);
+            responseList.add(launchResp);
+        }
+
+        int failureCount = 0;
+        for (DataRepoResponse<JobModel> resp : responseList) {
+            DataRepoResponse<FileModel> response = dataRepoClient.waitForResponse(steward(), resp, FileModel.class);
+            if (response.getStatusCode() == HttpStatus.NOT_FOUND) {
+                System.out.println("Got expected not found");
+            } else {
+                System.out.println("Unexpected: " + response.getStatusCode().toString());
+                if (response.getErrorObject().isPresent()) {
+                    ErrorModel errorModel = response.getErrorObject().get();
+                    System.out.println("Error: " + errorModel.getMessage());
+                }
+                failureCount++;
+            }
+        }
+
+        assertThat("No unexpected failures", failureCount, equalTo(0));
+    }
+
+    @Test
+    @SuppressFBWarnings(
+        value = "RCN_REDUNDANT_NULLCHECK_WOULD_HAVE_BEEN_A_NPE",
+        justification = "Spurious RCN check; related to Java 11")
+    public void fileUnauthorizedPermissionsTest() throws Exception {
+
+        String gsPath = "gs://" + testConfiguration.getIngestbucket();
+        String filePath = "/foo/bar";
+
+        FileModel fileModel = dataRepoFixtures.ingestFile(
             steward(), datasetId, profileId, gsPath + "/files/File Design Notes.pdf", filePath);
-    String fileId = fileModel.getFileId();
-
-    String json = String.format("{\"file_id\":\"foo\",\"file_ref\":\"%s\"}", fileId);
-
-    String targetPath = "scratch/file" + UUID.randomUUID().toString() + ".json";
-    BlobInfo targetBlobInfo =
-        BlobInfo.newBuilder(BlobId.of(testConfiguration.getIngestbucket(), targetPath)).build();
-
-    Storage storage = StorageOptions.getDefaultInstance().getService();
-    try (WriteChannel writer = storage.writer(targetBlobInfo)) {
-      writer.write(ByteBuffer.wrap(json.getBytes(StandardCharsets.UTF_8)));
-    }
-
-    IngestRequestModel request = dataRepoFixtures.buildSimpleIngest("file", targetPath);
-    IngestResponseModel ingestResponseModel =
-        dataRepoFixtures.ingestJsonData(steward(), datasetId, request);
-
-    assertThat("1 Row was ingested", ingestResponseModel.getRowCount(), equalTo(1L));
-
-    // validates success
-    dataRepoFixtures.getFileById(steward(), datasetId, fileId);
-    dataRepoFixtures.getFileById(custodian(), datasetId, fileId);
-
-    DataRepoResponse<FileModel> readerResp =
-        dataRepoFixtures.getFileByIdRaw(reader(), datasetId, fileId);
-    assertThat(
-        "Reader is not authorized to get a file from a dataset",
-        readerResp.getStatusCode(),
-        equalTo(HttpStatus.UNAUTHORIZED));
-
-    // get file by id
-    DataRepoResponse<FileModel> discovererResp =
-        dataRepoFixtures.getFileByIdRaw(discoverer(), datasetId, fileId);
-    assertThat(
-        "Discoverer is not authorized to get a file from a dataset",
-        discovererResp.getStatusCode(),
-        equalTo(HttpStatus.UNAUTHORIZED));
-
-    // get file by name validates success
-    dataRepoFixtures.getFileByName(steward(), datasetId, filePath);
-    dataRepoFixtures.getFileByName(custodian(), datasetId, filePath);
-
-    readerResp = dataRepoFixtures.getFileByNameRaw(reader(), datasetId, filePath);
-    assertThat(
-        "Reader is not authorized to get a file from a dataset",
-        readerResp.getStatusCode(),
-        equalTo(HttpStatus.UNAUTHORIZED));
-
-    discovererResp = dataRepoFixtures.getFileByNameRaw(discoverer(), datasetId, filePath);
-    assertThat(
-        "Discoverer is not authorized to get file",
-        discovererResp.getStatusCode(),
-        equalTo(HttpStatus.UNAUTHORIZED));
-
-    // delete
-    DataRepoResponse<JobModel> job = dataRepoFixtures.deleteFileLaunch(reader(), datasetId, fileId);
-    assertThat(
-        "Reader is not authorized to delete file",
-        job.getStatusCode(),
-        equalTo(HttpStatus.UNAUTHORIZED));
-
-    // validates success
-    dataRepoFixtures.deleteFile(custodian(), datasetId, fileId);
-  }
-
-  @Test
-  public void fileUncommonNameTest() throws Exception {
-    String gsPath = "gs://" + testConfiguration.getIngestbucket();
-    String filePath = "/foo/bar";
-
-    FileModel fileModel =
-        dataRepoFixtures.ingestFile(
-            steward(),
-            datasetId,
-            profileId,
-            gsPath + "/files/file with space and #hash%percent+plus.txt",
-            filePath);
-    String fileId = fileModel.getFileId();
-
-    int numRows = 1000;
-    String json =
-        IntStream.range(0, numRows)
+        String fileId = fileModel.getFileId();
+
+        String json = String.format("{\"file_id\":\"foo\",\"file_ref\":\"%s\"}", fileId);
+
+        String targetPath = "scratch/file" + UUID.randomUUID().toString() + ".json";
+        BlobInfo targetBlobInfo = BlobInfo
+            .newBuilder(BlobId.of(testConfiguration.getIngestbucket(), targetPath))
+            .build();
+
+        Storage storage = StorageOptions.getDefaultInstance().getService();
+        try (WriteChannel writer = storage.writer(targetBlobInfo)) {
+            writer.write(ByteBuffer.wrap(json.getBytes(StandardCharsets.UTF_8)));
+        }
+
+        IngestRequestModel request = dataRepoFixtures.buildSimpleIngest("file", targetPath);
+        IngestResponseModel ingestResponseModel = dataRepoFixtures.ingestJsonData(
+            steward(), datasetId, request);
+
+        assertThat("1 Row was ingested", ingestResponseModel.getRowCount(), equalTo(1L));
+
+        // validates success
+        dataRepoFixtures.getFileById(steward(), datasetId, fileId);
+        dataRepoFixtures.getFileById(custodian(), datasetId, fileId);
+
+        DataRepoResponse<FileModel> readerResp = dataRepoFixtures.getFileByIdRaw(reader(), datasetId, fileId);
+        assertThat("Reader is not authorized to get a file from a dataset",
+            readerResp.getStatusCode(),
+            equalTo(HttpStatus.UNAUTHORIZED));
+
+        // get file by id
+        DataRepoResponse<FileModel> discovererResp =
+            dataRepoFixtures.getFileByIdRaw(discoverer(), datasetId, fileId);
+        assertThat("Discoverer is not authorized to get a file from a dataset",
+            discovererResp.getStatusCode(),
+            equalTo(HttpStatus.UNAUTHORIZED));
+
+        // get file by name validates success
+        dataRepoFixtures.getFileByName(steward(), datasetId, filePath);
+        dataRepoFixtures.getFileByName(custodian(), datasetId, filePath);
+
+        readerResp = dataRepoFixtures.getFileByNameRaw(reader(), datasetId, filePath);
+        assertThat("Reader is not authorized to get a file from a dataset",
+            readerResp.getStatusCode(),
+            equalTo(HttpStatus.UNAUTHORIZED));
+
+        discovererResp = dataRepoFixtures.getFileByNameRaw(discoverer(), datasetId, filePath);
+        assertThat("Discoverer is not authorized to get file",
+            discovererResp.getStatusCode(),
+            equalTo(HttpStatus.UNAUTHORIZED));
+
+        // delete
+        DataRepoResponse<JobModel> job = dataRepoFixtures.deleteFileLaunch(reader(), datasetId, fileId);
+        assertThat("Reader is not authorized to delete file",
+            job.getStatusCode(),
+            equalTo(HttpStatus.UNAUTHORIZED));
+
+        // validates success
+        dataRepoFixtures.deleteFile(custodian(), datasetId, fileId);
+    }
+
+    @Test
+    public void fileUncommonNameTest() throws Exception {
+        String gsPath = "gs://" + testConfiguration.getIngestbucket();
+        String filePath = "/foo/bar";
+
+        FileModel fileModel = dataRepoFixtures.ingestFile(
+            steward(), datasetId, profileId, gsPath + "/files/file with space and #hash%percent+plus.txt", filePath);
+        String fileId = fileModel.getFileId();
+
+        int numRows = 1000;
+        String json = IntStream.range(0, numRows)
             .mapToObj(i -> String.format("{\"file_id\":\"foo\",\"file_ref\":\"%s\"}", fileId))
             .collect(Collectors.joining("\n"));
 
-    String targetPath = "scratch/file" + UUID.randomUUID().toString() + ".json";
-    BlobInfo targetBlobInfo =
-        BlobInfo.newBuilder(BlobId.of(testConfiguration.getIngestbucket(), targetPath)).build();
-
-    Storage storage = StorageOptions.getDefaultInstance().getService();
-    try (WriteChannel writer = storage.writer(targetBlobInfo)) {
-      writer.write(ByteBuffer.wrap(json.getBytes(StandardCharsets.UTF_8)));
-    }
-
-    IngestRequestModel request = dataRepoFixtures.buildSimpleIngest("file", targetPath);
-    IngestResponseModel ingestResponseModel =
-        dataRepoFixtures.ingestJsonData(steward(), datasetId, request);
-
-    assertThat(
-        "right number of rows were  ingested",
-        ingestResponseModel.getRowCount(),
-        equalTo((long) numRows));
-
-    // Create a snapshot exposing the one row and grant read access to our reader.
-    SnapshotSummaryModel snapshotSummaryModel =
-        dataRepoFixtures.createSnapshot(
-            custodian(), datasetSummaryModel.getName(), profileId, "file-acl-test-snapshot.json");
-    snapshotId = snapshotSummaryModel.getId();
-
-    /*
-     * WARNING: if making any changes to this test make sure to notify the #dsp-batch channel! Describe the change
-     * and any consequences downstream to DRS clients.
-     */
-    // Use DRS API to lookup the file by DRS ID
-    String drsObjectId = String.format("v1_%s_%s", snapshotId, fileId);
-    // Should fail due to insufficient permissions
-    assertThatThrownBy(() -> dataRepoFixtures.drsGetObject(steward(), drsObjectId));
-    DRSObject drsObject = dataRepoFixtures.drsGetObject(custodian(), drsObjectId);
-
-    logger.info("Drs Object: {}", drsObject);
-
-    TestUtils.validateDrsAccessMethods(
-        drsObject.getAccessMethods(), authService.getDirectAccessAuthToken(custodian().getEmail()));
-  }
+        String targetPath = "scratch/file" + UUID.randomUUID().toString() + ".json";
+        BlobInfo targetBlobInfo = BlobInfo
+            .newBuilder(BlobId.of(testConfiguration.getIngestbucket(), targetPath))
+            .build();
+
+        Storage storage = StorageOptions.getDefaultInstance().getService();
+        try (WriteChannel writer = storage.writer(targetBlobInfo)) {
+            writer.write(ByteBuffer.wrap(json.getBytes(StandardCharsets.UTF_8)));
+        }
+
+        IngestRequestModel request = dataRepoFixtures.buildSimpleIngest("file", targetPath);
+        IngestResponseModel ingestResponseModel = dataRepoFixtures.ingestJsonData(
+            steward(), datasetId, request);
+
+        assertThat("right number of rows were  ingested", ingestResponseModel.getRowCount(), equalTo((long) numRows));
+
+        // Create a snapshot exposing the one row and grant read access to our reader.
+        SnapshotSummaryModel snapshotSummaryModel = dataRepoFixtures.createSnapshot(
+            custodian(),
+            datasetSummaryModel.getName(),
+            profileId,
+            "file-acl-test-snapshot.json");
+        snapshotId = snapshotSummaryModel.getId();
+
+        /*
+         * WARNING: if making any changes to this test make sure to notify the #dsp-batch channel! Describe the change
+         * and any consequences downstream to DRS clients.
+         */
+        // Use DRS API to lookup the file by DRS ID
+        String drsObjectId = String.format("v1_%s_%s", snapshotId, fileId);
+        // Should fail due to insufficient permissions
+        assertThatThrownBy(() -> dataRepoFixtures.drsGetObject(steward(), drsObjectId));
+        DRSObject drsObject = dataRepoFixtures.drsGetObject(custodian(), drsObjectId);
+
+        logger.info("Drs Object: {}", drsObject);
+
+        TestUtils.validateDrsAccessMethods(drsObject.getAccessMethods(),
+            authService.getDirectAccessAuthToken(custodian().getEmail()));
+    }
+
 }
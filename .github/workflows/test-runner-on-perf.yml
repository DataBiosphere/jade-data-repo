name: Update Perf Env and Run Nightly Test Runner Tests
env:
  GOOGLE_APPLICATION_CREDENTIALS: /tmp/jade-dev-account.json
  GOOGLE_CLOUD_PROJECT: broad-jade-perf
  GOOGLE_CLOUD_DATA_PROJECT: broad-jade-perf-data2
  TEST_RUNNER_SERVER_SPECIFICATION_FILE: perf.json
  GOOGLE_ZONE: us-central1
  K8_CLUSTER: jade-master-us-central1
on:
  workflow_dispatch: {}
  schedule:
    - cron: '0 4 * * *' # run at 4 AM UTC, 12PM EST.
jobs:
  test-runner-perf:
    runs-on: ubuntu-latest
    steps:
      - name: "Checkout jade-data-repo develop branch"
        uses: actions/checkout@v2
<<<<<<< HEAD
      - name: "Import Vault perf secrets"
        uses: hashicorp/vault-action@v2.0.1
        with:
          url: ${{ secrets.VAULT_ADDR }}
          method: approle
          roleId: ${{ secrets.PERF_ROLE_ID }}
          secretId: ${{ secrets.PERF_SECRET_ID }}
          secrets: |
            secret/dsde/datarepo/perf/datarepo-api-sa key | B64_APPLICATION_CREDENTIALS ;
      - name: "Perform IAM policy cleanup for perf"
        run: |
          # write vault tokens
          base64 --decode <<< ${B64_APPLICATION_CREDENTIALS} > ${GOOGLE_APPLICATION_CREDENTIALS}
          jq -r .private_key ${GOOGLE_APPLICATION_CREDENTIALS} > ${GOOGLE_SA_CERT}

          gcloud auth activate-service-account --key-file ${GOOGLE_APPLICATION_CREDENTIALS}

          ./tools/cleanupPolicies.sh ${GOOGLE_CLOUD_DATA_PROJECT}
=======
        with:
          ref: develop
>>>>>>> d3e539f0
      - name: "Import Vault dev secrets"
        uses: hashicorp/vault-action@v2.0.1
        with:
          url: ${{ secrets.VAULT_ADDR }}
          method: approle
          roleId: ${{ secrets.ROLE_ID }}
          secretId: ${{ secrets.SECRET_ID }}
          secrets: |
            secret/dsde/datarepo/dev/sa-key-b64 sa | B64_APPLICATION_CREDENTIALS ;
      - name: "Configure credentials"
        run: |
          # write vault tokens
          base64 --decode <<< ${B64_APPLICATION_CREDENTIALS} > ${GOOGLE_APPLICATION_CREDENTIALS}

          gcloud auth activate-service-account --key-file ${GOOGLE_APPLICATION_CREDENTIALS}

          # configure integration prerequisites
          gcloud config set compute/zone ${GOOGLE_ZONE} --quiet
          gcloud config set project ${GOOGLE_CLOUD_PROJECT} --quiet
          gcloud auth configure-docker --quiet
          #echo 'Set google sdk to SA user'
          if [[ -n "${K8_CLUSTER}" ]]; then
            gcloud container clusters get-credentials ${K8_CLUSTER} --zone ${GOOGLE_ZONE}
          fi
      - name: "Whitelist Runner IP"
        run: |
          CUR_IPS=$(gcloud container clusters describe ${K8_CLUSTER} --format json | \
            jq -r '[.masterAuthorizedNetworksConfig.cidrBlocks[] | .cidrBlock]')
            RUNNER_IP=$(curl 'https://api.ipify.org/?format=text' | xargs printf '[ "%s/32" ]')
            NEW_IPS=$(printf '%s\n' $CUR_IPS $RUNNER_IP | jq -s -r 'add | unique | join(",")')
          for i in {1..5}; do
            if gcloud container clusters update ${K8_CLUSTER} \
              --enable-master-authorized-networks \
              --master-authorized-networks ${NEW_IPS}; then
              echo "Successful whitelist"
              break
            else
              echo "Failed to whitelist - Retrying"
              sleep 15
              if [ i == 5 ]; then
                echo "Failed to whitelist - Terminating"
                exit 1
              fi
            fi
          done
      - name: "Fetch latest image git hash from data-repo dev"
        id: "read_property"
        run: |
          echo "Current Version: " $(curl -X GET "https://jade-perf.datarepo-perf.broadinstitute.org/configuration" -H "accept: application/json" | jq -r '.gitHash')
          LATEST_VERSION=$(curl -X GET "https://jade.datarepo-dev.broadinstitute.org/configuration" -H "accept: application/json" | jq -r '.gitHash')
          echo "Latest Version: $LATEST_VERSION"
          echo "::set-output name=LATEST_GITHASH::$LATEST_VERSION"
      - name: 'Checkout datarepo-helm-definitions repo'
        uses: actions/checkout@v2
        with:
          repository: 'broadinstitute/datarepo-helm-definitions'
          token: ${{ secrets.HELM_REPO_TOKEN }}
          path: datarepo-helm-definitions
      - name: "Update perf image tag with gitHash"
        uses: docker://mikefarah/yq:latest
        with:
          args: yq w -i datarepo-helm-definitions/perf/datarepo-api.yaml image.tag ${{ steps.read_property.outputs.LATEST_GITHASH }}
      - name: "Create datarepo-helm-definition pull request with updated perf image tag"
        uses: broadinstitute/create-pull-request@v3 # forked from peter-evans/create-pull-request
        with:
          token: ${{ secrets.HELM_REPO_TOKEN }}
          path: datarepo-helm-definitions
          commit-message: "Perf Datarepo version update: ${{ steps.read_property.outputs.LATEST_GITHASH }}"
          committer: datarepo-bot <noreply@github.com>
          author: ${{ github.actor }} <${{ github.actor }}@users.noreply.github.com>
          title: "Perf Datarepo version update: ${{ steps.read_property.outputs.LATEST_GITHASH }}"
          branch: "version-update-${{ steps.read_property.outputs.LATEST_GITHASH }}"
          body: |
            Update versions in perf env to reflect image tag ${{ steps.read_property.outputs.LATEST_GITHASH }}.
            *Note: This PR was opened by the [test-runner-perf GitHub Actions workflow](https://github.com/${{ github.repository }}/actions/runs/${{ github.run_id }}).*
          labels: "broadbot,datarepo,automerge"
      - name: "Merge datarepo-helm-definition pull request"
        run: |
          cd ${GITHUB_WORKSPACE}/${workingDir}/datarepo-helm-definitions
          git checkout master
          git config pull.rebase false
          if git rev-parse --verify origin/version-update-${{ steps.read_property.outputs.LATEST_GITHASH }}; then
            git merge origin/version-update-${{ steps.read_property.outputs.LATEST_GITHASH }}
            git push
            git push origin --delete version-update-${{ steps.read_property.outputs.LATEST_GITHASH }}
          else
            echo "Branch version-update-${{ steps.read_property.outputs.LATEST_GITHASH }} not found."
          fi
          cd ${GITHUB_WORKSPACE}/${workingDir}
      - name: "Install Helmfile"
        uses: broadinstitute/setup-helmfile@v0.5.0 #Forked from mamezou-tech/setup-helmfile
      - name: "Use helmfile to apply image tag update to Perf yaml"
        run: |
          helmfile --version
          cd ${GITHUB_WORKSPACE}/${workingDir}/datarepo-helm-definitions/perf
          helmfile apply
          cd ${GITHUB_WORKSPACE}/${workingDir}
      - name: "Wait for Perf Cluster to come back up with correct version"
        run: |
          PERF_VERSION=$(curl -X GET "https://jade-perf.datarepo-perf.broadinstitute.org/configuration" -H "accept: application/json" | jq -r '.gitHash')
          RETRY_COUNT=0
          until [[ "$PERF_VERSION" == "${{ steps.read_property.outputs.LATEST_GITHASH }}" ]]; do
            if [[ ${RETRY_COUNT} > 5 ]]; then
              echo "Failed to match perf $PERF_VERSION to dev version ${{ steps.read_property.outputs.LATEST_GITHASH }}"
              exit 1
            fi
            echo "Retry #${RETRY_COUNT}: Waiting for $PERF_VERSION to equal ${{ steps.read_property.outputs.LATEST_GITHASH }}"
            sleep 10
            PERF_VERSION=$(curl -X GET "https://jade-perf.datarepo-perf.broadinstitute.org/configuration" -H "accept: application/json" | jq -r '.gitHash')
            ((RETRY_COUNT=RETRY_COUNT+1))
          done;
          echo "Perf successfully running on new version: $PERF_VERSION"
      - name: "Build and run Test Runner"
        run: |
          cd ${GITHUB_WORKSPACE}/${workingDir}
          echo "Building Data Repo client library"
          ENABLE_SUBPROJECT_TASKS=1 ./gradlew :datarepo-client:clean :datarepo-client:assemble
          cd ${GITHUB_WORKSPACE}/${workingDir}/datarepo-clienttests
          export ORG_GRADLE_PROJECT_datarepoclientjar=$(find .. -type f -name "datarepo-client*.jar")
          echo "ORG_GRADLE_PROJECT_datarepoclientjar = ${ORG_GRADLE_PROJECT_datarepoclientjar}"

          echo "Running test suite"
          ./gradlew runTest --args="suites/NightlyPerfWorkflow.json tmp/TestRunnerResults"

          echo "Collecting measurements"
          ./gradlew collectMeasurements --args="NightlyPerfWorkflow.json tmp/TestRunnerResults"

          echo "Uploading results"
          ./gradlew uploadResults --args="BroadJadeDev.json tmp/TestRunnerResults"

          cd ${GITHUB_WORKSPACE}/${workingDir}
      - name: "Clean whitelisted Runner IP"
        if: always()
        run: |
          # export the original IP list so it can be restored during cleanup
          CUR_IPS=$(gcloud container clusters describe ${K8_CLUSTER} --format json | \
            jq -r '[ .masterAuthorizedNetworksConfig.cidrBlocks[] | .cidrBlock ]')
          RUNNER_IP=$(curl 'https://api.ipify.org/?format=text' | xargs printf '[ "%s/32" ]')
          RUNNER_IP=$(echo ${RUNNER_IP}| jq -r '.[0]')
          RESTORE_IPS=$(printf '%s\n' $CUR_IPS | jq -r --arg RUNNER_IP "$RUNNER_IP" '. - [ $RUNNER_IP ] | unique | join(",")')
          # restore the original list of authorized IPs if they exist
          gcloud container clusters update ${K8_CLUSTER} \
            --enable-master-authorized-networks \
            --master-authorized-networks ${RESTORE_IPS}
      - name: "Notify Jade Slack"
        if: always()
        uses: broadinstitute/action-slack@v2
        env:
          GITHUB_TOKEN: ${{ secrets.GITHUB_TOKEN }}
          SLACK_WEBHOOK_URL: ${{ secrets.SLACK_WEBHOOK_URL }}
        with:
          status: ${{ job.status }}
          channel: "#jade-alerts"
          username: "Data Repo tests"
          text: "Perf tests"
      - name: "Notify QA Slack"
        if: always()
        uses: broadinstitute/action-slack@v2
        env:
          GITHUB_TOKEN: ${{ secrets.GITHUB_TOKEN }}
          SLACK_WEBHOOK_URL: ${{ secrets.SLACK_WEBHOOK_URL }}
        with:
          status: ${{ job.status }}
          channel: "#dsde-qa"
          username: "Data Repo tests"
          text: "Perf tests"<|MERGE_RESOLUTION|>--- conflicted
+++ resolved
@@ -16,7 +16,8 @@
     steps:
       - name: "Checkout jade-data-repo develop branch"
         uses: actions/checkout@v2
-<<<<<<< HEAD
+        with:
+          ref: develop
       - name: "Import Vault perf secrets"
         uses: hashicorp/vault-action@v2.0.1
         with:
@@ -35,10 +36,6 @@
           gcloud auth activate-service-account --key-file ${GOOGLE_APPLICATION_CREDENTIALS}
 
           ./tools/cleanupPolicies.sh ${GOOGLE_CLOUD_DATA_PROJECT}
-=======
-        with:
-          ref: develop
->>>>>>> d3e539f0
       - name: "Import Vault dev secrets"
         uses: hashicorp/vault-action@v2.0.1
         with:

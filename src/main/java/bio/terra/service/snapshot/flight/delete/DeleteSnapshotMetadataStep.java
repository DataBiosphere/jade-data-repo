package bio.terra.service.snapshot.flight.delete;

import bio.terra.common.BaseStep;
import bio.terra.model.DeleteResponseModel;
import bio.terra.service.snapshot.SnapshotDao;
import bio.terra.service.snapshot.exception.SnapshotNotFoundException;
import bio.terra.stairway.StepResult;
import bio.terra.stairway.StepStatus;
import java.util.UUID;
import org.springframework.dao.CannotSerializeTransactionException;
import org.springframework.http.HttpStatus;

public class DeleteSnapshotMetadataStep extends BaseStep {

  private final SnapshotDao snapshotDao;
  private final UUID snapshotId;

  public DeleteSnapshotMetadataStep(SnapshotDao snapshotDao, UUID snapshotId) {
    this.snapshotDao = snapshotDao;
    this.snapshotId = snapshotId;
  }

  @Override
<<<<<<< HEAD
  public StepResult perform() {
    boolean found;
=======
  public StepResult doStep(FlightContext context) {
    DeleteResponseModel.ObjectStateEnum stateEnum;
>>>>>>> 2d1b917d
    try {
      stateEnum =
          snapshotDao.delete(snapshotId)
              ? DeleteResponseModel.ObjectStateEnum.DELETED
              : DeleteResponseModel.ObjectStateEnum.NOT_FOUND;
    } catch (SnapshotNotFoundException ex) {
      stateEnum = DeleteResponseModel.ObjectStateEnum.NOT_FOUND;
    } catch (CannotSerializeTransactionException ex) {
      return new StepResult(StepStatus.STEP_RESULT_FAILURE_RETRY, ex);
    }

    DeleteResponseModel deleteResponseModel = new DeleteResponseModel().objectState(stateEnum);
    setResponse(deleteResponseModel, HttpStatus.OK);
    return StepResult.getStepResultSuccess();
  }

  @Override
  public StepResult undo() {
    // This step is not undoable. We only get here when the
    // do method has a dismal failure.
    return new StepResult(
        StepStatus.STEP_RESULT_FAILURE_FATAL,
        new IllegalStateException("Attempt to undo permanent delete"));
  }
}<|MERGE_RESOLUTION|>--- conflicted
+++ resolved
@@ -21,13 +21,8 @@
   }
 
   @Override
-<<<<<<< HEAD
   public StepResult perform() {
-    boolean found;
-=======
-  public StepResult doStep(FlightContext context) {
     DeleteResponseModel.ObjectStateEnum stateEnum;
->>>>>>> 2d1b917d
     try {
       stateEnum =
           snapshotDao.delete(snapshotId)

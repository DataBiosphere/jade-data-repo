package bio.terra.service.snapshot.flight.create;

import bio.terra.common.FlightUtils;
import bio.terra.model.SnapshotRequestModel;
import bio.terra.model.SnapshotSummaryModel;
import bio.terra.service.snapshot.Snapshot;
import bio.terra.service.snapshot.SnapshotDao;
import bio.terra.service.snapshot.SnapshotService;
import bio.terra.service.snapshot.SnapshotSummary;
import bio.terra.service.snapshot.exception.InvalidSnapshotException;
import bio.terra.service.snapshot.exception.SnapshotNotFoundException;
import bio.terra.service.snapshot.flight.SnapshotWorkingMapKeys;
import bio.terra.stairway.FlightContext;
import bio.terra.stairway.FlightMap;
import bio.terra.stairway.Step;
import bio.terra.stairway.StepResult;
import bio.terra.stairway.StepStatus;
import org.slf4j.Logger;
import org.slf4j.LoggerFactory;
import org.springframework.http.HttpStatus;

import java.util.UUID;

public class CreateSnapshotMetadataStep implements Step {
    private final SnapshotDao snapshotDao;
    private final SnapshotService snapshotService;
    private final SnapshotRequestModel snapshotReq;

    private static final Logger logger = LoggerFactory.getLogger(CreateSnapshotMetadataStep.class);

    public CreateSnapshotMetadataStep(
        SnapshotDao snapshotDao,
        SnapshotService snapshotService,
        SnapshotRequestModel snapshotReq) {
        this.snapshotDao = snapshotDao;
        this.snapshotService = snapshotService;
        this.snapshotReq = snapshotReq;
    }

    @Override
    public StepResult doStep(FlightContext context) {
        try {
            FlightMap workingMap = context.getWorkingMap();
            Snapshot snapshot = snapshotService.makeSnapshotFromSnapshotRequest(snapshotReq);
            // fill in the project resource that we made in a previous step
            UUID projectResourceId = workingMap.get(SnapshotWorkingMapKeys.PROJECT_RESOURCE_ID, UUID.class);
            snapshot.projectResourceId(projectResourceId);

<<<<<<< HEAD
            UUID snapshotId = snapshotDao.createAndLock(snapshot, context.getFlightId());
            workingMap.put(SnapshotWorkingMapKeys.SNAPSHOT_ID, snapshotId);
=======
            FlightMap workingMap = context.getWorkingMap();
            UUID snapshotId = workingMap.get(SnapshotWorkingMapKeys.SNAPSHOT_ID, UUID.class);
            snapshot.id(snapshotId);

            snapshotDao.createAndLock(snapshot, context.getFlightId());
>>>>>>> cb7b4162

            SnapshotSummary snapshotSummary = snapshotDao.retrieveSummaryById(snapshotId);
            SnapshotSummaryModel response = snapshotService.makeSummaryModelFromSummary(snapshotSummary);

            FlightUtils.setResponse(context, response, HttpStatus.CREATED);
            return StepResult.getStepResultSuccess();
        } catch (InvalidSnapshotException isEx) {
            return new StepResult(StepStatus.STEP_RESULT_FAILURE_FATAL, isEx);
        } catch (SnapshotNotFoundException ex) {
            FlightUtils.setErrorResponse(context, ex.toString(), HttpStatus.BAD_REQUEST);
            return new StepResult(StepStatus.STEP_RESULT_FAILURE_FATAL, ex);
        }
    }

    @Override
    public StepResult undoStep(FlightContext context) {
        logger.debug("Snapshot creation failed. Deleting metadata.");
        FlightMap workingMap = context.getWorkingMap();
        UUID snapshotId = workingMap.get(SnapshotWorkingMapKeys.SNAPSHOT_ID, UUID.class);
        snapshotDao.delete(snapshotId);
        return StepResult.getStepResultSuccess();
    }

}<|MERGE_RESOLUTION|>--- conflicted
+++ resolved
@@ -41,21 +41,13 @@
     public StepResult doStep(FlightContext context) {
         try {
             FlightMap workingMap = context.getWorkingMap();
-            Snapshot snapshot = snapshotService.makeSnapshotFromSnapshotRequest(snapshotReq);
-            // fill in the project resource that we made in a previous step
+            // fill in the ideas that we made in previous steps
             UUID projectResourceId = workingMap.get(SnapshotWorkingMapKeys.PROJECT_RESOURCE_ID, UUID.class);
-            snapshot.projectResourceId(projectResourceId);
-
-<<<<<<< HEAD
-            UUID snapshotId = snapshotDao.createAndLock(snapshot, context.getFlightId());
-            workingMap.put(SnapshotWorkingMapKeys.SNAPSHOT_ID, snapshotId);
-=======
-            FlightMap workingMap = context.getWorkingMap();
             UUID snapshotId = workingMap.get(SnapshotWorkingMapKeys.SNAPSHOT_ID, UUID.class);
-            snapshot.id(snapshotId);
-
+            Snapshot snapshot = snapshotService.makeSnapshotFromSnapshotRequest(snapshotReq)
+                .id(snapshotId)
+                .projectResourceId(projectResourceId);
             snapshotDao.createAndLock(snapshot, context.getFlightId());
->>>>>>> cb7b4162
 
             SnapshotSummary snapshotSummary = snapshotDao.retrieveSummaryById(snapshotId);
             SnapshotSummaryModel response = snapshotService.makeSummaryModelFromSummary(snapshotSummary);

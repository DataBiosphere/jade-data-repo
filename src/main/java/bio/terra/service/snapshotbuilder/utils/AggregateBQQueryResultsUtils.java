package bio.terra.service.snapshotbuilder.utils;

import bio.terra.model.SnapshotBuilderConcept;
<<<<<<< HEAD
import com.google.cloud.bigquery.FieldValueList;

public class AggregateBQQueryResultsUtils {
  // TODO - pull real values for hasChildren and count
  public static SnapshotBuilderConcept toConcept(FieldValueList row) {
    int count;
    try {
      count = (int) row.get("count").getLongValue(); // If exists, use its value
    } catch (IllegalArgumentException e) {
      count = 1;
    }
    return new SnapshotBuilderConcept()
        .id((int) (row.get("concept_id").getLongValue()))
        .name(row.get("concept_name").getStringValue())
        .hasChildren(true)
        .count(count);
=======
import bio.terra.service.snapshotbuilder.SnapshotBuilderService;
import com.google.cloud.bigquery.TableResult;
import java.util.List;
import java.util.stream.StreamSupport;

public class AggregateBQQueryResultsUtils {
  // TODO - pull real values for hasChildren and count
  public static List<SnapshotBuilderConcept> aggregateConceptResults(TableResult result) {
    return StreamSupport.stream(result.iterateAll().spliterator(), false)
        .map(
            row -> {
              int count;
              try {
                count =
                    SnapshotBuilderService.fuzzyLowCount(
                        (int) row.get("count").getLongValue()); // If exists, use its value
              } catch (IllegalArgumentException e) {
                count = 1;
              }
              return new SnapshotBuilderConcept()
                  .id((int) (row.get("concept_id").getLongValue()))
                  .name(row.get("concept_name").getStringValue())
                  .hasChildren(true)
                  .count(count);
            })
        .toList();
>>>>>>> bf5a171f
  }

  public static int toCount(FieldValueList row) {
    return (int) row.get(0).getLongValue();
  }
}<|MERGE_RESOLUTION|>--- conflicted
+++ resolved
@@ -1,7 +1,7 @@
 package bio.terra.service.snapshotbuilder.utils;
 
 import bio.terra.model.SnapshotBuilderConcept;
-<<<<<<< HEAD
+import bio.terra.service.snapshotbuilder.SnapshotBuilderService;
 import com.google.cloud.bigquery.FieldValueList;
 
 public class AggregateBQQueryResultsUtils {
@@ -9,7 +9,7 @@
   public static SnapshotBuilderConcept toConcept(FieldValueList row) {
     int count;
     try {
-      count = (int) row.get("count").getLongValue(); // If exists, use its value
+      count = SnapshotBuilderService.fuzzyLowCount((int) row.get("count").getLongValue()); // If exists, use its value
     } catch (IllegalArgumentException e) {
       count = 1;
     }
@@ -18,34 +18,6 @@
         .name(row.get("concept_name").getStringValue())
         .hasChildren(true)
         .count(count);
-=======
-import bio.terra.service.snapshotbuilder.SnapshotBuilderService;
-import com.google.cloud.bigquery.TableResult;
-import java.util.List;
-import java.util.stream.StreamSupport;
-
-public class AggregateBQQueryResultsUtils {
-  // TODO - pull real values for hasChildren and count
-  public static List<SnapshotBuilderConcept> aggregateConceptResults(TableResult result) {
-    return StreamSupport.stream(result.iterateAll().spliterator(), false)
-        .map(
-            row -> {
-              int count;
-              try {
-                count =
-                    SnapshotBuilderService.fuzzyLowCount(
-                        (int) row.get("count").getLongValue()); // If exists, use its value
-              } catch (IllegalArgumentException e) {
-                count = 1;
-              }
-              return new SnapshotBuilderConcept()
-                  .id((int) (row.get("concept_id").getLongValue()))
-                  .name(row.get("concept_name").getStringValue())
-                  .hasChildren(true)
-                  .count(count);
-            })
-        .toList();
->>>>>>> bf5a171f
   }
 
   public static int toCount(FieldValueList row) {

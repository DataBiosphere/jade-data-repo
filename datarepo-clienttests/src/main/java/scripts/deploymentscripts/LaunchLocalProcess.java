package scripts.deploymentscripts;

import bio.terra.datarepo.api.UnauthenticatedApi;
import bio.terra.datarepo.client.ApiClient;
import com.google.api.client.http.HttpStatusCodes;
import common.utils.ProcessUtils;
import java.io.File;
import java.net.URL;
import java.nio.file.Paths;
import java.util.ArrayList;
import java.util.HashMap;
import java.util.List;
import java.util.Map;
import java.util.concurrent.TimeUnit;
import org.slf4j.Logger;
import org.slf4j.LoggerFactory;
import runner.DeploymentScript;
import runner.config.ApplicationSpecification;
import runner.config.ServerSpecification;

public class LaunchLocalProcess extends DeploymentScript {
  private static final Logger logger = LoggerFactory.getLogger(LaunchLocalProcess.class);

  private String jadedatarepoFilePath;

  private ServerSpecification serverSpecification;
  private ApplicationSpecification applicationSpecification;

  private Process serverProcess;

  // these timeout values are used for both process launch and terminate
  private static int maximumSecondsToWaitForProcess = 100;
  private static int secondsIntervalToPollForProcess = 5;

  /** Public constructor so that this class can be instantiated via reflection. */
  public LaunchLocalProcess() {
    super();
  }

  /**
   * Expects a single parameter: a local URL (i.e. file://) that points to the top-level directory
   * where jade-data-repo code is checked out.
   *
   * @param parameters list of string parameters supplied by the test configuration
   */
  public void setParameters(List<String> parameters) throws Exception {
    if (parameters == null || parameters.size() < 1) {
      throw new IllegalArgumentException(
          "Must provide a file path for the jade-data-repo code directory in the parameters list");
    } else {
      jadedatarepoFilePath = parameters.get(0);
      logger.debug("jade-data-repo code directory: {}", jadedatarepoFilePath);
    }
  }

  /**
   * 1. Check that there is no server already running locally. 2. Check that the pointer to the
   * local codebase is valid. 3. Launch the server from the codebase directory with the gradle
   * bootRun task.
   *
   * @param server the server configuration supplied by the test configuration
   * @param app the application configuration supplied by the test configuration
   */
  public void deploy(ServerSpecification server, ApplicationSpecification app) throws Exception {
    // store these on the instance to avoid passing them around to all the helper methods
    serverSpecification = server;
    applicationSpecification = app;

    // confirm that the local server process does NOT respond successfully to a status request
    // if it does, that means there's already a local server running that we can't control
    // so error out here
    logger.debug(
        "Checking service status endpoint to confirm that there is no local server already running");
    boolean statusRequestOK;
    ApiClient apiClient = new ApiClient();
    apiClient.setBasePath(serverSpecification.datarepoUri);
    UnauthenticatedApi unauthenticatedApi = new UnauthenticatedApi(apiClient);
    // call the unauthenticated status endpoint
    try {
      unauthenticatedApi.serviceStatus();
      int httpStatus = unauthenticatedApi.getApiClient().getStatusCode();
      statusRequestOK = HttpStatusCodes.isSuccess(httpStatus);
    } catch (Exception ex) {
      statusRequestOK = false;
    }
    if (statusRequestOK) {
      throw new RuntimeException(
          "There is already a local server running. It needs to be shutdown before the TestRunner can deploy locally.");
    }

    // make sure the directory exists
    File jadedatarepoDirectory = Paths.get(new URL(jadedatarepoFilePath).toURI()).toFile();
    if (!jadedatarepoDirectory.exists() || !jadedatarepoDirectory.isDirectory()) {
      throw new IllegalArgumentException(
          "The file path for the jade-data-repo code directory is invalid: "
              + jadedatarepoDirectory.getAbsolutePath());
    }

    // launch the server locally with the gradle bootRun task
    logger.debug("Launching the server locally with the gradle bootRun task");
    ArrayList<String> gradleCmdArgs = new ArrayList<>();
    gradleCmdArgs.add(":bootRun");
    Map<String, String> envVars = buildEnvVarsMap();
    serverProcess =
        ProcessUtils.executeCommand("./gradlew", gradleCmdArgs, jadedatarepoDirectory, envVars);
  }

  /** 1. Poll the unauthenticated status endpoint until it returns success. */
  public void waitForDeployToFinish() throws Exception {
    int pollCtr = Math.floorDiv(maximumSecondsToWaitForProcess, secondsIntervalToPollForProcess);

    // wait for the local server process to respond successfully to a status request
    logger.debug(
        "Waiting for the local server process to respond successfully to a status request");
    ApiClient apiClient = new ApiClient();
    apiClient.setBasePath(serverSpecification.datarepoUri);
    UnauthenticatedApi unauthenticatedApi = new UnauthenticatedApi(apiClient);
    while (pollCtr >= 0) {
      // call the unauthenticated status endpoint
      try {
        unauthenticatedApi.serviceStatus();
        int httpStatus = unauthenticatedApi.getApiClient().getStatusCode();
        logger.debug("Service status: {}", httpStatus);
        if (HttpStatusCodes.isSuccess(httpStatus)) {
          break;
        }
      } catch (Exception ex) {
        logger.debug("Exception caught while checking service status", ex);
      }

      TimeUnit.SECONDS.sleep(secondsIntervalToPollForProcess);
      pollCtr--;
    }

    // print out the active profiles (for debugging)
    List<String> cmdOutputLines = ProcessUtils.readStdout(serverProcess, 25);
    for (String cmdOutputLine : cmdOutputLines) {
      if (cmdOutputLine.contains("bio.terra.Main: The following profiles are active")) {
        logger.debug(cmdOutputLine);
      }
    }
  }

  /**
   * 1. Kill the process and wait for it to terminate, up to a timeout. 2. Check that the
   * unauthenticated status endpoint does NOT respond successfully.
   */
  public void teardown() throws Exception {
    logger.debug("Killing the local process");
    boolean processKilled =
        ProcessUtils.killProcessAndWaitForTermination(
            serverProcess, maximumSecondsToWaitForProcess);
    logger.debug("Server process killed: {}", processKilled);

    // confirm that the local server process does NOT respond successfully to a status request
    logger.debug("Checking service status endpoint to confirm the local server is shut down");
    boolean statusRequestOK;
    ApiClient apiClient = new ApiClient();
    apiClient.setBasePath(serverSpecification.datarepoUri);
    UnauthenticatedApi unauthenticatedApi = new UnauthenticatedApi(apiClient);
    // call the unauthenticated status endpoint
    try {
      unauthenticatedApi.serviceStatus();
      int httpStatus = unauthenticatedApi.getApiClient().getStatusCode();
      statusRequestOK = HttpStatusCodes.isSuccess(httpStatus);
    } catch (Exception ex) {
      statusRequestOK = false;
    }

    if (statusRequestOK) {
      logger.error(
          "Local server shutdown failed; it is still responding successfully to status requests");
    } else {
      logger.debug("Status request failed, as expected");
    }
  }

  /**
   * Build a map of environment variables specified by the application configuration or required by
   * the test runner.
   *
   * @return the map
   */
  private Map<String, String> buildEnvVarsMap() {
    Map<String, String> envVars = new HashMap<>();

    // TODO: instead of forcing this, consider read the value from application.properties file and
    // append perftest?
    // force the active Spring profiles to google and perftest
    envVars.put("SPRING_PROFILES_ACTIVE", "google,perftest");

    // always set the following testing-related environment variables
    envVars.put("DB_STAIRWAY_FORCECLEAN", "true");
    envVars.put("GOOGLE_ALLOWREUSEEXISTINGBUCKETS", "true");
    envVars.put("GOOGLE_ALLOWREUSEEXISTINGPROJECTS", "true");

    // set the following environment variables from the application specification object
    envVars.put("DB_MIGRATE_DROPALLONSTART", String.valueOf(serverSpecification.dbDropAllOnStart));
    envVars.put(
        "DATAREPO_MAXSTAIRWAYTHREADS", String.valueOf(applicationSpecification.maxStairwayThreads));
    envVars.put(
        "DATAREPO_MAXBULKFILELOAD", String.valueOf(applicationSpecification.maxBulkFileLoad));
    envVars.put(
        "DATAREPO_MAXBULKFILELOADARRAY",
        String.valueOf(applicationSpecification.maxBulkFileLoadArray));
    envVars.put(
<<<<<<< HEAD
        "DATAREPO_MAXCOMBINEDFILEANDMETADATAINGEST",
        String.valueOf(applicationSpecification.maxCombinedFileAndMetadataIngest));
=======
        "DATAREPO_MAXDATASETINGEST", String.valueOf(applicationSpecification.maxDatasetIngest));
>>>>>>> 92c7d10b
    envVars.put(
        "DATAREPO_LOADCONCURRENTFILES",
        String.valueOf(applicationSpecification.loadConcurrentFiles));
    envVars.put(
        "DATAREPO_LOADDRIVERWAITSECONDS",
        String.valueOf(applicationSpecification.loadDriverWaitSeconds));
    envVars.put(
        "DATAREPO_LOADCONCURRENTINGESTS",
        String.valueOf(applicationSpecification.loadConcurrentIngests));
    envVars.put(
        "DATAREPO_LOADHISTORYCOPYCHUNKSIZE",
        String.valueOf(applicationSpecification.loadHistoryCopyChunkSize));
    envVars.put(
        "DATAREPO_LOADHISTORYWAITSECONDS",
        String.valueOf(applicationSpecification.loadHistoryWaitSeconds));

    return envVars;
  }
}<|MERGE_RESOLUTION|>--- conflicted
+++ resolved
@@ -204,12 +204,7 @@
         "DATAREPO_MAXBULKFILELOADARRAY",
         String.valueOf(applicationSpecification.maxBulkFileLoadArray));
     envVars.put(
-<<<<<<< HEAD
-        "DATAREPO_MAXCOMBINEDFILEANDMETADATAINGEST",
-        String.valueOf(applicationSpecification.maxCombinedFileAndMetadataIngest));
-=======
         "DATAREPO_MAXDATASETINGEST", String.valueOf(applicationSpecification.maxDatasetIngest));
->>>>>>> 92c7d10b
     envVars.put(
         "DATAREPO_LOADCONCURRENTFILES",
         String.valueOf(applicationSpecification.loadConcurrentFiles));

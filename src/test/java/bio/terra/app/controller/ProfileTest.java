--- conflicted
+++ resolved
@@ -1,13 +1,4 @@
 package bio.terra.app.controller;
-
-import static org.hamcrest.CoreMatchers.startsWith;
-import static org.hamcrest.Matchers.equalTo;
-import static org.junit.Assert.assertThat;
-import static org.springframework.test.web.servlet.request.MockMvcRequestBuilders.delete;
-import static org.springframework.test.web.servlet.request.MockMvcRequestBuilders.get;
-import static org.springframework.test.web.servlet.request.MockMvcRequestBuilders.post;
-import static org.springframework.test.web.servlet.result.MockMvcResultMatchers.jsonPath;
-import static org.springframework.test.web.servlet.result.MockMvcResultMatchers.status;
 
 import bio.terra.common.TestUtils;
 import bio.terra.common.category.Unit;
@@ -17,7 +8,6 @@
 import bio.terra.model.BillingProfileRequestModel;
 import bio.terra.model.ErrorModel;
 import com.fasterxml.jackson.databind.ObjectMapper;
-import java.util.UUID;
 import org.junit.Ignore;
 import org.junit.Test;
 import org.junit.experimental.categories.Category;
@@ -30,8 +20,6 @@
 import org.springframework.test.context.junit4.SpringRunner;
 import org.springframework.test.web.servlet.MockMvc;
 
-<<<<<<< HEAD
-=======
 import java.util.UUID;
 import static org.hamcrest.CoreMatchers.startsWith;
 import static org.hamcrest.Matchers.equalTo;
@@ -43,7 +31,6 @@
 import static org.springframework.test.web.servlet.result.MockMvcResultMatchers.status;
 
 
->>>>>>> 2f6383ff
 @RunWith(SpringRunner.class)
 @SpringBootTest
 @AutoConfigureMockMvc
@@ -54,93 +41,79 @@
 @Ignore
 public class ProfileTest {
 
-  @Autowired private MockMvc mvc;
+    @Autowired
+    private MockMvc mvc;
 
-  @Autowired private ObjectMapper objectMapper;
+    @Autowired
+    private ObjectMapper objectMapper;
 
-  @Autowired private JsonLoader jsonLoader;
+    @Autowired
+    private JsonLoader jsonLoader;
 
-  @Test
-  public void testCreateReadDelete() throws Exception {
-    BillingProfileRequestModel billingProfileRequest =
-        ProfileFixtures.randomBillingProfileRequest();
-    String accountId = billingProfileRequest.getBillingAccountId();
-    String responseJson =
-        mvc.perform(
-                post("/api/resources/v1/profiles")
-                    .contentType(MediaType.APPLICATION_JSON)
-                    .header("Authorization", "Bearer: faketoken")
-                    .content(TestUtils.mapToJson(billingProfileRequest)))
+    @Test
+    public void testCreateReadDelete() throws Exception {
+        BillingProfileRequestModel billingProfileRequest = ProfileFixtures.randomBillingProfileRequest();
+        String accountId = billingProfileRequest.getBillingAccountId();
+        String responseJson = mvc.perform(post("/api/resources/v1/profiles")
+            .contentType(MediaType.APPLICATION_JSON)
+            .header("Authorization", "Bearer: faketoken")
+            .content(TestUtils.mapToJson(billingProfileRequest)))
             .andExpect(status().isCreated())
             .andExpect(jsonPath("$.profileName").value("Test billing account"))
             .andExpect(jsonPath("$.biller").value("direct"))
             .andExpect(jsonPath("$.billingAccountId").value(accountId))
-            .andReturn()
-            .getResponse()
-            .getContentAsString();
-    BillingProfileModel profileModel =
-        objectMapper.readerFor(BillingProfileModel.class).readValue(responseJson);
-    UUID profileId = profileModel.getId();
+            .andReturn().getResponse().getContentAsString();
+        BillingProfileModel profileModel = objectMapper.readerFor(BillingProfileModel.class).readValue(responseJson);
+        UUID profileId = profileModel.getId();
 
-    mvc.perform(
-            get("/api/resources/v1/profiles/" + profileId)
-                .contentType(MediaType.APPLICATION_JSON)
-                .header("Authorization", "Bearer: faketoken"))
-        .andExpect(status().isOk())
-        .andExpect(jsonPath("$.profileName").value("Test billing account"))
-        .andExpect(jsonPath("$.biller").value("direct"))
-        .andExpect(jsonPath("$.billingAccountId").value(accountId))
-        .andExpect(jsonPath("$.id").value(profileId));
+        mvc.perform(get("/api/resources/v1/profiles/" + profileId)
+            .contentType(MediaType.APPLICATION_JSON)
+            .header("Authorization", "Bearer: faketoken"))
+            .andExpect(status().isOk())
+            .andExpect(jsonPath("$.profileName").value("Test billing account"))
+            .andExpect(jsonPath("$.biller").value("direct"))
+            .andExpect(jsonPath("$.billingAccountId").value(accountId))
+            .andExpect(jsonPath("$.id").value(profileId));
 
-    mvc.perform(
-            delete("/api/resources/v1/profiles/" + profileId)
-                .contentType(MediaType.APPLICATION_JSON)
-                .header("Authorization", "Bearer: faketoken"))
-        .andExpect(status().isOk())
-        .andExpect(jsonPath("$.objectState").value("deleted"));
+        mvc.perform(delete("/api/resources/v1/profiles/" + profileId)
+            .contentType(MediaType.APPLICATION_JSON)
+            .header("Authorization", "Bearer: faketoken"))
+            .andExpect(status().isOk())
+            .andExpect(jsonPath("$.objectState").value("deleted"));
 
-    mvc.perform(
-            delete("/api/resources/v1/profiles/" + profileId)
-                .contentType(MediaType.APPLICATION_JSON)
-                .header("Authorization", "Bearer: faketoken"))
-        .andExpect(status().isOk())
-        .andExpect(jsonPath("$.objectState").value("not_found"));
+        mvc.perform(delete("/api/resources/v1/profiles/" + profileId)
+            .contentType(MediaType.APPLICATION_JSON)
+            .header("Authorization", "Bearer: faketoken"))
+            .andExpect(status().isOk())
+            .andExpect(jsonPath("$.objectState").value("not_found"));
 
-    mvc.perform(
-            get("/api/resources/v1/profiles/" + profileId)
-                .contentType(MediaType.APPLICATION_JSON)
-                .header("Authorization", "Bearer: faketoken"))
-        .andExpect(status().isNotFound());
-  }
+        mvc.perform(get("/api/resources/v1/profiles/" + profileId)
+            .contentType(MediaType.APPLICATION_JSON)
+            .header("Authorization", "Bearer: faketoken"))
+            .andExpect(status().isNotFound());
+    }
 
-  @Test
-  public void testProfileRetrieve() throws Exception {
-    assertThat(
-        "Profile retrieve with bad id gets 400",
-        mvc.perform(get("/api/resources/v1/profiles/{id}", "blah"))
-            .andReturn()
-            .getResponse()
-            .getStatus(),
-        equalTo(HttpStatus.BAD_REQUEST.value()));
-  }
+    @Test
+    public void testProfileRetrieve() throws Exception {
+        assertThat("Profile retrieve with bad id gets 400",
+                mvc.perform(get("/api/resources/v1/profiles/{id}", "blah"))
+                        .andReturn().getResponse().getStatus(),
+                equalTo(HttpStatus.BAD_REQUEST.value()));
+    }
 
-  @Test
-  public void testBadAccount() throws Exception {
-    BillingProfileRequestModel billingProfileRequest =
-        ProfileFixtures.randomBillingProfileRequest();
-    billingProfileRequest.billingAccountId("blah");
-    String responseJson =
-        mvc.perform(
-                post("/api/resources/v1/profiles")
-                    .contentType(MediaType.APPLICATION_JSON)
-                    .header("Authorization", "Bearer: faketoken")
-                    .content(TestUtils.mapToJson(billingProfileRequest)))
+    @Test
+    public void testBadAccount() throws Exception {
+        BillingProfileRequestModel billingProfileRequest = ProfileFixtures.randomBillingProfileRequest();
+        billingProfileRequest.billingAccountId("blah");
+        String responseJson = mvc.perform(post("/api/resources/v1/profiles")
+            .contentType(MediaType.APPLICATION_JSON)
+            .header("Authorization", "Bearer: faketoken")
+            .content(TestUtils.mapToJson(billingProfileRequest)))
             .andExpect(status().is4xxClientError())
-            .andReturn()
-            .getResponse()
-            .getContentAsString();
-    ErrorModel errors = objectMapper.readerFor(ErrorModel.class).readValue(responseJson);
-    assertThat(
-        "invalid billing account", errors.getErrorDetail().get(0), startsWith("billingAccountId"));
-  }
+            .andReturn().getResponse().getContentAsString();
+        ErrorModel errors = objectMapper.readerFor(ErrorModel.class).readValue(responseJson);
+        assertThat("invalid billing account", errors.getErrorDetail().get(0), startsWith("billingAccountId"));
+    }
+
+
 }
--- conflicted
+++ resolved
@@ -13,7 +13,6 @@
 import bio.terra.service.snapshotbuilder.query.TablePointer;
 import bio.terra.service.snapshotbuilder.query.TableVariable;
 import bio.terra.service.snapshotbuilder.utils.constants.Concept;
-import bio.terra.service.snapshotbuilder.utils.constants.ConditionOccurrence;
 import org.junit.jupiter.api.Tag;
 import org.junit.jupiter.api.extension.ExtendWith;
 import org.junit.jupiter.params.ParameterizedTest;
@@ -40,10 +39,10 @@
 
     String expectedGCPQuery =
         """
-<<<<<<< HEAD
             SELECT
               c.concept_name,
               c.concept_id,
+              c.concept_code,
               COUNT(DISTINCT o.person_id) AS count,
               1 AS has_children
             FROM
@@ -57,23 +56,26 @@
             ON
               o.observation_concept_id = c0.descendant_concept_id
             WHERE
-              (c.domain_id = 'Observation'
+              ((c.domain_id = 'Observation'
+                  AND c.standard_concept = 'S')
                 AND (CONTAINS_SUBSTR(c.concept_name, 'cancer')
                   OR CONTAINS_SUBSTR(c.concept_code, 'cancer')))
             GROUP BY
               c.concept_name,
-              c.concept_id
+              c.concept_id,
+              c.concept_code
             ORDER BY
               count DESC
             LIMIT
               100
-       """;
+        """;
 
     String expectedAzureQuery =
         """
             SELECT
               TOP 100 c.concept_name,
               c.concept_id,
+              c.concept_code,
               COUNT(DISTINCT o.person_id) AS count,
               1 AS has_children
             FROM
@@ -87,39 +89,19 @@
             ON
               o.observation_concept_id = c0.descendant_concept_id
             WHERE
-              (c.domain_id = 'Observation'
+              ((c.domain_id = 'Observation'
+                  AND c.standard_concept = 'S')
                 AND (CHARINDEX('cancer',
                     c.concept_name) > 0
                   OR CHARINDEX('cancer',
                     c.concept_code) > 0))
             GROUP BY
               c.concept_name,
-              c.concept_id
+              c.concept_id,
+              c.concept_code
             ORDER BY
               count DESC
         """;
-=======
-        SELECT c.concept_name, c.concept_id, c.concept_code, COUNT(DISTINCT o.person_id) AS count, 1 AS has_children
-        FROM concept AS c
-          JOIN concept_ancestor AS c0 ON c0.ancestor_concept_id = c.concept_id
-          LEFT JOIN observation AS o ON o.observation_concept_id = c0.descendant_concept_id
-        WHERE ((c.domain_id = 'Observation' AND c.standard_concept = 'S') AND
-               (CONTAINS_SUBSTR(c.concept_name, 'cancer') OR CONTAINS_SUBSTR(c.concept_code, 'cancer')))
-        GROUP BY c.concept_name, c.concept_id, c.concept_code
-        ORDER BY count DESC
-        LIMIT 100""";
-
-    String expectedAzureQuery =
-        """
-        SELECT TOP 100 c.concept_name, c.concept_id, c.concept_code, COUNT(DISTINCT o.person_id) AS count, 1 AS has_children
-        FROM concept AS c
-          JOIN concept_ancestor AS c0 ON c0.ancestor_concept_id = c.concept_id
-          LEFT JOIN observation AS o ON o.observation_concept_id = c0.descendant_concept_id
-        WHERE ((c.domain_id = 'Observation' AND c.standard_concept = 'S') AND
-               (CHARINDEX('cancer', c.concept_name) > 0 OR CHARINDEX('cancer', c.concept_code) > 0))
-        GROUP BY c.concept_name, c.concept_id, c.concept_code
-        ORDER BY count DESC""";
->>>>>>> 082daf6a
 
     String actual =
         new QueryBuilderFactory()
@@ -138,11 +120,7 @@
   void buildSearchConceptsQueryEmpty(SqlRenderContext context) {
     CloudPlatformWrapper platformWrapper = context.getPlatform();
     SnapshotBuilderDomainOption domainOption =
-        createDomainOption(
-            "Condition",
-            19,
-            ConditionOccurrence.TABLE_NAME,
-            ConditionOccurrence.CONDITION_CONCEPT_ID);
+        createDomainOption("Condition", 19, "condition_occurrence", "condition_concept_id");
     String actual =
         new QueryBuilderFactory()
             .searchConceptsQueryBuilder()
@@ -150,38 +128,31 @@
             .renderSQL(context);
     String expected =
         """
-<<<<<<< HEAD
-              c.concept_name,
-                  c.concept_id,
-                  COUNT(DISTINCT c0.person_id) AS count,
-                  1 AS has_children
-                FROM
-                  concept AS c
-                JOIN
-                  concept_ancestor AS c1
-                ON
-                  c1.ancestor_concept_id = c.concept_id
-                LEFT JOIN
-                  condition_occurrence AS c0
-                ON
-                  c0.condition_concept_id = c1.descendant_concept_id
-                WHERE
-                  c.domain_id = 'Condition'
-                GROUP BY
-                  c.concept_name,
-                  c.concept_id
-                ORDER BY
-                  count DESC
+            c.concept_name,
+            c.concept_id,
+            c.concept_code,
+            COUNT(DISTINCT c0.person_id) AS count,
+            1 AS has_children
+          FROM
+            concept AS c
+          JOIN
+            concept_ancestor AS c1
+          ON
+            c1.ancestor_concept_id = c.concept_id
+          LEFT JOIN
+            condition_occurrence AS c0
+          ON
+            c0.condition_concept_id = c1.descendant_concept_id
+          WHERE
+            (c.domain_id = 'Condition'
+              AND c.standard_concept = 'S')
+          GROUP BY
+            c.concept_name,
+            c.concept_id,
+            c.concept_code
+          ORDER BY
+            count DESC
         """;
-=======
-        c.concept_name, c.concept_id, c.concept_code, COUNT(DISTINCT c0.person_id) AS count, 1 AS has_children
-        FROM concept AS c
-          JOIN concept_ancestor AS c1 ON c1.ancestor_concept_id = c.concept_id
-          LEFT JOIN condition_occurrence AS c0 ON c0.condition_concept_id = c1.descendant_concept_id
-        WHERE (c.domain_id = 'Condition' AND c.standard_concept = 'S')
-        GROUP BY c.concept_name, c.concept_id, c.concept_code
-        ORDER BY count DESC""";
->>>>>>> 082daf6a
 
     assertThat(
         "generated SQL for GCP and Azure empty search string is correct",

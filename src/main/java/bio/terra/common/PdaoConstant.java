package bio.terra.common;

public final class PdaoConstant {

  // checkstyle will complain if you remove this.
  private PdaoConstant() {}

  public static final String PDAO_PREFIX = "datarepo_";
  public static final String PDAO_ROW_ID_COLUMN = PDAO_PREFIX + "row_id";
  public static final String PDAO_ROW_ID_TABLE = PDAO_PREFIX + "row_ids";
  public static final String PDAO_TEMP_TABLE = PDAO_PREFIX + "temp";
  public static final String PDAO_TABLE_ID_COLUMN = PDAO_PREFIX + "table_id";
  public static final String PDAO_INGEST_DATE_COLUMN_ALIAS = PDAO_PREFIX + "ingest_date";
  public static final String PDAO_EXTERNAL_TABLE_PREFIX = PDAO_PREFIX + "etranst_";
  public static final String PDAO_LOAD_HISTORY_TABLE = PDAO_PREFIX + "load_history";
  public static final String PDAO_TRANSACTIONS_TABLE = PDAO_PREFIX + "transactions";
  public static final String PDAO_TRANSACTION_ID_COLUMN = PDAO_PREFIX + "transaction_id";
  public static final String PDAO_TRANSACTION_STATUS_COLUMN = PDAO_PREFIX + "transaction_status";
  public static final String PDAO_TRANSACTION_DESCRIPTION_COLUMN = PDAO_PREFIX + "transaction_name";
  public static final String PDAO_TRANSACTION_LOCK_COLUMN = PDAO_PREFIX + "lock";
  public static final String PDAO_TRANSACTION_CREATED_AT_COLUMN =
      PDAO_PREFIX + "transaction_created_at";
  public static final String PDAO_TRANSACTION_CREATED_BY_COLUMN =
      PDAO_PREFIX + "transaction_created_by";
  public static final String PDAO_TRANSACTION_TERMINATED_AT_COLUMN =
      PDAO_PREFIX + "transaction_terminated_at";
  public static final String PDAO_TRANSACTION_TERMINATED_BY_COLUMN =
      PDAO_PREFIX + "transaction_terminated_by";
  public static final String PDAO_LOAD_HISTORY_STAGING_TABLE_PREFIX =
      PDAO_LOAD_HISTORY_TABLE + "_staging_";
  public static final String PDAO_INGESTED_BY_COLUMN = "ingested_by";
  public static final String PDAO_INGEST_TIME_COLUMN = "ingest_time";
  public static final String PDAO_LOAD_TAG_COLUMN = "load_tag";
  public static final String PDAO_FLIGHT_ID_COLUMN = "flight_id";
  public static final String PDAO_DELETED_AT_COLUMN = "deleted_at";
  public static final String PDAO_DELETED_BY_COLUMN = "deleted_by";
<<<<<<< HEAD
  public static final String PDAO_FIRESTORE_DUMP_FILE_ID_KEY = "file_id";
  public static final String PDAO_FIRESTORE_DUMP_GSPATH_KEY = "gs_path";
=======
  public static final String PDAO_GS_MAPPING_TABLE = PDAO_PREFIX + "gs_path_mapping";
>>>>>>> 77720d68
}<|MERGE_RESOLUTION|>--- conflicted
+++ resolved
@@ -34,10 +34,7 @@
   public static final String PDAO_FLIGHT_ID_COLUMN = "flight_id";
   public static final String PDAO_DELETED_AT_COLUMN = "deleted_at";
   public static final String PDAO_DELETED_BY_COLUMN = "deleted_by";
-<<<<<<< HEAD
   public static final String PDAO_FIRESTORE_DUMP_FILE_ID_KEY = "file_id";
   public static final String PDAO_FIRESTORE_DUMP_GSPATH_KEY = "gs_path";
-=======
   public static final String PDAO_GS_MAPPING_TABLE = PDAO_PREFIX + "gs_path_mapping";
->>>>>>> 77720d68
 }
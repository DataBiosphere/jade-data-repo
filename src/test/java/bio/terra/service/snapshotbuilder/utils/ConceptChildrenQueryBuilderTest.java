package bio.terra.service.snapshotbuilder.utils;

import static org.hamcrest.MatcherAssert.assertThat;
import static org.hamcrest.Matchers.equalToCompressingWhiteSpace;

import bio.terra.common.category.Unit;
import bio.terra.model.SnapshotBuilderDomainOption;
import bio.terra.service.snapshotbuilder.query.QueryTestUtils;
import bio.terra.service.snapshotbuilder.query.SqlRenderContext;
import org.hamcrest.Matchers;
import org.junit.jupiter.api.Tag;
import org.junit.jupiter.params.ParameterizedTest;
import org.junit.jupiter.params.provider.ArgumentsSource;

@Tag(Unit.TAG)
class ConceptChildrenQueryBuilderTest {

  private SnapshotBuilderDomainOption createDomainOption(
      String name, int id, String occurrenceTable, String columnName) {
    var option = new SnapshotBuilderDomainOption();
    option.name(name).id(id).tableName(occurrenceTable).columnName(columnName);
    return option;
  }

  @ParameterizedTest
  @ArgumentsSource(QueryTestUtils.Contexts.class)
  void buildConceptChildrenQuery(SqlRenderContext context) {
    SnapshotBuilderDomainOption domainOption =
        createDomainOption("Condition", 19, "condition_occurrence", "condition_concept_id");
    String sql =
        new QueryBuilderFactory()
            .conceptChildrenQueryBuilder()
            .buildConceptChildrenQuery(domainOption, 101)
            .renderSQL(context);
    String expected =
        """
<<<<<<< HEAD
            SELECT c.concept_name, c.concept_id, COUNT(DISTINCT c0.person_id) AS count
              FROM concept AS c
                JOIN concept_ancestor AS c1 ON c1.ancestor_concept_id = c.concept_id
                JOIN condition_occurrence AS c0 ON c0.condition_concept_id = c1.descendant_concept_id
              WHERE c.concept_id IN
                (SELECT c2.descendant_concept_id
                  FROM concept_ancestor AS c2
                  WHERE (c2.ancestor_concept_id = 101 AND c2.descendant_concept_id != 101))
              GROUP BY c.concept_name, c.concept_id
              ORDER BY c.concept_name ASC""";
=======
       SELECT c.concept_name, c.concept_id, COUNT(DISTINCT c1.person_id) AS count
       FROM concept AS c
       JOIN concept_ancestor AS c0
       ON c0.ancestor_concept_id = c.concept_id
       JOIN condition_occurrence AS c1
       ON c1.condition_concept_id = c0.descendant_concept_id
       WHERE (c.concept_id IN
       (SELECT c.concept_id_2 FROM concept_relationship AS c WHERE (c.concept_id_1 = 101 AND c.relationship_id = 'Subsumes')) AND c.standard_concept = 'S')
       GROUP BY c.concept_name, c.concept_id
       ORDER BY c.concept_name ASC
        """;
>>>>>>> 1642c9d6
    assertThat(sql, equalToCompressingWhiteSpace(expected));
  }

  @ParameterizedTest
  @ArgumentsSource(QueryTestUtils.Contexts.class)
  void buildGetDomainIdQuery(SqlRenderContext context) {
    String sql =
        new QueryBuilderFactory()
            .conceptChildrenQueryBuilder()
            .retrieveDomainId(101)
            .renderSQL(context);
    String expected =
        """
        SELECT c.domain_id
        FROM concept AS c
        WHERE c.concept_id = 101""";
    assertThat(sql, Matchers.equalToCompressingWhiteSpace(expected));
  }
}<|MERGE_RESOLUTION|>--- conflicted
+++ resolved
@@ -34,30 +34,16 @@
             .renderSQL(context);
     String expected =
         """
-<<<<<<< HEAD
             SELECT c.concept_name, c.concept_id, COUNT(DISTINCT c0.person_id) AS count
               FROM concept AS c
                 JOIN concept_ancestor AS c1 ON c1.ancestor_concept_id = c.concept_id
                 JOIN condition_occurrence AS c0 ON c0.condition_concept_id = c1.descendant_concept_id
-              WHERE c.concept_id IN
-                (SELECT c2.descendant_concept_id
-                  FROM concept_ancestor AS c2
-                  WHERE (c2.ancestor_concept_id = 101 AND c2.descendant_concept_id != 101))
+              WHERE (c.concept_id IN
+                (SELECT c2.concept_id_2
+                  FROM concept_relationship AS c2
+                  WHERE (c2.concept_id_1 = 101 AND c2.relationship_id = 'Subsumes')) AND c.standard_concept = 'S')
               GROUP BY c.concept_name, c.concept_id
               ORDER BY c.concept_name ASC""";
-=======
-       SELECT c.concept_name, c.concept_id, COUNT(DISTINCT c1.person_id) AS count
-       FROM concept AS c
-       JOIN concept_ancestor AS c0
-       ON c0.ancestor_concept_id = c.concept_id
-       JOIN condition_occurrence AS c1
-       ON c1.condition_concept_id = c0.descendant_concept_id
-       WHERE (c.concept_id IN
-       (SELECT c.concept_id_2 FROM concept_relationship AS c WHERE (c.concept_id_1 = 101 AND c.relationship_id = 'Subsumes')) AND c.standard_concept = 'S')
-       GROUP BY c.concept_name, c.concept_id
-       ORDER BY c.concept_name ASC
-        """;
->>>>>>> 1642c9d6
     assertThat(sql, equalToCompressingWhiteSpace(expected));
   }
 

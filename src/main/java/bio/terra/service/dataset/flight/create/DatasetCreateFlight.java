--- conflicted
+++ resolved
@@ -34,17 +34,13 @@
         IamProviderInterface iamClient = (IamProviderInterface) appContext.getBean("iamProvider");
         ApplicationConfiguration appConfig = (ApplicationConfiguration) appContext.getBean("applicationConfiguration");
         GoogleResourceService resourceService = (GoogleResourceService) appContext.getBean("googleResourceService");
-<<<<<<< HEAD
         ConfigurationService configService = (ConfigurationService) appContext.getBean("configurationService");
-=======
->>>>>>> 331f38d8
 
         addStep(new VerifyAuthorizationStep(
             iamClient,
             IamResourceType.DATAREPO,
             appConfig.getResourceId(),
             IamAction.CREATE_DATASET));
-
 
         DatasetRequestModel datasetRequest =
             inputParameters.get(JobMapKeys.REQUEST.getKeyName(), DatasetRequestModel.class);
@@ -63,15 +59,9 @@
         // operation timeout is generous.
         RetryRuleExponentialBackoff pdaoAclRetryRule =
             new RetryRuleExponentialBackoff(2, 30, 600);
-<<<<<<< HEAD
         addStep(new CreateDatasetAuthzPrimaryDataStep(bigQueryPdao, datasetService, configService), pdaoAclRetryRule);
 
         // The underlying service provides retries so we do not need to retry for BQ Job User step at this time
-=======
-        addStep(new CreateDatasetAuthzPrimaryDataStep(bigQueryPdao, datasetService), pdaoAclRetryRule);
-        // The underlying service provides retries so we do not need to retry for BQ Job User step at this time
-
->>>>>>> 331f38d8
         addStep(new CreateDatasetAuthzBqJobUserStep(iamClient, bigQueryPdao, datasetService, userReq, resourceService));
 
         addStep(new UnlockDatasetStep(datasetDao, false));

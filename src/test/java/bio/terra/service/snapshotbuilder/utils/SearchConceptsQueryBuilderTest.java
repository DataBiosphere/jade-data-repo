--- conflicted
+++ resolved
@@ -145,17 +145,9 @@
   @ParameterizedTest
   @ArgumentsSource(SqlRenderContextProvider.class)
   void testCreateSearchConceptClause(SqlRenderContext context) {
-<<<<<<< HEAD
     CloudPlatformWrapper platformWrapper = context.getPlatform();
     Concept concept = Concept.asPrimary();
     String actual = createSearchConceptClause("cancer", concept.name()).renderSQL(context);
-=======
-    TableVariable conceptTableVariable =
-        TableVariable.forPrimary(TablePointer.fromTableName(Concept.TABLE_NAME));
-    String actual =
-        createSearchConceptClause(conceptTableVariable, "cancer", Concept.CONCEPT_NAME)
-            .renderSQL(context);
->>>>>>> b1777b59
 
     var expectedGCPQuery = "CONTAINS_SUBSTR(c.concept_name, 'cancer')";
     var expectedAzureQuery = "CHARINDEX('cancer', c.concept_name) > 0";

--- conflicted
+++ resolved
@@ -19,15 +19,10 @@
 import com.google.api.client.json.JsonFactory;
 import com.google.api.client.json.jackson2.JacksonFactory;
 import com.google.api.services.cloudresourcemanager.CloudResourceManager;
-<<<<<<< HEAD
-=======
 import com.google.api.services.cloudresourcemanager.model.ResourceId;
 import com.google.api.services.cloudresourcemanager.model.Status;
 import com.google.api.services.cloudresourcemanager.model.Project;
->>>>>>> 2978c0f0
 import com.google.api.services.cloudresourcemanager.model.Operation;
-import com.google.api.services.cloudresourcemanager.model.Project;
-import com.google.api.services.cloudresourcemanager.model.Status;
 import com.google.api.services.serviceusage.v1beta1.ServiceUsage;
 import com.google.api.services.serviceusage.v1beta1.model.BatchEnableServicesRequest;
 import com.google.api.services.serviceusage.v1beta1.model.ListServicesResponse;
@@ -82,12 +77,7 @@
     }
 
     public GoogleBucketResource getOrCreateBucket(GoogleBucketRequest bucketRequest) {
-<<<<<<< HEAD
-        // Naive: this implements a 1-bucket-per-project approach. If there is already a Google bucket for this
-        // project we will look up the bucket by project resource id, otherwise we will look up the bucket
-=======
         // see if there is a bucket resource that matches the project and bucket name from the request
->>>>>>> 2978c0f0
         GoogleProjectResource projectResource = bucketRequest.getGoogleProjectResource();
         try {
             Optional<GoogleBucketResource> possibleMatch = resourceDao.retrieveBucketsByProjectResource(projectResource)
@@ -101,11 +91,7 @@
             logger.info("no bucket resource metadata found for project: {}", projectResource.getGoogleProjectId());
         }
 
-<<<<<<< HEAD
-        // the bucket might already exist
-=======
         // the bucket might already exist even though we don't have metadata for it
->>>>>>> 2978c0f0
         Bucket bucket = getBucket(bucketRequest.getBucketName()).orElseGet(() -> newBucket(bucketRequest));
         Acl.Entity owner = bucket.getOwner();
         logger.info("bucket is owned by '{}'", owner.toString());

package bio.terra.service.snapshotbuilder.query;

import static org.hamcrest.MatcherAssert.assertThat;
import static org.hamcrest.Matchers.allOf;
import static org.hamcrest.Matchers.containsString;
import static org.hamcrest.Matchers.is;

import bio.terra.common.category.Unit;
import bio.terra.grammar.azure.SynapseVisitor;
import bio.terra.grammar.google.BigQueryVisitor;
import bio.terra.model.CloudPlatform;
import bio.terra.model.DatasetModel;
import bio.terra.service.snapshotbuilder.query.filtervariable.BinaryFilterVariable;
import bio.terra.service.snapshotbuilder.query.filtervariable.BooleanAndOrFilterVariable;
import bio.terra.service.snapshotbuilder.query.filtervariable.SubQueryFilterVariable;
import java.util.List;
import javax.validation.constraints.NotNull;
import org.junit.jupiter.api.Tag;
import org.junit.jupiter.api.Test;
import org.slf4j.Logger;
import org.slf4j.LoggerFactory;

@Tag(Unit.TAG)
public class QueryTest {
  private final Logger logger = LoggerFactory.getLogger(QueryTest.class);

  @NotNull
  public static Query createQuery() {
    TablePointer tablePointer = QueryTestUtils.fromTableName("table");
    TableVariable tableVariable = TableVariable.forPrimary(tablePointer);
    return new Query(
        List.of(new FieldVariable(FieldPointer.allFields(tablePointer), tableVariable)),
        List.of(tableVariable));
  }

  @Test
  void renderSQL() {
    assertThat(createQuery().renderSQL(), is("SELECT t.* FROM table AS t"));
  }

  @Test
  void renderSqlGroupBy() {
    TablePointer tablePointer = QueryTestUtils.fromTableName("table");
    TableVariable tableVariable = TableVariable.forPrimary(tablePointer);
    FieldPointer fieldPointer = new FieldPointer(tablePointer, "field");
    FieldVariable fieldVariable = new FieldVariable(fieldPointer, tableVariable);
    Query query = new Query(List.of(fieldVariable), List.of(tableVariable), List.of(fieldVariable));
    assertThat(query.renderSQL(), is("SELECT t.field FROM table AS t GROUP BY t.field"));
  }

  @Test
  void renderComplexSQL() {
    TablePointer tablePointer = QueryTestUtils.fromTableName("person");
    TableVariable tableVariable = TableVariable.forPrimary(tablePointer);

    TablePointer conditionOccurrencePointer = QueryTestUtils.fromTableName("condition_occurrence");
    TableVariable conditionOccurrenceVariable =
        TableVariable.forJoined(
            conditionOccurrencePointer,
            "person_id",
            new FieldVariable(new FieldPointer(tablePointer, "person_id"), tableVariable));

    TablePointer conditionAncestorPointer = QueryTestUtils.fromTableName("condition_ancestor");
    TableVariable conditionAncestorVariable =
        TableVariable.forJoined(
            conditionAncestorPointer,
            "ancestor_concept_id",
            new FieldVariable(
                new FieldPointer(conditionOccurrencePointer, "condition_concept_id"),
                conditionOccurrenceVariable));

    Query query =
        new Query(
            List.of(
                new FieldVariable(
                    new FieldPointer(tablePointer, "person_id", "COUNT"),
                    tableVariable,
                    null,
                    true)),
            List.of(tableVariable, conditionOccurrenceVariable, conditionAncestorVariable),
            new BooleanAndOrFilterVariable(
                BooleanAndOrFilterVariable.LogicalOperator.AND,
                List.of(
                    new BooleanAndOrFilterVariable(
                        BooleanAndOrFilterVariable.LogicalOperator.OR,
                        List.of(
                            new BinaryFilterVariable(
                                new FieldVariable(
                                    new FieldPointer(
                                        conditionOccurrencePointer, "condition_concept_id"),
                                    conditionOccurrenceVariable),
                                BinaryFilterVariable.BinaryOperator.EQUALS,
                                new Literal(316139)),
                            new BinaryFilterVariable(
                                new FieldVariable(
                                    new FieldPointer(
                                        conditionAncestorPointer, "ancestor_concept_id"),
                                    conditionAncestorVariable),
                                BinaryFilterVariable.BinaryOperator.EQUALS,
                                new Literal(316139)),
                            new BinaryFilterVariable(
                                new FieldVariable(
                                    new FieldPointer(
                                        conditionOccurrencePointer, "condition_concept_id"),
                                    conditionOccurrenceVariable),
                                BinaryFilterVariable.BinaryOperator.EQUALS,
                                new Literal(4311280)),
                            new BinaryFilterVariable(
                                new FieldVariable(
                                    new FieldPointer(
                                        conditionAncestorPointer, "ancestor_concept_id"),
                                    conditionAncestorVariable),
                                BinaryFilterVariable.BinaryOperator.EQUALS,
                                new Literal(4311280)))),
                    new BinaryFilterVariable(
                        new FieldVariable(
                            new FieldPointer(tablePointer, "year_of_birth"), tableVariable),
                        BinaryFilterVariable.BinaryOperator.LESS_THAN,
                        new Literal(1983)))));

    String querySQL = query.renderSQL();
    assertThat(
        querySQL,
        allOf(
            containsString("SELECT COUNT(DISTINCT p.person_id) FROM person AS p"),
            containsString("JOIN condition_occurrence AS c ON c.person_id = p.person_id"),
            containsString(
                "JOIN condition_ancestor AS c0 ON c0.ancestor_concept_id = c.condition_concept_id"),
            containsString("WHERE ("),
            containsString(
                "(c.condition_concept_id = 316139 OR c0.ancestor_concept_id = 316139 OR c.condition_concept_id = 4311280 OR c0.ancestor_concept_id = 4311280)"),
            containsString("AND p.year_of_birth < 1983")));
  }

<<<<<<< HEAD
  //  SELECT
  //      name, concept_id
  //  FROM
  //  concept AS c
  //      WHERE
  //  c.concept_id in (
  //      SELECT
  //          descendant_concept_id
  //        FROM
  //          concept_ancestor` AS ca
  //          WHERE
  //          ca.ancestor_concept_id = :ancestor_concept_id
  //  )
  @Test
  void test() {
    TablePointer conceptTablePointer = TablePointer.fromTableName("concept");
    TableVariable conceptTableVariable = TableVariable.forPrimary(conceptTablePointer);
    FieldPointer nameFieldPointer = new FieldPointer(conceptTablePointer, "name");
=======
  @Test
  void renderSQLWithDatasetModelGCP() {
    DatasetModel dataset =
        new DatasetModel().name("name").dataProject("project").cloudPlatform(CloudPlatform.GCP);
    Query query = buildGetConceptsQuery(100, BigQueryVisitor.bqTableName(dataset));
    String sql = QueryTestUtils.collapseWhiteSpace(query.renderSQL());
    String expected =
        QueryTestUtils.collapseWhiteSpace(
            """
        SELECT c.concept_name, c.concept_id FROM `project.datarepo_name.concept` AS c
        WHERE c.concept_id IN
          (SELECT c.descendant_concept_id FROM `project.datarepo_name.concept_ancestor` AS c
          WHERE c.ancestor_concept_id = 100)""");
    assertThat(sql, is(expected));
  }

  @Test
  void renderSQLWithDatasetModelAzure() {
    String datasetSource = "source_dataset_data_source_0";
    Query query = buildGetConceptsQuery(100, SynapseVisitor.azureTableName(datasetSource));
    String sql = QueryTestUtils.collapseWhiteSpace(query.renderSQL());
    String expected =
        QueryTestUtils.collapseWhiteSpace(
            """
                SELECT c.concept_name, c.concept_id FROM (SELECT * FROM
                OPENROWSET(
                  BULK 'metadata/parquet/concept/*/*.parquet',
                  DATA_SOURCE = 'source_dataset_data_source_0',
                  FORMAT = 'parquet') AS inner_alias951024263)
                 AS c WHERE c.concept_id IN (SELECT c.descendant_concept_id FROM (SELECT * FROM
                OPENROWSET(
                  BULK 'metadata/parquet/concept_ancestor/*/*.parquet',
                  DATA_SOURCE = 'source_dataset_data_source_0',
                  FORMAT = 'parquet') AS inner_alias625571305)
                 AS c WHERE c.ancestor_concept_id = 100)""");
    assertThat(sql, is(expected));
  }

  private Query buildGetConceptsQuery(Integer conceptId, TableNameGenerator generateTableName) {
    TablePointer conceptTablePointer = TablePointer.fromTableName("concept", generateTableName);
    TableVariable conceptTableVariable = TableVariable.forPrimary(conceptTablePointer);
    FieldPointer nameFieldPointer = new FieldPointer(conceptTablePointer, "concept_name");
>>>>>>> 4babc09c
    FieldVariable nameFieldVariable = new FieldVariable(nameFieldPointer, conceptTableVariable);
    FieldPointer idFieldPointer = new FieldPointer(conceptTablePointer, "concept_id");
    FieldVariable idFieldVariable = new FieldVariable(idFieldPointer, conceptTableVariable);

<<<<<<< HEAD
    TablePointer tablePointer = TablePointer.fromTableName("concept_ancestor");
=======
    TablePointer tablePointer = TablePointer.fromTableName("concept_ancestor", generateTableName);
>>>>>>> 4babc09c
    TableVariable tableVariable = TableVariable.forPrimary(tablePointer);
    FieldPointer fieldPointer = new FieldPointer(tablePointer, "descendant_concept_id");
    FieldVariable fieldVariable = new FieldVariable(fieldPointer, tableVariable);
    BinaryFilterVariable whereClause =
        new BinaryFilterVariable(
            new FieldVariable(new FieldPointer(tablePointer, "ancestor_concept_id"), tableVariable),
            BinaryFilterVariable.BinaryOperator.EQUALS,
<<<<<<< HEAD
            new Literal(316139));
    Query subQuery = new Query(List.of(fieldVariable), List.of(tableVariable), whereClause);
    SubQueryFilterVariable subQueryFilterVariable =
        new SubQueryFilterVariable(idFieldVariable, SubQueryFilterVariable.Operator.IN, subQuery);
    Query query =
        new Query(
            List.of(nameFieldVariable, idFieldVariable),
            List.of(conceptTableVariable),
            subQueryFilterVariable);
    logger.info(query.renderSQL());
=======
            new Literal(conceptId));
    Query subQuery = new Query(List.of(fieldVariable), List.of(tableVariable), whereClause);
    SubQueryFilterVariable subQueryFilterVariable =
        new SubQueryFilterVariable(idFieldVariable, SubQueryFilterVariable.Operator.IN, subQuery);
    return new Query(
        List.of(nameFieldVariable, idFieldVariable),
        List.of(conceptTableVariable),
        subQueryFilterVariable);
>>>>>>> 4babc09c
  }
}<|MERGE_RESOLUTION|>--- conflicted
+++ resolved
@@ -17,12 +17,9 @@
 import javax.validation.constraints.NotNull;
 import org.junit.jupiter.api.Tag;
 import org.junit.jupiter.api.Test;
-import org.slf4j.Logger;
-import org.slf4j.LoggerFactory;
 
 @Tag(Unit.TAG)
 public class QueryTest {
-  private final Logger logger = LoggerFactory.getLogger(QueryTest.class);
 
   @NotNull
   public static Query createQuery() {
@@ -117,7 +114,6 @@
                             new FieldPointer(tablePointer, "year_of_birth"), tableVariable),
                         BinaryFilterVariable.BinaryOperator.LESS_THAN,
                         new Literal(1983)))));
-
     String querySQL = query.renderSQL();
     assertThat(
         querySQL,
@@ -132,26 +128,6 @@
             containsString("AND p.year_of_birth < 1983")));
   }
 
-<<<<<<< HEAD
-  //  SELECT
-  //      name, concept_id
-  //  FROM
-  //  concept AS c
-  //      WHERE
-  //  c.concept_id in (
-  //      SELECT
-  //          descendant_concept_id
-  //        FROM
-  //          concept_ancestor` AS ca
-  //          WHERE
-  //          ca.ancestor_concept_id = :ancestor_concept_id
-  //  )
-  @Test
-  void test() {
-    TablePointer conceptTablePointer = TablePointer.fromTableName("concept");
-    TableVariable conceptTableVariable = TableVariable.forPrimary(conceptTablePointer);
-    FieldPointer nameFieldPointer = new FieldPointer(conceptTablePointer, "name");
-=======
   @Test
   void renderSQLWithDatasetModelGCP() {
     DatasetModel dataset =
@@ -194,16 +170,11 @@
     TablePointer conceptTablePointer = TablePointer.fromTableName("concept", generateTableName);
     TableVariable conceptTableVariable = TableVariable.forPrimary(conceptTablePointer);
     FieldPointer nameFieldPointer = new FieldPointer(conceptTablePointer, "concept_name");
->>>>>>> 4babc09c
     FieldVariable nameFieldVariable = new FieldVariable(nameFieldPointer, conceptTableVariable);
     FieldPointer idFieldPointer = new FieldPointer(conceptTablePointer, "concept_id");
     FieldVariable idFieldVariable = new FieldVariable(idFieldPointer, conceptTableVariable);
 
-<<<<<<< HEAD
-    TablePointer tablePointer = TablePointer.fromTableName("concept_ancestor");
-=======
     TablePointer tablePointer = TablePointer.fromTableName("concept_ancestor", generateTableName);
->>>>>>> 4babc09c
     TableVariable tableVariable = TableVariable.forPrimary(tablePointer);
     FieldPointer fieldPointer = new FieldPointer(tablePointer, "descendant_concept_id");
     FieldVariable fieldVariable = new FieldVariable(fieldPointer, tableVariable);
@@ -211,18 +182,6 @@
         new BinaryFilterVariable(
             new FieldVariable(new FieldPointer(tablePointer, "ancestor_concept_id"), tableVariable),
             BinaryFilterVariable.BinaryOperator.EQUALS,
-<<<<<<< HEAD
-            new Literal(316139));
-    Query subQuery = new Query(List.of(fieldVariable), List.of(tableVariable), whereClause);
-    SubQueryFilterVariable subQueryFilterVariable =
-        new SubQueryFilterVariable(idFieldVariable, SubQueryFilterVariable.Operator.IN, subQuery);
-    Query query =
-        new Query(
-            List.of(nameFieldVariable, idFieldVariable),
-            List.of(conceptTableVariable),
-            subQueryFilterVariable);
-    logger.info(query.renderSQL());
-=======
             new Literal(conceptId));
     Query subQuery = new Query(List.of(fieldVariable), List.of(tableVariable), whereClause);
     SubQueryFilterVariable subQueryFilterVariable =
@@ -231,6 +190,5 @@
         List.of(nameFieldVariable, idFieldVariable),
         List.of(conceptTableVariable),
         subQueryFilterVariable);
->>>>>>> 4babc09c
   }
 }
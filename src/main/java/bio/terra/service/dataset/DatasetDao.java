--- conflicted
+++ resolved
@@ -527,8 +527,6 @@
             .stream().map(summary ->
                 summary.storage(storageResourceDao.getStorageResourcesByDatasetId(summary.getId())))
             .collect(Collectors.toList());
-<<<<<<< HEAD
-=======
 
         List<UUID> datasetIds = summaries.stream().map(DatasetSummary::getId).collect(Collectors.toList());
         Map<UUID, List<StorageResource>> datasetIdToStorages = storageResourceDao
@@ -538,7 +536,6 @@
         List<DatasetSummary> summariesWithStorage = summaries.stream()
             .map(summary -> summary.storage(datasetIdToStorages.get(summary.getId())))
             .collect(Collectors.toList());
->>>>>>> 23c1fc86
 
         return new MetadataEnumeration<DatasetSummary>()
             .items(summariesWithStorage)

--- conflicted
+++ resolved
@@ -162,23 +162,13 @@
     if (cloudPlatform.isGcp()) {
       // If this isn't a combined ingest, make (or get) the scratch bucket
       addStep(
-<<<<<<< HEAD
-          new ControlFileCopyNeededOptionalStep(
-              new CreateBucketForBigQueryScratchStep(resourceService, datasetService)),
-=======
           new CreateBucketForBigQueryScratchStep(
               resourceService, datasetService, Predicate.not(IngestUtils::isCombinedFileIngest)),
->>>>>>> 65df20b1
           getDefaultRandomBackoffRetryRule(appConfig.getMaxStairwayThreads()));
       // If this isn't a combined ingest, copy to the scratch bucket
       addStep(
-<<<<<<< HEAD
-          new ControlFileCopyNeededOptionalStep(
-              new IngestCopyControlFileStep(datasetService, gcsPdao)));
-=======
           new IngestCopyControlFileStep(
               datasetService, gcsPdao, Predicate.not(IngestUtils::isCombinedFileIngest)));
->>>>>>> 65df20b1
       addStep(new IngestLoadTableStep(datasetService, bigQueryPdao));
       addStep(new IngestRowIdsStep(datasetService, bigQueryPdao));
       addStep(new IngestValidateGcpRefsStep(datasetService, bigQueryPdao, fileDao));
